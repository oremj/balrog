--- conflicted
+++ resolved
@@ -96,13 +96,9 @@
       - ./ui:/app
       - .cache:/cache
     environment:
-<<<<<<< HEAD
       - WEB_PORT=6060
-=======
-      - WEB_PORT=8080
       - HOST_PROXY=balrogadmin
       - HOST_PROXY_PORT=7070
->>>>>>> fd418b19
     entrypoint:
       - /bin/bash
       - /app/docker-entrypoint.sh

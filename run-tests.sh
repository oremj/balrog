--- conflicted
+++ resolved
@@ -3,8 +3,4 @@
 # TODO: When we can run docker-compose in Taskcluster, we should use
 # docker-compose-test.yml instead of running docker directly.
 docker build --pull -t balrogtest .
-<<<<<<< HEAD
-docker run --entrypoint /app/scripts/test-entrypoint.sh balrogtest $@
-=======
-docker run --rm --entrypoint /app/scripts/test-entrypoint.sh balrogtest
->>>>>>> 4ac0ad68
+docker run --rm --entrypoint /app/scripts/test-entrypoint.sh balrogtest $@
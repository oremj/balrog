--- conflicted
+++ resolved
@@ -70,7 +70,6 @@
 application.config["PAGE_TITLE"] = "Balrog Administration"
 application.config["SECRET_KEY"] = os.environ["SECRET_KEY"]
 
-<<<<<<< HEAD
 class JSONCSRFProtect(CSRFProtect):
     def _get_csrf_token(self):
         from flask import current_app, request
@@ -82,7 +81,7 @@
 
 
 JSONCSRFProtect(application)
-=======
+
 # Secure cookies should be enabled when we're using https (otherwise the
 # session cookie won't get set, and that will cause CSRF failures).
 # For now, this means disabling it for local development. In the future
@@ -103,7 +102,6 @@
 # When we re-work auth, we may need to switch to Lax samesite cookies.
 # https://tools.ietf.org/html/draft-west-first-party-cookies-07#section-4.1.1
 application.config["SESSION_COOKIE_SAMESITE"] = "Strict"
->>>>>>> 039c372f
 
 if os.environ.get("SENTRY_DSN"):
     application.config["SENTRY_DSN"] = os.environ.get("SENTRY_DSN")

--- conflicted
+++ resolved
@@ -268,125 +268,4 @@
             ret = self.client.get('/update/4/b/1.0/1/p/l/a/a/a/a/1/update.xml')
             self.assertEqual(ret.status_code, 200)
             self.assertEqual(ret.mimetype, 'text/xml')
-            self.assertEqual(minidom.parseString(ret.data).getElementsByTagName('updates')[0].firstChild.nodeValue, '\n')
-
-
-<<<<<<< HEAD
-class GMPClientTest(unittest.TestCase):
-=======
-# TODO: kill this with fire, brimstone, and extreme prejudice when bug 1013354 is fixed.
-class HackyH264Tests(unittest.TestCase):
->>>>>>> a60a7e72
-    maxDiff = 2000
-
-    @classmethod
-    def setUpClass(cls):
-        # Error handlers are removed in order to give us better debug messages
-        cls.error_spec = app.error_handler_spec
-        # Ripped from https://github.com/mitsuhiko/flask/blob/1f5927eee2288b4aaf508af5dc1f148aa2140d91/flask/app.py#L394
-        app.error_handler_spec = {None: {}}
-
-    @classmethod
-    def tearDownClass(cls):
-        app.error_handler_spec = cls.error_spec
-
-    def setUp(self):
-        self.cef_fd, self.cef_file = mkstemp()
-        app.config['DEBUG'] = True
-        app.config['SPECIAL_FORCE_HOSTS'] = ('http://a.com',)
-        app.config['WHITELISTED_DOMAINS'] = ('a.com', 'boring.com')
-        dbo.setDb('sqlite:///:memory:')
-        dbo.create()
-        dbo.setDomainWhitelist(('a.com', 'boring.com'))
-        self.client = app.test_client()
-        self.view = ClientRequestView()
-        auslib.log.cef_config = auslib.log.get_cef_config(self.cef_file)
-        dbo.rules.t.insert().execute(backgroundRate=100, mapping='gg', update_type='minor', product='gg', data_version=1)
-        dbo.releases.t.insert().execute(name='gg', product='gg', version='1.0', data_version=1, data="""
-{
-    "name": "gg",
-    "schema_version": 1000,
-    "hashFunction": "SHA512",
-    "vendors": {
-        "c": {
-            "version": "1",
-            "platforms": {
-                "p": {
-                    "filesize": 2,
-                    "hashValue": "3",
-                    "fileUrl": "http://a.com/blah"
-                },
-                "q": {
-                    "filesize": 4,
-                    "hashValue": "5",
-                    "fileUrl": "http://boring.com/blah"
-                }
-            }
-        },
-        "d": {
-            "version": "5",
-            "platforms": {
-                "q": {
-                    "filesize": 10,
-                    "hashValue": "11",
-                    "fileUrl": "http://boring.com/foo"
-                },
-                "r": {
-                    "filesize": 666,
-                    "hashValue": "666",
-                    "fileUrl": "http://evil.com/fire"
-                }
-            }
-        }
-    }
-}
-""")
-
-    def testGMPUpdate(self):
-        ret = self.client.get('/update/3/gg/3/1/p/l/a/a/a/a/update.xml')
-        self.assertEqual(ret.status_code, 200)
-        self.assertEqual(ret.mimetype, 'text/xml')
-        returned = minidom.parseString(ret.data)
-        expected = minidom.parseString("""<?xml version="1.0"?>
-<updates>
-    <addons>
-        <addon id="c" URL="http://a.com/blah" hashFunction="SHA512" hashValue="3" size="2" version="1"/>
-    </addons>
-</updates>
-""")
-        self.assertEqual(returned.toxml(), expected.toxml())
-
-    def testGMPUpdateMultipleAddons(self):
-        ret = self.client.get('/update/3/gg/3/1/q/l/a/a/a/a/update.xml')
-        self.assertEqual(ret.status_code, 200)
-        self.assertEqual(ret.mimetype, 'text/xml')
-        returned = minidom.parseString(ret.data)
-        expected = minidom.parseString("""<?xml version="1.0"?>
-<updates>
-    <addons>
-        <addon id="c" URL="http://boring.com/blah" hashFunction="SHA512" hashValue="5" size="4" version="1"/>
-        <addon id="d" URL="http://boring.com/foo" hashFunction="SHA512" hashValue="11" size="10" version="5"/>
-    </addons>
-</updates>
-""")
-        self.assertEqual(returned.toxml(), expected.toxml())
-
-    def testSpecialForceHosts(self):
-        ret = self.client.get('/update/3/gg/3/1/p/l/a/a/a/a/update.xml?force=1')
-        self.assertEqual(ret.status_code, 200)
-        self.assertEqual(ret.mimetype, 'text/xml')
-        returned = minidom.parseString(ret.data)
-        expected = minidom.parseString("""<?xml version="1.0"?>
-<updates>
-    <addons>
-        <addon id="c" URL="http://a.com/blah?force=1" hashFunction="SHA512" hashValue="3" size="2" version="1"/>
-    </addons>
-</updates>
-""")
-        self.assertEqual(returned.toxml(), expected.toxml())
-
-    def testForbiddenDomain(self):
-        ret = self.client.get('/update/3/gg/1/1/r/l/a/a/a/a/update.xml')
-        self.assertEqual(ret.status_code, 200)
-        self.assertEqual(ret.mimetype, 'text/xml')
-        self.assertEqual(minidom.parseString(ret.data).getElementsByTagName('updates')[0].firstChild.nodeValue, '\n')+            self.assertEqual(minidom.parseString(ret.data).getElementsByTagName('updates')[0].firstChild.nodeValue, '\n')
import mock
import os
import simplejson as json
from tempfile import mkstemp
import unittest

from sqlalchemy import create_engine, MetaData, Table, Column, Integer, select
from sqlalchemy.engine.reflection import Inspector

import migrate.versioning.api

from auslib.db import AUSDatabase, AUSTable, AlreadySetupError, \
  AUSTransaction, TransactionError, OutdatedDataError
from auslib.blob import ReleaseBlobV1

class MemoryDatabaseMixin(object):
    """Use this when writing tests that don't require multiple connections to
       the database."""
    def setUp(self):
        self.dburi = 'sqlite:///:memory:'

class NamedFileDatabaseMixin(object):
    """Use this when writing tests that *do* require multiple connections to
       the database. SQLite memory database don't support multiple connections
       to the same database. When you try to use them, you get weird behaviour
       like the second "connection" seeing the state of an in-progress
       transaction in the first. See the following links for more detail:
        http://www.sqlalchemy.org/docs/dialects/sqlite.html#threading-pooling-behavior
        http://www.sqlalchemy.org/trac/wiki/FAQ#IamusingmultipleconnectionswithaSQLitedatabasetypicallytotesttransactionoperationandmytestprogramisnotworking
       """
    def setUp(self):
        self.tmpfiles = []
        self.dburi = 'sqlite:///%s' % self.getTempfile()

    def tearDown(self):
        for t in tmpfiles:
            os.remove(t)

    def getTempfile(self):
        t = mkstemp()[1]
        self.tmpfiles.append(t)
        return t

class TestAUSTransaction(unittest.TestCase, MemoryDatabaseMixin):
    def setUp(self):
        MemoryDatabaseMixin.setUp(self)
        self.engine = create_engine(self.dburi)
        self.metadata = MetaData(self.engine)
        self.table = Table('test', self.metadata, Column('id', Integer, primary_key=True),
                                             Column('foo', Integer))
        self.metadata.create_all()
        self.table.insert().execute(id=1, foo=33)
        self.table.insert().execute(id=2, foo=22)
        self.table.insert().execute(id=3, foo=11)

    def testTransaction(self):
        trans = AUSTransaction(self.metadata.bind.connect())
        trans.execute(self.table.insert(values=dict(id=4, foo=55)))
        trans.execute(self.table.update(values=dict(foo=66)).where(self.table.c.id==1))
        trans.commit()
        ret = self.table.select().execute().fetchall()
        self.assertEquals(ret, [(1, 66), (2, 22), (3, 11), (4, 55)])

    def testTransactionRaisesOnError(self):
        trans = AUSTransaction(self.metadata.bind.connect())
        self.assertRaises(TransactionError, trans.execute, "UPDATE test SET foo=123 WHERE fake=1")

    def testRollback(self):
        trans = AUSTransaction(self.metadata.bind.connect())
        trans.execute(self.table.update(values=dict(foo=66)).where(self.table.c.id==1))
        trans.rollback()
        ret = self.table.select().execute().fetchall()
        self.assertEquals(ret, [(1, 33), (2, 22), (3, 11)])

    # bug 740360
    def testContextManagerClosesConnection(self):
        with AUSTransaction(self.metadata.bind.connect()) as trans:
            self.assertEqual(trans.conn.closed, False, "Connection closed at start of transaction, expected it to be open.")
            trans.execute(self.table.insert(values=dict(id=5, foo=41)))
        self.assertEqual(trans.conn.closed, True, "Connection not closed after __exit__ is called")

class TestAUSTransactionRequiresRealFile(unittest.TestCase, NamedFileDatabaseMixin):
    def setUp(self):
        NamedFileDatabaseMixin.setUp(self)
        self.engine = create_engine(self.dburi)
        self.metadata = MetaData(self.engine)
        self.table = Table('test', self.metadata, Column('id', Integer, primary_key=True),
                                             Column('foo', Integer))
        self.metadata.create_all()
        self.table.insert().execute(id=1, foo=33)
        self.table.insert().execute(id=2, foo=22)
        self.table.insert().execute(id=3, foo=11)

    def testTransactionNotChangedUntilCommit(self):
        trans = AUSTransaction(self.metadata.bind.connect())
        trans.execute(self.table.update(values=dict(foo=66)).where(self.table.c.id==1))
        # This select() runs in a different connection, so no changes should
        # be visible to it yet
        ret = self.table.select().execute().fetchall()
        self.assertEquals(ret, [(1, 33), (2, 22), (3, 11)])
        trans.commit()
        ret = self.table.select().execute().fetchall()
        self.assertEquals(ret, [(1, 66), (2, 22), (3, 11)])

class TestTableMixin(object):
    def setUp(self):
        self.engine = create_engine(self.dburi)
        self.metadata = MetaData(self.engine)
        class TestTable(AUSTable):
            def __init__(self, metadata):
                self.table = Table('test', metadata, Column('id', Integer, primary_key=True, autoincrement=True),
                                                     Column('foo', Integer))
                AUSTable.__init__(self, 'sqlite')
        class TestAutoincrementTable(AUSTable):
            def __init__(self, metadata):
                self.table = Table('test-autoincrement', metadata, 
                                                    Column('id', Integer, primary_key=True, autoincrement=True),
                                                    Column('foo', Integer))
                AUSTable.__init__(self, 'sqlite')
        self.test = TestTable(self.metadata)
        self.testAutoincrement = TestAutoincrementTable(self.metadata)
        self.metadata.create_all()
        self.test.t.insert().execute(id=1, foo=33, data_version=1)
        self.test.t.insert().execute(id=2, foo=22, data_version=1)
        self.test.t.insert().execute(id=3, foo=11, data_version=2)

class TestMultiplePrimaryTableMixin(object):
    def setUp(self):
        self.engine = create_engine(self.dburi)
        self.metadata = MetaData(self.engine)
        class TestTable(AUSTable):
            def __init__(self, metadata):
                self.table = Table('test', metadata, Column('id1', Integer, primary_key=True), 
                                                     Column('id2', Integer, primary_key=True),
                                                     Column('foo', Integer))
                AUSTable.__init__(self, 'sqlite')
        self.test = TestTable(self.metadata)
        self.metadata.create_all()
        self.test.t.insert().execute(id1=1, id2=1, foo=33, data_version=1)
        self.test.t.insert().execute(id1=1, id2=2, foo=22, data_version=1)
        self.test.t.insert().execute(id1=2, id2=1, foo=11, data_version=1)
        self.test.t.insert().execute(id1=2, id2=2, foo=44, data_version=1)

class TestAUSTable(unittest.TestCase, TestTableMixin, MemoryDatabaseMixin):
    def setUp(self):
        MemoryDatabaseMixin.setUp(self)
        TestTableMixin.setUp(self)

    def testColumnMirroring(self):
        self.assertTrue(self.test.id in self.test.table.get_children())
        self.assertTrue(self.test.foo in self.test.table.get_children())

    def testSelect(self):
        expected = [dict(id=1, foo=33, data_version=1),
                    dict(id=2, foo=22, data_version=1),
                    dict(id=3, foo=11, data_version=2)]
        self.assertEquals(self.test.select(), expected)

    def testSelectWithColumns(self):
        expected = [dict(id=1), dict(id=2), dict(id=3)]
        self.assertEquals(self.test.select(columns=[self.test.id]), expected)

    def testSelectWithWhere(self):
        expected = [dict(id=2, foo=22, data_version=1),
                    dict(id=3, foo=11, data_version=2)]
        self.assertEquals(self.test.select(where=[self.test.id >= 2]), expected)

    def testSelectWithOrder(self):
        expected = [dict(id=3, foo=11, data_version=2),
                    dict(id=2, foo=22, data_version=1),
                    dict(id=1, foo=33, data_version=1)]
        self.assertEquals(self.test.select(order_by=[self.test.foo]), expected)

    def testSelectWithLimit(self):
        self.assertEquals(self.test.select(limit=1), [dict(id=1, foo=33, data_version=1)])

    def testSelectCanModifyResult(self):
        ret = self.test.select()[0]
        # If we can't write to this, an Exception will be raised and the test will fail
        ret['foo'] = 3245

    def testInsert(self):
        self.test.insert(changed_by='bob', id=4, foo=0)
        ret = self.test.t.select().execute().fetchall()
        self.assertEquals(len(ret), 4)
        self.assertEquals(ret[-1], (4, 0, 1))

    def testInsertClosesConnectionOnImplicitTransaction(self):
        with mock.patch('sqlalchemy.engine.base.Connection.close') as close:
            self.test.insert(changed_by='bob', id=5, foo=1)
            self.assertTrue(close.called, "Connection.close() never called by insert()")

    def testInsertClosesConnectionOnImplicitTransactionWithError(self):
        with mock.patch('sqlalchemy.engine.base.Connection.close') as close:
            try:
                self.test.insert(changed_by='bob', id=1, foo=1)
            except:
                pass
            self.assertTrue(close.called, "Connection.close() never called by insert()")

    def testDelete(self):
        ret = self.test.delete(changed_by='bill', where=[self.test.id==1, self.test.foo==33],
            old_data_version=1)
        self.assertEquals(ret.rowcount, 1)
        self.assertEquals(len(self.test.t.select().execute().fetchall()), 2)

    def testDeleteFailsOnVersionMismatch(self):
        self.assertRaises(OutdatedDataError, self.test.delete, changed_by='bill',
            where=[self.test.id==3], old_data_version=1)

    def testDeleteClosesConnectionOnImplicitTransaction(self):
        with mock.patch('sqlalchemy.engine.base.Connection.close') as close:
            self.test.delete(changed_by='bill', where=[self.test.id==1], old_data_version=1)
            self.assertTrue(close.called, "Connection.close() never called by delete()")

    def testUpdate(self):
        ret = self.test.update(changed_by='bob', where=[self.test.id==1], what=dict(foo=123),
            old_data_version=1)
        self.assertEquals(ret.rowcount, 1)
        self.assertEquals(self.test.t.select(self.test.id==1).execute().fetchone(), (1, 123, 2))

    def testUpdateFailsOnVersionMismatch(self):
        self.assertRaises(OutdatedDataError, self.test.update, changed_by='bill',
            where=[self.test.id==3], what=dict(foo=99), old_data_version=1)

    def testUpdateClosesConnectionOnImplicitTransaction(self):
        with mock.patch('sqlalchemy.engine.base.Connection.close') as close:
            self.test.update(changed_by='bob', where=[self.test.id==1], what=dict(foo=432), old_data_version=1)
            self.assertTrue(close.called, "Connection.close() never called by update()")

    def testWherePkMatches(self):
        expected = self.test.id==1
        res = self.test.wherePkMatches(dict(id=1))
        self.assertEquals(len(res), 1)
        self.assertTrue(self.test.wherePkMatches(dict(id=1))[0].compare(expected))

class TestAUSTableRequiresRealFile(unittest.TestCase, TestTableMixin, NamedFileDatabaseMixin):
    def setUp(self):
        NamedFileDatabaseMixin.setUp(self)
        TestTableMixin.setUp(self)

    def testDeleteWithTransaction(self):
        trans = AUSTransaction(self.metadata.bind.connect())
        self.test.delete(changed_by='bill', transaction=trans, where=[self.test.id==2], old_data_version=1)
        ret = self.test.t.select().execute().fetchall()
        self.assertEquals(len(ret), 3)
        trans.commit()
        ret = self.test.t.select().execute().fetchall()
        self.assertEquals(len(ret), 2)

    def testInsertWithTransaction(self):
        trans = AUSTransaction(self.metadata.bind.connect())
        self.test.insert(changed_by='bob', transaction=trans, id=5, foo=1)
        ret = self.test.t.select().execute().fetchall()
        self.assertEquals(len(ret), 3)
        trans.commit()
        ret = self.test.t.select().execute().fetchall()
        self.assertEquals(ret[-1], (5, 1, 1))

    def testUpdateWithTransaction(self):
        trans = AUSTransaction(self.metadata.bind.connect())
        self.test.update(changed_by='bill', transaction=trans, where=[self.test.id==1], what=dict(foo=222),
            old_data_version=1)
        ret = self.test.t.select(self.test.id==1).execute().fetchone()
        self.assertEquals(ret, (1, 33, 1))
        trans.commit()
        ret = self.test.t.select(self.test.id==1).execute().fetchone()
        self.assertEquals(ret, (1, 222, 2))

# TODO: Find some way of testing this with SQLite, or testing it with some other backend.
# Because it's impossible to have multiple simultaneous transaction with sqlite, you
# can't test the behaviour of concurrent transactions with it.
#    def testUpdateCollidingUpdateFails(self):
#        trans1 = AUSTransaction(self.test.getEngine().connect())
#        trans2 = AUSTransaction(self.test.getEngine().connect())
#        ret1 = self.test._prepareUpdate(trans1, where=[self.test.id==3], what=dict(foo=99), changed_by='bob')
#        ret2 = self.test._prepareUpdate(trans2, where=[self.test.id==3], what=dict(foo=66), changed_by='bob')
#        trans1.commit()
#        self.assertEquals(ret1.rowcount, 1)
#        self.assertEquals(self.test.t.select(self.test.id==3).execute().fetchone(), (1, 99, 2))
#        self.assertRaises(TransactionError, trans2.commit)

class TestHistoryTable(unittest.TestCase, TestTableMixin, MemoryDatabaseMixin):
    def setUp(self):
        MemoryDatabaseMixin.setUp(self)
        TestTableMixin.setUp(self)

    def testHasHistoryTable(self):
        self.assertTrue(self.test.history)

    def testHistoryTableHasAllColumns(self):
        columns = [c.name for c in self.test.history.t.get_children()]
        self.assertTrue('change_id' in columns)
        self.assertTrue('id' in columns)
        self.assertTrue('foo' in columns)
        self.assertTrue('changed_by' in columns)
        self.assertTrue('timestamp' in columns)

    def testHistoryUponInsert(self):
        with mock.patch('time.time') as t:
            t.return_value = 1.0
            self.test.insert(changed_by='george', id=4, foo=0)
            ret = self.test.history.t.select().execute().fetchall()
            self.assertEquals(ret, [(1, 'george', 999, 4, None, None),
                                    (2, 'george', 1000, 4, 0, 1)])

    def testHistoryUponAutoincrementInsert(self):
        with mock.patch('time.time') as t:
            t.return_value = 1.0
            self.test.insert(changed_by='george', foo=0)
            ret = self.test.history.t.select().execute().fetchall()
            self.assertEquals(ret, [(1, 'george', 999, 4, None, None),
                                    (2, 'george', 1000, 4, 0, 1)])

    def testHistoryUponDelete(self):
        with mock.patch('time.time') as t:
            t.return_value = 1.0
            self.test.delete(changed_by='bobby', where=[self.test.id==1],
                old_data_version=1)
            ret = self.test.history.t.select().execute().fetchone()
            self.assertEquals(ret, (1, 'bobby', 1000, 1, None, None))

    def testHistoryUponUpdate(self):
        with mock.patch('time.time') as t:
            t.return_value = 1.0
            self.test.update(changed_by='heather', where=[self.test.id==2], what=dict(foo=99),
                old_data_version=1)
            ret = self.test.history.t.select().execute().fetchone()
            self.assertEquals(ret, (1, 'heather', 1000, 2, 99, 2))

    def testHistoryTimestampMaintainsPrecision(self):
        with mock.patch('time.time') as t:
            t.return_value = 1234567890.123456
            self.test.insert(changed_by='bob', id=4)
            ret = select([self.test.history.timestamp]).where(self.test.history.id==4).execute().fetchone()[0]
            # Insert decrements the timestamp
            self.assertEquals(ret, 1234567890122)

    def testHistoryUpdateRollback(self):
        with mock.patch('time.time') as t:
            t.return_value = 1.0

            # Update one of the rows
            self.test.t.update(values=dict(foo=99, data_version=2)).where(self.test.id==2).execute()
            self.test.history.t.insert(values=dict(changed_by='heather', change_id=1, timestamp=1000, id=2, data_version=2, foo=99)).execute()

            # Update it again (this is the update we will rollback)
            self.test.t.update(values=dict(foo=100, data_version=3)).where(self.test.id==2).execute()
            self.test.history.t.insert(values=dict(changed_by='heather', change_id=2, timestamp=1000, id=2, data_version=3, foo=100)).execute()

            # Rollback the second update
            self.test.history.rollbackChange(2, 'heather')

            ret = self.test.history.t.select().execute().fetchall()
            self.assertEquals(ret[-1], (3, 'heather', 1000, 2, 99, 4))

            ret = self.test.t.select().where(self.test.id==2).execute().fetchall()
            self.assertEquals(ret, [(2, 99, 4)])

    def testHistoryInsertRollback(self):
        with mock.patch('time.time') as t:
            t.return_value = 1.0

            ret = self.test.t.select().execute().fetchall()
    
            # Insert the item
            self.test.t.insert(values=dict(foo=271, data_version=1, id=4)).execute()
            self.test.history.t.insert(values=dict(changed_by='george', change_id=1, timestamp=999, id=4, data_version=None, foo=None)).execute()
            self.test.history.t.insert(values=dict(changed_by='george', change_id=2, timestamp=1000, id=4, data_version=1, foo=271)).execute()

            # Rollback the 'insert'
            self.test.history.rollbackChange(2, 'george')

            ret = self.test.history.t.select().execute().fetchall()
            self.assertEquals(ret[-1], (3, 'george', 1000, 4, None, None))

            ret = self.test.t.select().execute().fetchall()
            self.assertEquals(len(ret), 3, msg=ret)

    def testHistoryDeleteRollback(self):
        with mock.patch('time.time') as t:
            t.return_value = 1.0

            ret = self.test.t.select().execute().fetchall()
            
            # Insert the thing we are going to delete
            self.test.t.insert(values=dict(foo=271, data_version=1, id=4)).execute()
            self.test.history.t.insert(values=dict(changed_by='george', change_id=1, timestamp=999, id=4, data_version=None, foo=None)).execute()
            self.test.history.t.insert(values=dict(changed_by='george', change_id=2, timestamp=1000, id=4, data_version=1, foo=271)).execute()

            # Delete it
            self.test.t.delete().where(self.test.id==4).execute()
            self.test.history.t.insert(values=dict(changed_by='bobby', change_id=3, timestamp=1000, id=4, data_version=None, foo=None)).execute()

            # Rollback the 'delete'
            self.test.history.rollbackChange(3, 'george')

            ret = self.test.history.t.select().execute().fetchall()
            self.assertEquals(ret[-1], (5, 'george', 1000, 4, 271, 1))

            ret = self.test.t.select().execute().fetchall()
            self.assertEquals(len(ret), 4, msg=ret)
            
class TestMultiplePrimaryHistoryTable(unittest.TestCase, TestMultiplePrimaryTableMixin, MemoryDatabaseMixin):
    def setUp(self):
        MemoryDatabaseMixin.setUp(self)
        TestMultiplePrimaryTableMixin.setUp(self)

    def testHasHistoryTable(self):
        self.assertTrue(self.test.history)

    def testMultiplePrimaryHistoryTableHasAllColumns(self):
        columns = [c.name for c in self.test.history.t.get_children()]
        self.assertTrue('change_id' in columns)
        self.assertTrue('id1' in columns)
        self.assertTrue('id2' in columns)
        self.assertTrue('foo' in columns)
        self.assertTrue('changed_by' in columns)
        self.assertTrue('timestamp' in columns)

    def testMultiplePrimaryHistoryUponInsert(self):
        with mock.patch('time.time') as t:
            t.return_value = 1.0
            self.test.insert(changed_by='george', id1=4, id2=5, foo=0)
            ret = self.test.history.t.select().execute().fetchall()
            self.assertEquals(ret, [(1, 'george', 999, 4, 5, None, None),
                                    (2, 'george', 1000, 4, 5, 0, 1)])

    def testMultiplePrimaryHistoryUponDelete(self):
        with mock.patch('time.time') as t:
            t.return_value = 1.0
            self.test.delete(changed_by='bobby', where=[self.test.id1==1, self.test.id2==2],
                old_data_version=1)
            ret = self.test.history.t.select().execute().fetchone()
            self.assertEquals(ret, (1, 'bobby', 1000, 1, 2, None, None))

    def testMultiplePrimaryHistoryUponUpdate(self):
        with mock.patch('time.time') as t:
            t.return_value = 1.0
            self.test.update(changed_by='heather', where=[self.test.id1==2, self.test.id2==1], what=dict(foo=99),
                old_data_version=1)
            ret = self.test.history.t.select().execute().fetchone()
            self.assertEquals(ret, (1, 'heather', 1000, 2, 1, 99, 2))

    def testMultiplePrimaryHistoryUpdateRollback(self):
        with mock.patch('time.time') as t:
            t.return_value = 1.0
            self.test.t.update(values=dict(foo=99, data_version=2)).where(self.test.id1==2).where(self.test.id2==1).execute()
            self.test.history.t.insert(values=dict(changed_by='heather', change_id=1, timestamp=1000, id1=2, id2=1, data_version=2, foo=99)).execute()

            self.test.t.update(values=dict(foo=100, data_version=3)).where(self.test.id1==2).where(self.test.id2==1).execute()
            self.test.history.t.insert(values=dict(changed_by='heather', change_id=2, timestamp=1000, id1=2, id2=1, data_version=3, foo=100)).execute()

            self.test.history.rollbackChange(2, 'heather')

            ret = self.test.history.t.select().execute().fetchall()
            self.assertEquals(ret[-1], (3, 'heather', 1000, 2, 1, 99, 4))

            ret = self.test.t.select().where(self.test.id1==2).where(self.test.id2==1).execute().fetchall()
            self.assertEquals(ret, [(2, 1, 99, 4)])

    def testMultiplePrimaryHistoryInsertRollback(self):
        with mock.patch('time.time') as t:
            t.return_value = 1.0

            ret = self.test.t.select().execute().fetchall()

            self.test.t.insert(values=dict(foo=271, data_version=1, id1=4, id2=31)).execute()
            self.test.history.t.insert(values=dict(changed_by='george', change_id=1, timestamp=999, id1=4, id2=31, data_version=None, foo=None)).execute()
            self.test.history.t.insert(values=dict(changed_by='george', change_id=2, timestamp=1000, id1=4, id2=31, data_version=1, foo=271)).execute()

            self.test.history.rollbackChange(2, 'george')

            ret = self.test.history.t.select().execute().fetchall()
            self.assertEquals(ret[-1], (3, 'george', 1000, 4, 31, None, None))

            ret = self.test.t.select().execute().fetchall()
            self.assertEquals(len(ret), 4, msg=ret)

    def testMultiplePrimaryHistoryDeleteRollback(self):
        with mock.patch('time.time') as t:
            t.return_value = 1.0

            ret = self.test.t.select().execute().fetchall()

            self.test.t.insert(values=dict(foo=271, data_version=1, id1=4, id2=3)).execute()
            self.test.history.t.insert(values=dict(changed_by='george', change_id=1, timestamp=999, id1=4, id2=3, data_version=None, foo=None)).execute()
            self.test.history.t.insert(values=dict(changed_by='george', change_id=2, timestamp=1000, id1=4, id2=3, data_version=1, foo=271)).execute()
            

            self.test.t.delete().where(self.test.id1==4).where(self.test.id2==3).execute()
            self.test.history.t.insert(values=dict(changed_by='bobby', change_id=3, timestamp=1000, id1=4, id2=3, data_version=None, foo=None)).execute()

            self.test.history.rollbackChange(3, 'george')

            ret = self.test.history.t.select().execute().fetchall()
            self.assertEquals(ret[-1], (5, 'george', 1000, 4, 3, 271, 1))

            ret = self.test.t.select().execute().fetchall()
            self.assertEquals(len(ret), 5, msg=ret)
            

class RulesTestMixin(object):
    def _stripNullColumns(self, rules):
        # We know a bunch of columns are going to be empty...easier to strip them out
        # than to be super verbose (also should let this test continue to work even
        # if the schema changes).
        for rule in rules:
            for key in rule.keys():
                if rule[key] == None:
                    del rule[key]
        return rules

class TestRulesSimple(unittest.TestCase, RulesTestMixin, MemoryDatabaseMixin):
    def setUp(self):
        MemoryDatabaseMixin.setUp(self)
        self.db = AUSDatabase(self.dburi)
        self.db.create()
        self.paths = self.db.rules
        self.paths.t.insert().execute(id=1, priority=100, version='3.5', buildTarget='d', throttle=100, mapping='c', update_type='z', data_version=1)
        self.paths.t.insert().execute(id=2, priority=100, version='3.3', buildTarget='d', throttle=100, mapping='b', update_type='z', data_version=1)
        self.paths.t.insert().execute(id=3, priority=100, version='3.5', buildTarget='a', throttle=100, mapping='a', update_type='z', data_version=1)
        self.paths.t.insert().execute(id=4, priority=80, buildTarget='d', throttle=100, mapping='a', update_type='z', data_version=1)
        self.paths.t.insert().execute(id=5, priority=80, buildTarget='d', version='3.3', throttle=0, mapping='c', update_type='z', data_version=1)

    def testGetOrderedRules(self):
        rules = self._stripNullColumns(self.paths.getOrderedRules())
        expected = [
            dict(rule_id=4, priority=80, throttle=100, buildTarget='d', mapping='a', update_type='z', data_version=1),
            dict(rule_id=5, priority=80, throttle=0, version='3.3', buildTarget='d', mapping='c', update_type='z', data_version=1),
            dict(rule_id=2, priority=100, throttle=100, version='3.3', buildTarget='d', mapping='b', update_type='z', data_version=1),
            dict(rule_id=3, priority=100, throttle=100, version='3.5', buildTarget='a', mapping='a', update_type='z', data_version=1),
            dict(rule_id=1, priority=100, throttle=100, version='3.5', buildTarget='d', mapping='c', update_type='z', data_version=1),
        ]
        self.assertEquals(rules, expected)

    def testGetRulesMatchingQuery(self):
        rules = self.paths.getRulesMatchingQuery(
            dict(name='', product='', version='3.5', channel='',
                 buildTarget='a', buildID='', locale='', osVersion='',
                 distribution='', distVersion='', headerArchitecture='',
                 force=False
            ),
            fallbackChannel=''
        )
        rules = self._stripNullColumns(rules)
        expected = [dict(rule_id=3, priority=100, throttle=100, version='3.5', buildTarget='a', mapping='a', update_type='z', data_version=1)]
        self.assertEquals(rules, expected)

    def testGetRulesMatchingQueryWithNullColumn(self):
        rules = self.paths.getRulesMatchingQuery(
            dict(name='', product='', version='3.5', channel='',
                 buildTarget='d', buildID='', locale='', osVersion='',
                 distribution='', distVersion='', headerArchitecture='',
                 force=False
            ),
            fallbackChannel=''
        )
        rules = self._stripNullColumns(rules)
        expected = [
            dict(rule_id=1, priority=100, throttle=100, version='3.5', buildTarget='d', mapping='c', update_type='z', data_version=1),
            dict(rule_id=4, priority=80, throttle=100, buildTarget='d', mapping='a', update_type='z', data_version=1),
        ]
        self.assertEquals(rules, expected)

    def testGetRulesMatchingQueryDontReturnThrottled(self):
        rules = self.paths.getRulesMatchingQuery(
            dict(name='', product='', version='3.3', channel='',
                 buildTarget='d', buildID='', locale='', osVersion='',
                 distribution='', distVersion='', headerArchitecture='',
                 force=False
            ),
            fallbackChannel=''
        )
        rules = self._stripNullColumns(rules)
        expected = [
            dict(rule_id=2, priority=100, throttle=100, version='3.3', buildTarget='d', mapping='b', update_type='z', data_version=1),
            dict(rule_id=4, priority=80, throttle=100, buildTarget='d', mapping='a', update_type='z', data_version=1),
        ]
        self.assertEquals(rules, expected)

    def testGetRulesMatchingQueryReturnThrottled(self):
        rules = self.paths.getRulesMatchingQuery(
            dict(name='', product='', version='3.3', channel='',
                 buildTarget='d', buildID='', locale='', osVersion='',
                 distribution='', distVersion='', headerArchitecture='',
                 force=True
            ),
            fallbackChannel=''
        )
        rules = self._stripNullColumns(rules)
        expected = [
            dict(rule_id=2, priority=100, throttle=100, version='3.3', buildTarget='d', mapping='b', update_type='z', data_version=1),
            dict(rule_id=4, priority=80, throttle=100, buildTarget='d', mapping='a', update_type='z', data_version=1),
            dict(rule_id=5, priority=80, throttle=0, version='3.3', buildTarget='d', mapping='c', update_type='z', data_version=1)
        ]
        self.assertEquals(rules, expected)

    def testGetRuleById(self):
        rule = self._stripNullColumns([self.paths.getRuleById(1)])
        expected = [dict(rule_id=1, priority=100, throttle=100, version='3.5', buildTarget='d', mapping='c', update_type='z', data_version=1)]
        self.assertEquals(rule, expected)

    def testAddRule(self):
        what = dict(throttle=11,   
                    mapping='c',
                    update_type='z',
                    priority=60)
        rule_id = self.paths.addRule(changed_by='bill', what=what) 
        rule_id = rule_id[0]
        rules = self.paths.t.select().where(self.paths.rule_id==rule_id).execute().fetchall()
        copy_rule = dict(rules[0].items())
        rule = self._stripNullColumns( [copy_rule] )
        what['rule_id']=rule_id
        what['data_version']=1
        what = [what]
        self.assertEquals(rule, what)

    def testUpdateRule(self):
        rules = self.paths.t.select().where(self.paths.rule_id==1).execute().fetchall()
        what = dict(rules[0].items())

        what['mapping'] = 'd'
        self.paths.updateRule(changed_by='bill', rule_id=1, what=what, old_data_version=1)

        rules = self.paths.t.select().where(self.paths.rule_id==1).execute().fetchall()
        copy_rule = dict(rules[0].items())
        rule = self._stripNullColumns( [copy_rule] )

        expected = [dict(rule_id=1, priority=100, throttle=100, version='3.5', buildTarget='d', mapping='d', update_type='z', data_version=1)]
        self.assertEquals(rule, expected)


class TestRulesSpecial(unittest.TestCase, RulesTestMixin, MemoryDatabaseMixin):
    def setUp(self):
        MemoryDatabaseMixin.setUp(self)
        self.db = AUSDatabase(self.dburi)
        self.db.create()
        self.rules = self.db.rules
        self.rules.t.insert().execute(id=1, priority=100, version='4.0*', throttle=100, update_type='z', data_version=1)
        self.rules.t.insert().execute(id=2, priority=100, channel='release*', throttle=100, update_type='z', data_version=1)

    def testGetRulesMatchingQueryVersionGlobbing(self):
        expected = [dict(rule_id=1, priority=100, throttle=100, version='4.0*', update_type='z', data_version=1)]
        rules = self.rules.getRulesMatchingQuery(
            dict(name='', product='', version='4.0', channel='',
                 buildTarget='', buildID='', locale='', osVersion='',
                 distribution='', distVersion='', headerArchitecture='',
                 force=False
            ),
            fallbackChannel=''
        )
        rules = self._stripNullColumns(rules)
        self.assertEquals(rules, expected)
        rules = self.rules.getRulesMatchingQuery(
            dict(name='', product='', version='4.0b2', channel='',
                 buildTarget='', buildID='', locale='', osVersion='',
                 distribution='', distVersion='', headerArchitecture='',
                 force=False
            ),
            fallbackChannel=''
        )
        rules = self._stripNullColumns(rules)
        self.assertEquals(rules, expected)
        rules = self.rules.getRulesMatchingQuery(
            dict(name='', product='', version='4.0.1', channel='',
                 buildTarget='', buildID='', locale='', osVersion='',
                 distribution='', distVersion='', headerArchitecture='',
                 force=False
            ),
            fallbackChannel=''
        )
        rules = self._stripNullColumns(rules)
        self.assertEquals(rules, expected)

    def testGetRulesMatchingQueryChannelGlobbing(self):
        expected = [dict(rule_id=2, priority=100, throttle=100, channel='release*', update_type='z', data_version=1)]
        rules = self.rules.getRulesMatchingQuery(
            dict(name='', product='', version='', channel='releasetest',
                 buildTarget='', buildID='', locale='', osVersion='', distribution='',
                 distVersion='', headerArchitecture='',
                 force=False
            ),
            fallbackChannel='releasetest'
        )
        rules = self._stripNullColumns(rules)
        self.assertEquals(rules, expected)
        rules = self.rules.getRulesMatchingQuery(
            dict(name='', product='', version='', channel='releasetest-cck-blah',
                 buildTarget='', buildID='', locale='', osVersion='',
                 distribution='', distVersion='', headerArchitecture='',
                 force=False
            ),
            fallbackChannel='releasetest'
        )
        rules = self._stripNullColumns(rules)
        self.assertEquals(rules, expected)

class TestReleases(unittest.TestCase, MemoryDatabaseMixin):
    def setUp(self):
        MemoryDatabaseMixin.setUp(self)
        self.db = AUSDatabase(self.dburi)
        self.db.create()
        self.releases = self.db.releases
        self.releases.t.insert().execute(name='a', product='a', version='a', data=json.dumps(dict(name=1)), data_version=1)
        self.releases.t.insert().execute(name='ab', product='a', version='a', data=json.dumps(dict(name=1)), data_version=1)
        self.releases.t.insert().execute(name='b', product='b', version='b', data=json.dumps(dict(name=2)), data_version=1)
        self.releases.t.insert().execute(name='c', product='c', version='c', data=json.dumps(dict(name=3)), data_version=1)

    def testGetReleases(self):
        self.assertEquals(len(self.releases.getReleases()), 4)

    def testGetReleasesWithLimit(self):
        self.assertEquals(len(self.releases.getReleases(limit=1)), 1)

    def testGetReleasesWithWhere(self):
        expected = [dict(product='b', version='b', name='b', data=dict(name=2), data_version=1)]
        self.assertEquals(self.releases.getReleases(name='b'), expected)

    def testGetReleaseBlob(self):
        expected = dict(name=3)
        self.assertEquals(self.releases.getReleaseBlob(name='c'), expected)

    def testGetReleaseBlobNonExistentRelease(self):
        self.assertRaises(KeyError, self.releases.getReleaseBlob, name='z')

<<<<<<< HEAD
class TestReleasesSchema1(unittest.TestCase, MemoryDatabaseMixin):
    """Tests for the Releases class that depend on version 1 of the blob schema."""
    def setUp(self):
        MemoryDatabaseMixin.setUp(self)
        self.db = AUSDatabase(self.dburi)
        self.db.create()
        self.releases = self.db.releases
        blob = json.dumps(dict(
            name='a',
            platforms=dict(
                p=dict(
                    locales=dict(
                        l=dict(
                            complete=dict(
                                filesize=1234)
                            )
                        )
                    )
                )
            )
        )
        self.releases.t.insert().execute(name='a', product='a', version='a', data_version=1, data=blob)
        blob = json.dumps(dict(name='b'))
        self.releases.t.insert().execute(name='b', product='b', version='b', data_version=1, data=blob)

    def testAddRelease(self):
        blob = ReleaseBlobV1(name=4)
        self.releases.addRelease(name='d', product='d', version='d', blob=blob, changed_by='bill')
        expected = [('d', 'd', 'd', json.dumps(dict(name=4)), 1)]
        self.assertEquals(self.releases.t.select().where(self.releases.name=='d').execute().fetchall(), expected)

    def testAddReleaseAlreadyExists(self):
        blob = ReleaseBlobV1(name=1)
        self.assertRaises(TransactionError, self.releases.addRelease, name='a', product='a', version='a', blob=blob, changed_by='bill')

    def testUpdateRelease(self):
        blob = ReleaseBlobV1(name='a')
        self.releases.updateRelease(name='b', product='z', version='y', blob=blob, changed_by='bill', old_data_version=1)
        expected = [('b', 'z', 'y', json.dumps(dict(name='a')), 2)]
        self.assertEquals(self.releases.t.select().where(self.releases.name=='b').execute().fetchall(), expected)

    def testUpdateReleaseWithBlob(self):
        blob = ReleaseBlobV1(name='b', schema_version=3)
        self.releases.updateRelease(name='b', product='z', version='y', changed_by='bill', blob=blob, old_data_version=1)
        expected = [('b', 'z', 'y', json.dumps(dict(name='b', schema_version=3)), 2)]
        self.assertEquals(self.releases.t.select().where(self.releases.name=='b').execute().fetchall(), expected)

    def testUpdateReleaseInvalidBlob(self):
        blob = ReleaseBlobV1(name=2)
        blob['foo'] = 'bar'
        self.assertRaises(ValueError, self.releases.updateRelease, changed_by='bill', name='b', blob=blob, old_data_version=1)

=======
>>>>>>> ebe401e0
    def testGetReleaseNames(self):
        releases = self.releases.getReleaseNames()
        expected = [ dict(name='a'), 
                dict(name='ab'), 
                dict(name='b'), 
                dict(name='c')] 
        self.assertEquals(releases, expected)

        releases = self.releases.getReleaseNames(product='a')
        expected = [ dict(name='a'), 
                dict(name='ab')] 
        self.assertEquals(releases, expected)

        releases = self.releases.getReleaseNames(version='b')
        expected = [ dict(name='b'), ] 
        self.assertEquals(releases, expected)

        releases = self.releases.getReleaseNames(product='a', version='b')
        expected = [ ] 
        self.assertEquals(releases, expected)

class TestReleasesSchema1(unittest.TestCase, MemoryDatabaseMixin):
    """Tests for the Releases class that depend on version 1 of the blob schema."""
    def setUp(self):
        MemoryDatabaseMixin.setUp(self)
        self.db = AUSDatabase(self.dburi)
        self.db.create()
        self.releases = self.db.releases
        self.releases.t.insert().execute(name='a', product='a', version='a', data_version=1, data="""
{
    "name": "a",
    "platforms": {
        "p": {
            "locales": {
                "l": {
                    "complete": {
                        "filesize": 1234
                    }
                }
            }
        },
        "p2": {
            "alias": "p"
        }
    }
}
""")
        self.releases.t.insert().execute(name='b', product='b', version='b', data_version=1, data="""
{
    "name": "b"
}
""")

    def testAddRelease(self):
        blob = ReleaseBlobV1(name=4)
        self.releases.addRelease(name='d', product='d', version='d', blob=blob, changed_by='bill')
        expected = [('d', 'd', 'd', json.dumps(dict(name=4)), 1)]
        self.assertEquals(self.releases.t.select().where(self.releases.name=='d').execute().fetchall(), expected)

    def testAddReleaseAlreadyExists(self):
        blob = ReleaseBlobV1(name=1)
        self.assertRaises(TransactionError, self.releases.addRelease, name='a', product='a', version='a', blob=blob, changed_by='bill')

    def testUpdateRelease(self):
        blob = ReleaseBlobV1(name='a')
        self.releases.updateRelease(name='b', product='z', version='y', blob=blob, changed_by='bill', old_data_version=1)
        expected = [('b', 'z', 'y', json.dumps(dict(name='a')), 2)]
        self.assertEquals(self.releases.t.select().where(self.releases.name=='b').execute().fetchall(), expected)

    def testUpdateReleaseWithBlob(self):
        blob = ReleaseBlobV1(name='b', schema_version=3)
        self.releases.updateRelease(name='b', product='z', version='y', changed_by='bill', blob=blob, old_data_version=1)
        expected = [('b', 'z', 'y', json.dumps(dict(name='b', schema_version=3)), 2)]
        self.assertEquals(self.releases.t.select().where(self.releases.name=='b').execute().fetchall(), expected)

    def testUpdateReleaseInvalidBlob(self):
        blob = ReleaseBlobV1(name=2)
        blob['foo'] = 'bar'
        self.assertRaises(ValueError, self.releases.updateRelease, changed_by='bill', name='b', blob=blob, old_data_version=1)

    def testAddLocaleToRelease(self):
        data = dict(complete=dict(hashValue='abc'))
        self.releases.addLocaleToRelease(name='a', platform='p', locale='c', data=data, old_data_version=1, changed_by='bill')
        ret = json.loads(select([self.releases.data]).where(self.releases.name=='a').execute().fetchone()[0])
        expected = json.loads("""
{
    "name": "a",
    "platforms": {
        "p": {
            "locales": {
                "c": {
                    "complete": {
                        "hashValue": "abc"
                    }
                },
                "l": {
                    "complete": {
                        "filesize": 1234
                    }
                }
            }
        },
        "p2": {
            "alias": "p"
        }
    }
}
""")
        self.assertEqual(ret, expected)

    def testAddLocaleToReleaseOverride(self):
        data = dict(complete=dict(hashValue=789))
        self.releases.addLocaleToRelease(name='a', platform='p', locale='l', data=data, old_data_version=1, changed_by='bill')
        ret = json.loads(select([self.releases.data]).where(self.releases.name=='a').execute().fetchone()[0])
        expected = json.loads("""
{
    "name": "a",
    "platforms": {
        "p": {
            "locales": {
                "l": {
                    "complete": {
                        "hashValue": 789
                    }
                }
            }
        },
        "p2": {
            "alias": "p"
        }
    }
}
""")
        self.assertEqual(ret, expected)

    def testAddLocaleToReleasePlatformsDoesntExist(self):
        data = dict(complete=dict(filesize=432))
        self.releases.addLocaleToRelease(name='b', platform='q', locale='l', data=data, old_data_version=1, changed_by='bill')
        ret = json.loads(select([self.releases.data]).where(self.releases.name=='b').execute().fetchone()[0])
        expected = json.loads("""
{
    "name": "b",
    "platforms": {
        "q": {
            "locales": {
                "l": {
                    "complete": {
                        "filesize": 432
                    }
                }
            }
        }
    }
}
""")
        self.assertEqual(ret, expected)

    def testAddLocaleToReleaseSecondPlatform(self):
        data = dict(complete=dict(filesize=324))
        self.releases.addLocaleToRelease(name='a', platform='q', locale='l', data=data, old_data_version=1, changed_by='bill')
        ret = json.loads(select([self.releases.data]).where(self.releases.name=='a').execute().fetchone()[0])
        expected = json.loads("""
{
    "name": "a",
    "platforms": {
        "p": {
            "locales": {
                "l": {
                    "complete": {
                        "filesize": 1234
                    }
                }
            }
        },
        "p2": {
            "alias": "p"
        },
        "q": {
            "locales": {
                "l": {
                    "complete": {
                        "filesize": 324
                    }
                }
            }
        }
    }
}
""")
        self.assertEqual(ret, expected)

    def testAddLocaleToReleaseResolveAlias(self):
        data = dict(complete=dict(filesize=444))
        self.releases.addLocaleToRelease(name='a', platform='p2', locale='j', data=data, old_data_version=1, changed_by='bill')
        ret = json.loads(select([self.releases.data]).where(self.releases.name=='a').execute().fetchone()[0])
        expected = json.loads("""
{
    "name": "a",
    "platforms": {
        "p": {
            "locales": {
                "l": {
                    "complete": {
                        "filesize": 1234
                    }
                },
                "j": {
                    "complete": {
                        "filesize": 444
                    }
                }
            }
        },
        "p2": {
            "alias": "p"
        }
    }
}
""")
        self.assertEqual(ret, expected)

class TestPermissions(unittest.TestCase, MemoryDatabaseMixin):
    def setUp(self):
        MemoryDatabaseMixin.setUp(self)
        self.db = AUSDatabase(self.dburi)
        self.db.create()
        self.permissions = self.db.permissions
        self.permissions.t.insert().execute(permission='admin', username='bill', data_version=1)
        self.permissions.t.insert().execute(permission='/users/:id/permissions/:permission', username='bob', data_version=1)
        self.permissions.t.insert().execute(permission='/releases/:name', username='bob', options=json.dumps(dict(product='fake')), data_version=1)
        self.permissions.t.insert().execute(permission='/rules', username='cathy', data_version=1)
        self.permissions.t.insert().execute(permission='/rules/:id', username='bob', options=json.dumps(dict(method='POST')), data_version=1)

    def testGrantPermissions(self):
        query = self.permissions.t.select().where(self.permissions.username=='jess')
        self.assertEquals(len(query.execute().fetchall()), 0)
        self.permissions.grantPermission('bob', 'jess', '/rules/:id')
        self.assertEquals(query.execute().fetchall(), [('/rules/:id', 'jess', None, 1)])

    def testGrantPermissionsWithOptions(self):
        self.permissions.grantPermission('bob', 'cathy', '/releases/:name', options=dict(product='SeaMonkey'))
        query = self.permissions.t.select().where(self.permissions.username=='cathy')
        query = query.where(self.permissions.permission=='/releases/:name')
        self.assertEquals(query.execute().fetchall(), [('/releases/:name', 'cathy', json.dumps(dict(product='SeaMonkey')), 1)])

    def testGrantPermissionsUnknownPermission(self):
        self.assertRaises(ValueError, self.permissions.grantPermission,
            'bob', 'bud', 'bad'
        )

    def testGrantPermissionsUnknownOption(self):
        self.assertRaises(ValueError, self.permissions.grantPermission,
            'bob', 'bud', '/rules/:id', dict(foo=1)
        )
    def testRevokePermission(self):
        self.permissions.revokePermission(changed_by='bill', username='bob', permission='/releases/:name',
            old_data_version=1)
        query = self.permissions.t.select().where(self.permissions.username=='bob')
        query = query.where(self.permissions.permission=='/releases/:name')
        self.assertEquals(len(query.execute().fetchall()), 0)

    def testGetAllUsers(self):
        self.assertEquals(self.permissions.getAllUsers(), ['bill', 'bob', 'cathy'])

    def testGetPermission(self):
        expected = {
            'permission': '/releases/:name',
            'username': 'bob',
            'options': dict(product='fake'),
            'data_version': 1
        }
        self.assertEquals(self.permissions.getPermission('bob', '/releases/:name'), expected)

    def testGetPermissionNonExistant(self):
        self.assertEquals(self.permissions.getPermission('bob', '/rules'), {})

    def testGetUserPermissions(self):
        expected = {'/users/:id/permissions/:permission': dict(options=None, data_version=1),
                    '/releases/:name': dict(options=dict(product='fake'), data_version=1),
                    '/rules/:id': dict(options=dict(method='POST'), data_version=1)}
        self.assertEquals(self.permissions.getUserPermissions('bob'), expected)

    def testGetOptions(self):
        expected = dict(product='fake')
        self.assertEquals(self.permissions.getOptions('bob', '/releases/:name'), expected)

    def testGetOptionsPermissionDoesntExist(self):
        self.assertRaises(ValueError, self.permissions.getOptions, 'fake', 'fake')

    def testGetOptionsNoOptions(self):
        self.assertEquals(self.permissions.getOptions('cathy', '/rules'), {})

    def testHasUrlPermission(self):
        self.assertTrue(self.permissions.hasUrlPermission('cathy', '/rules', 'PUT', dict(product='fake')))

    def testHasUrlPermissionWithOption(self):
        self.assertTrue(self.permissions.hasUrlPermission('bob', '/rules/:id', 'POST', dict(product='fake')))

    def testHasUrlPermissionNotAllowed(self):
        self.assertFalse(self.permissions.hasUrlPermission('cathy', '/rules/:id', 'DELETE', dict(product='fake')))

    def testHasUrlPermissionNotAllowedWithOption(self):
        self.assertFalse(self.permissions.hasUrlPermission('bob', '/rules/:id', 'DELETE', dict(product='fake')))

    def testHasUrlPermissionWithProduct(self):
        self.assertTrue(self.permissions.hasUrlPermission('bob', '/releases/:name', 'DELETE', dict(product='fake')))

class TestDB(unittest.TestCase):
    def testSetDburiAlreadySetup(self):
        db = AUSDatabase('sqlite:///:memory:')
        self.assertRaises(AlreadySetupError, db.setDburi, 'sqlite:///:memory:')

    def testReset(self):
        db = AUSDatabase('sqlite:///:memory:')
        db.reset()
        # If we can set the dburi again, reset worked!
        db.setDburi('sqlite:///:memory:')
        db.create()
        insp = Inspector.from_engine(db.engine)
        self.assertNotEqual(insp.get_table_names(), [])

class TestDBUpgrade(unittest.TestCase, NamedFileDatabaseMixin):
    def setUp(self):
        NamedFileDatabaseMixin.setUp(self)
        self.db = AUSDatabase(self.dburi)
        self.db.metadata.create_all()

    def testModelIsSameAsRepository(self):
        db2 = AUSDatabase('sqlite:///' + self.getTempfile())
        db2.create()
        diff = migrate.versioning.api.compare_model_to_db(db2.engine, self.db.migrate_repo, self.db.metadata)
        if diff:
            self.fail(str(diff))<|MERGE_RESOLUTION|>--- conflicted
+++ resolved
@@ -724,61 +724,6 @@
     def testGetReleaseBlobNonExistentRelease(self):
         self.assertRaises(KeyError, self.releases.getReleaseBlob, name='z')
 
-<<<<<<< HEAD
-class TestReleasesSchema1(unittest.TestCase, MemoryDatabaseMixin):
-    """Tests for the Releases class that depend on version 1 of the blob schema."""
-    def setUp(self):
-        MemoryDatabaseMixin.setUp(self)
-        self.db = AUSDatabase(self.dburi)
-        self.db.create()
-        self.releases = self.db.releases
-        blob = json.dumps(dict(
-            name='a',
-            platforms=dict(
-                p=dict(
-                    locales=dict(
-                        l=dict(
-                            complete=dict(
-                                filesize=1234)
-                            )
-                        )
-                    )
-                )
-            )
-        )
-        self.releases.t.insert().execute(name='a', product='a', version='a', data_version=1, data=blob)
-        blob = json.dumps(dict(name='b'))
-        self.releases.t.insert().execute(name='b', product='b', version='b', data_version=1, data=blob)
-
-    def testAddRelease(self):
-        blob = ReleaseBlobV1(name=4)
-        self.releases.addRelease(name='d', product='d', version='d', blob=blob, changed_by='bill')
-        expected = [('d', 'd', 'd', json.dumps(dict(name=4)), 1)]
-        self.assertEquals(self.releases.t.select().where(self.releases.name=='d').execute().fetchall(), expected)
-
-    def testAddReleaseAlreadyExists(self):
-        blob = ReleaseBlobV1(name=1)
-        self.assertRaises(TransactionError, self.releases.addRelease, name='a', product='a', version='a', blob=blob, changed_by='bill')
-
-    def testUpdateRelease(self):
-        blob = ReleaseBlobV1(name='a')
-        self.releases.updateRelease(name='b', product='z', version='y', blob=blob, changed_by='bill', old_data_version=1)
-        expected = [('b', 'z', 'y', json.dumps(dict(name='a')), 2)]
-        self.assertEquals(self.releases.t.select().where(self.releases.name=='b').execute().fetchall(), expected)
-
-    def testUpdateReleaseWithBlob(self):
-        blob = ReleaseBlobV1(name='b', schema_version=3)
-        self.releases.updateRelease(name='b', product='z', version='y', changed_by='bill', blob=blob, old_data_version=1)
-        expected = [('b', 'z', 'y', json.dumps(dict(name='b', schema_version=3)), 2)]
-        self.assertEquals(self.releases.t.select().where(self.releases.name=='b').execute().fetchall(), expected)
-
-    def testUpdateReleaseInvalidBlob(self):
-        blob = ReleaseBlobV1(name=2)
-        blob['foo'] = 'bar'
-        self.assertRaises(ValueError, self.releases.updateRelease, changed_by='bill', name='b', blob=blob, old_data_version=1)
-
-=======
->>>>>>> ebe401e0
     def testGetReleaseNames(self):
         releases = self.releases.getReleaseNames()
         expected = [ dict(name='a'), 

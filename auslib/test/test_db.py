import logging
import mock
import os
import simplejson as json
import sys
from tempfile import mkstemp
import unittest

from sqlalchemy import create_engine, MetaData, Table, Column, Integer, select, String
from sqlalchemy.engine.reflection import Inspector

import migrate.versioning.api

from auslib.global_state import cache, dbo
from auslib.db import AUSDatabase, AUSTable, AlreadySetupError, \
    AUSTransaction, TransactionError, OutdatedDataError, UpdateMergeError, \
    ReadOnlyError, PermissionDeniedError, ChangeScheduledError, \
    MismatchedDataVersionError
from auslib.blobs.base import BlobValidationError, createBlob
from auslib.blobs.apprelease import ReleaseBlobV1


class MemoryDatabaseMixin(object):
    """Use this when writing tests that don't require multiple connections to
       the database."""

    def setUp(self):
        self.dburi = 'sqlite:///:memory:'


class NamedFileDatabaseMixin(object):
    """Use this when writing tests that *do* require multiple connections to
       the database. SQLite memory database don't support multiple connections
       to the same database. When you try to use them, you get weird behaviour
       like the second "connection" seeing the state of an in-progress
       transaction in the first. See the following links for more detail:
        http://www.sqlalchemy.org/docs/dialects/sqlite.html#threading-pooling-behavior
        http://www.sqlalchemy.org/trac/wiki/FAQ#IamusingmultipleconnectionswithaSQLitedatabasetypicallytotesttransactionoperationandmytestprogramisnotworking
       """

    def setUp(self):
        self.tmpfiles = []
        self.dburi = 'sqlite:///%s' % self.getTempfile()

    def tearDown(self):
        for fd, t in self.tmpfiles:
            os.close(fd)
            os.remove(t)

    def getTempfile(self):
        fd, t = mkstemp()
        self.tmpfiles.append((fd, t))
        return t


class TestAUSTransaction(unittest.TestCase, MemoryDatabaseMixin):

    def setUp(self):
        MemoryDatabaseMixin.setUp(self)
        self.engine = create_engine(self.dburi)
        self.metadata = MetaData(self.engine)
        self.table = Table('test', self.metadata, Column('id', Integer, primary_key=True),
                           Column('foo', Integer))
        self.metadata.create_all()
        self.table.insert().execute(id=1, foo=33)
        self.table.insert().execute(id=2, foo=22)
        self.table.insert().execute(id=3, foo=11)

    def testTransaction(self):
        trans = AUSTransaction(self.metadata.bind.connect())
        trans.execute(self.table.insert(values=dict(id=4, foo=55)))
        trans.execute(self.table.update(values=dict(foo=66)).where(self.table.c.id == 1))
        trans.commit()
        ret = self.table.select().execute().fetchall()
        self.assertEquals(ret, [(1, 66), (2, 22), (3, 11), (4, 55)])

    def testTransactionRaisesOnError(self):
        trans = AUSTransaction(self.metadata.bind.connect())
        self.assertRaises(TransactionError, trans.execute, "UPDATE test SET foo=123 WHERE fake=1")

    def testRollback(self):
        trans = AUSTransaction(self.metadata.bind.connect())
        trans.execute(self.table.update(values=dict(foo=66)).where(self.table.c.id == 1))
        trans.rollback()
        ret = self.table.select().execute().fetchall()
        self.assertEquals(ret, [(1, 33), (2, 22), (3, 11)])

    # bug 740360
    def testContextManagerClosesConnection(self):
        with AUSTransaction(self.metadata.bind.connect()) as trans:
            self.assertEqual(trans.conn.closed, False, "Connection closed at start of transaction, expected it to be open.")
            trans.execute(self.table.insert(values=dict(id=5, foo=41)))
        self.assertEqual(trans.conn.closed, True, "Connection not closed after __exit__ is called")


class TestAUSTransactionRequiresRealFile(unittest.TestCase, NamedFileDatabaseMixin):

    def setUp(self):
        NamedFileDatabaseMixin.setUp(self)
        self.engine = create_engine(self.dburi)
        self.metadata = MetaData(self.engine)
        self.table = Table('test', self.metadata, Column('id', Integer, primary_key=True),
                           Column('foo', Integer))
        self.metadata.create_all()
        self.table.insert().execute(id=1, foo=33)
        self.table.insert().execute(id=2, foo=22)
        self.table.insert().execute(id=3, foo=11)

    def testTransactionNotChangedUntilCommit(self):
        trans = AUSTransaction(self.metadata.bind.connect())
        trans.execute(self.table.update(values=dict(foo=66)).where(self.table.c.id == 1))
        # This select() runs in a different connection, so no changes should
        # be visible to it yet
        ret = self.table.select().execute().fetchall()
        self.assertEquals(ret, [(1, 33), (2, 22), (3, 11)])
        trans.commit()
        ret = self.table.select().execute().fetchall()
        self.assertEquals(ret, [(1, 66), (2, 22), (3, 11)])


class TestTableMixin(object):

    def setUp(self):
        self.engine = create_engine(self.dburi)
        self.metadata = MetaData(self.engine)

        class TestTable(AUSTable):

            def __init__(self, db, metadata):
                self.table = Table('test', metadata, Column('id', Integer, primary_key=True, autoincrement=True),
                                   Column('foo', Integer))
                AUSTable.__init__(self, db, 'sqlite')

        class TestAutoincrementTable(AUSTable):

            def __init__(self, db, metadata):
                self.table = Table('test-autoincrement', metadata,
                                   Column('id', Integer, primary_key=True, autoincrement=True),
                                   Column('foo', Integer))
                AUSTable.__init__(self, db, 'sqlite')
        self.test = TestTable("fake", self.metadata)
        self.testAutoincrement = TestAutoincrementTable("fake", self.metadata)
        self.metadata.create_all()
        self.test.t.insert().execute(id=1, foo=33, data_version=1)
        self.test.t.insert().execute(id=2, foo=22, data_version=1)
        self.test.t.insert().execute(id=3, foo=11, data_version=2)


class TestMultiplePrimaryTableMixin(object):

    def setUp(self):
        self.engine = create_engine(self.dburi)
        self.metadata = MetaData(self.engine)

        class TestTable(AUSTable):

            def __init__(self, db, metadata):
                self.table = Table('test', metadata, Column('id1', Integer, primary_key=True),
                                   Column('id2', Integer, primary_key=True),
                                   Column('foo', Integer))
                AUSTable.__init__(self, db, 'sqlite')
        self.test = TestTable("fake", self.metadata)
        self.metadata.create_all()
        self.test.t.insert().execute(id1=1, id2=1, foo=33, data_version=1)
        self.test.t.insert().execute(id1=1, id2=2, foo=22, data_version=1)
        self.test.t.insert().execute(id1=2, id2=1, foo=11, data_version=1)
        self.test.t.insert().execute(id1=2, id2=2, foo=44, data_version=1)


class TestAUSTable(unittest.TestCase, TestTableMixin, MemoryDatabaseMixin):

    def setUp(self):
        MemoryDatabaseMixin.setUp(self)
        TestTableMixin.setUp(self)

    def testColumnMirroring(self):
        self.assertTrue(self.test.id in self.test.table.get_children())
        self.assertTrue(self.test.foo in self.test.table.get_children())

    def testSelect(self):
        expected = [dict(id=1, foo=33, data_version=1),
                    dict(id=2, foo=22, data_version=1),
                    dict(id=3, foo=11, data_version=2)]
        self.assertEquals(self.test.select(), expected)

    def testSelectWithColumns(self):
        expected = [dict(id=1), dict(id=2), dict(id=3)]
        self.assertEquals(self.test.select(columns=[self.test.id]), expected)

    def testSelectWithWhere(self):
        expected = [dict(id=2, foo=22, data_version=1),
                    dict(id=3, foo=11, data_version=2)]
        self.assertEquals(self.test.select(where=[self.test.id >= 2]), expected)

    def testSelectWithOrder(self):
        expected = [dict(id=3, foo=11, data_version=2),
                    dict(id=2, foo=22, data_version=1),
                    dict(id=1, foo=33, data_version=1)]
        self.assertEquals(self.test.select(order_by=[self.test.foo]), expected)

    def testSelectWithLimit(self):
        self.assertEquals(self.test.select(limit=1), [dict(id=1, foo=33, data_version=1)])

    def testSelectCanModifyResult(self):
        ret = self.test.select()[0]
        # If we can't write to this, an Exception will be raised and the test will fail
        ret['foo'] = 3245

    def testInsert(self):
        self.test.insert(changed_by='bob', id=4, foo=0)
        ret = self.test.t.select().execute().fetchall()
        self.assertEquals(len(ret), 4)
        self.assertEquals(ret[-1], (4, 0, 1))

    def testInsertClosesConnectionOnImplicitTransaction(self):
        with mock.patch('sqlalchemy.engine.base.Connection.close') as close:
            self.test.insert(changed_by='bob', id=5, foo=1)
            self.assertTrue(close.called, "Connection.close() never called by insert()")

    def testInsertClosesConnectionOnImplicitTransactionWithError(self):
        with mock.patch('sqlalchemy.engine.base.Connection.close') as close:
            try:
                self.test.insert(changed_by='bob', id=1, foo=1)
            except:
                pass
            self.assertTrue(close.called, "Connection.close() never called by insert()")

    def testInsertWithChangeCallback(self):
        shared = []
        self.test.onInsert = lambda *x: shared.extend(x)
        what = {'id': 4, 'foo': 1}
        self.test.insert(changed_by='bob', **what)
        # insert adds data_version to the query, so we need to add that before comparing
        what["data_version"] = 1
        self.assertEquals(shared[0], self.test)
        self.assertEquals(shared[1], "INSERT")
        self.assertEquals(shared[2], "bob")
        self.assertEquals(shared[3].parameters, what)

    def testDelete(self):
        ret = self.test.delete(changed_by='bill', where=[self.test.id == 1, self.test.foo == 33],
                               old_data_version=1)
        self.assertEquals(ret.rowcount, 1)
        self.assertEquals(len(self.test.t.select().execute().fetchall()), 2)

    def testDeleteFailsOnVersionMismatch(self):
        self.assertRaises(OutdatedDataError, self.test.delete, changed_by='bill',
                          where=[self.test.id == 3], old_data_version=1)

    def testDeleteClosesConnectionOnImplicitTransaction(self):
        with mock.patch('sqlalchemy.engine.base.Connection.close') as close:
            self.test.delete(changed_by='bill', where=[self.test.id == 1], old_data_version=1)
            self.assertTrue(close.called, "Connection.close() never called by delete()")

    def testDeleteWithChangeCallback(self):
        shared = []
        self.test.onDelete = lambda *x: shared.extend(x)
        where = [self.test.id == 1]
        self.test.delete(changed_by='bob', where=where, old_data_version=1)
        # update adds data_version and id to the query, so we need to add that before comparing
        self.assertEquals(shared[0], self.test)
        self.assertEquals(shared[1], "DELETE")
        self.assertEquals(shared[2], "bob")
        # There should be two WHERE clauses, because AUSTable adds a data_version one in addition
        # to the id condition above.
        self.assertEquals(len(shared[3]._whereclause.get_children()), 2)

    def testUpdate(self):
        ret = self.test.update(changed_by='bob', where=[self.test.id == 1], what=dict(foo=123),
                               old_data_version=1)
        self.assertEquals(ret.rowcount, 1)
        self.assertEquals(self.test.t.select(self.test.id == 1).execute().fetchone(), (1, 123, 2))

    def testUpdateFailsOnVersionMismatch(self):
        self.assertRaises(OutdatedDataError, self.test.update, changed_by='bill',
                          where=[self.test.id == 3], what=dict(foo=99), old_data_version=1)

    def testUpdateClosesConnectionOnImplicitTransaction(self):
        with mock.patch('sqlalchemy.engine.base.Connection.close') as close:
            self.test.update(changed_by='bob', where=[self.test.id == 1], what=dict(foo=432), old_data_version=1)
            self.assertTrue(close.called, "Connection.close() never called by update()")

    def testUpdateWithChangeCallback(self):
        shared = []
        self.test.onUpdate = lambda *x: shared.extend(x)
        where = [self.test.id == 1]
        what = dict(foo=123)
        self.test.update(changed_by='bob', where=where, what=what, old_data_version=1)
        # update adds data_version and id to the query, so we need to add that before comparing
        what["data_version"] = 2
        what["id"] = 1
        self.assertEquals(shared[0], self.test)
        self.assertEquals(shared[1], "UPDATE")
        self.assertEquals(shared[2], "bob")
        self.assertEquals(shared[3].parameters, what)
        # There should be two WHERE clauses, because AUSTable adds a data_version one in addition
        # to the id condition above.
        self.assertEquals(len(shared[3]._whereclause.get_children()), 2)


class TestAUSTableRequiresRealFile(unittest.TestCase, TestTableMixin, NamedFileDatabaseMixin):

    def setUp(self):
        NamedFileDatabaseMixin.setUp(self)
        TestTableMixin.setUp(self)

    def testDeleteWithTransaction(self):
        trans = AUSTransaction(self.metadata.bind.connect())
        self.test.delete(changed_by='bill', transaction=trans, where=[self.test.id == 2], old_data_version=1)
        ret = self.test.t.select().execute().fetchall()
        self.assertEquals(len(ret), 3)
        trans.commit()
        ret = self.test.t.select().execute().fetchall()
        self.assertEquals(len(ret), 2)

    def testInsertWithTransaction(self):
        trans = AUSTransaction(self.metadata.bind.connect())
        self.test.insert(changed_by='bob', transaction=trans, id=5, foo=1)
        ret = self.test.t.select().execute().fetchall()
        self.assertEquals(len(ret), 3)
        trans.commit()
        ret = self.test.t.select().execute().fetchall()
        self.assertEquals(ret[-1], (5, 1, 1))

    def testUpdateWithTransaction(self):
        trans = AUSTransaction(self.metadata.bind.connect())
        self.test.update(changed_by='bill', transaction=trans, where=[self.test.id == 1], what=dict(foo=222),
                         old_data_version=1)
        ret = self.test.t.select(self.test.id == 1).execute().fetchone()
        self.assertEquals(ret, (1, 33, 1))
        trans.commit()
        ret = self.test.t.select(self.test.id == 1).execute().fetchone()
        self.assertEquals(ret, (1, 222, 2))

# TODO: Find some way of testing this with SQLite, or testing it with some other backend.
# Because it's impossible to have multiple simultaneous transaction with sqlite, you
# can't test the behaviour of concurrent transactions with it.
#    def testUpdateCollidingUpdateFails(self):
#        trans1 = AUSTransaction(self.test.getEngine().connect())
#        trans2 = AUSTransaction(self.test.getEngine().connect())
#        ret1 = self.test._prepareUpdate(trans1, where=[self.test.id==3], what=dict(foo=99), changed_by='bob')
#        ret2 = self.test._prepareUpdate(trans2, where=[self.test.id==3], what=dict(foo=66), changed_by='bob')
#        trans1.commit()
#        self.assertEquals(ret1.rowcount, 1)
#        self.assertEquals(self.test.t.select(self.test.id==3).execute().fetchone(), (1, 99, 2))
#        self.assertRaises(TransactionError, trans2.commit)


class TestHistoryTable(unittest.TestCase, TestTableMixin, MemoryDatabaseMixin):

    def setUp(self):
        MemoryDatabaseMixin.setUp(self)
        TestTableMixin.setUp(self)

    def testHasHistoryTable(self):
        self.assertTrue(self.test.history)

    def testHistoryTableHasAllColumns(self):
        columns = [c.name for c in self.test.history.t.get_children()]
        self.assertTrue('change_id' in columns)
        self.assertTrue('id' in columns)
        self.assertTrue('foo' in columns)
        self.assertTrue('changed_by' in columns)
        self.assertTrue('timestamp' in columns)

    @mock.patch("time.time", mock.MagicMock(return_value=1.0))
    def testHistoryUponInsert(self):
        self.test.insert(changed_by='george', id=4, foo=0)
        ret = self.test.history.t.select().execute().fetchall()
        self.assertEquals(ret, [(1, 'george', 999, 4, None, None),
                                (2, 'george', 1000, 4, 0, 1)])

    @mock.patch("time.time", mock.MagicMock(return_value=1.0))
    def testHistoryUponAutoincrementInsert(self):
        self.test.insert(changed_by='george', foo=0)
        ret = self.test.history.t.select().execute().fetchall()
        self.assertEquals(ret, [(1, 'george', 999, 4, None, None),
                                (2, 'george', 1000, 4, 0, 1)])

    @mock.patch("time.time", mock.MagicMock(return_value=1.0))
    def testHistoryUponDelete(self):
        self.test.delete(changed_by='bobby', where=[self.test.id == 1], old_data_version=1)
        ret = self.test.history.t.select().execute().fetchone()
        self.assertEquals(ret, (1, 'bobby', 1000, 1, None, None))

    @mock.patch("time.time", mock.MagicMock(return_value=1.0))
    def testHistoryUponUpdate(self):
        self.test.update(changed_by='heather', where=[self.test.id == 2], what=dict(foo=99), old_data_version=1)
        ret = self.test.history.t.select().execute().fetchone()
        self.assertEquals(ret, (1, 'heather', 1000, 2, 99, 2))

    @mock.patch("time.time", mock.MagicMock(return_value=1234567890.123456))
    def testHistoryTimestampMaintainsPrecision(self):
        self.test.insert(changed_by='bob', id=4)
        ret = select([self.test.history.timestamp]).where(self.test.history.id == 4).execute().fetchone()[0]
        # Insert decrements the timestamp
        self.assertEquals(ret, 1234567890122)

    @mock.patch("time.time", mock.MagicMock(return_value=1.0))
    def testHistoryUpdateRollback(self):
        # Update one of the rows
        self.test.t.update(values=dict(foo=99, data_version=2)).where(self.test.id == 2).execute()
        self.test.history.t.insert(values=dict(changed_by='heather', change_id=1, timestamp=1000, id=2, data_version=2, foo=99)).execute()

        # Update it again (this is the update we will rollback)
        self.test.t.update(values=dict(foo=100, data_version=3)).where(self.test.id == 2).execute()
        self.test.history.t.insert(values=dict(changed_by='heather', change_id=2, timestamp=1000, id=2, data_version=3, foo=100)).execute()

        # Rollback the second update
        self.test.history.rollbackChange(2, 'heather')

        ret = self.test.history.t.select().execute().fetchall()
        self.assertEquals(ret[-1], (3, 'heather', 1000, 2, 99, 4))

        ret = self.test.t.select().where(self.test.id == 2).execute().fetchall()
        self.assertEquals(ret, [(2, 99, 4)])

    @mock.patch("time.time", mock.MagicMock(return_value=1.0))
    def testHistoryInsertRollback(self):
        ret = self.test.t.select().execute().fetchall()

        # Insert the item
        self.test.t.insert(values=dict(foo=271, data_version=1, id=4)).execute()
        self.test.history.t.insert(values=dict(changed_by='george', change_id=1, timestamp=999, id=4, data_version=None, foo=None)).execute()
        self.test.history.t.insert(values=dict(changed_by='george', change_id=2, timestamp=1000, id=4, data_version=1, foo=271)).execute()

        # Rollback the 'insert'
        self.test.history.rollbackChange(2, 'george')

        ret = self.test.history.t.select().execute().fetchall()
        self.assertEquals(ret[-1], (3, 'george', 1000, 4, None, None))

        ret = self.test.t.select().execute().fetchall()
        self.assertEquals(len(ret), 3, msg=ret)

    @mock.patch("time.time", mock.MagicMock(return_value=1.0))
    def testHistoryDeleteRollback(self):
        ret = self.test.t.select().execute().fetchall()

        # Insert the thing we are going to delete
        self.test.t.insert(values=dict(foo=271, data_version=1, id=4)).execute()
        self.test.history.t.insert(values=dict(changed_by='george', change_id=1, timestamp=999, id=4, data_version=None, foo=None)).execute()
        self.test.history.t.insert(values=dict(changed_by='george', change_id=2, timestamp=1000, id=4, data_version=1, foo=271)).execute()

        # Delete it
        self.test.t.delete().where(self.test.id == 4).execute()
        self.test.history.t.insert(values=dict(changed_by='bobby', change_id=3, timestamp=1000, id=4, data_version=None, foo=None)).execute()

        # Rollback the 'delete'
        self.test.history.rollbackChange(3, 'george')

        ret = self.test.history.t.select().execute().fetchall()
        self.assertEquals(ret[-1], (5, 'george', 1000, 4, 271, 1))

        ret = self.test.t.select().execute().fetchall()
        self.assertEquals(len(ret), 4, msg=ret)

    @mock.patch("time.time", mock.MagicMock(return_value=1.0))
    def testHistoryGetChangeWithChangeID(self):
        self.test.insert(changed_by='george', id=4, foo=0)
        ret = self.test.history.getChange(change_id=1)
        self.assertEquals(ret, {u'data_version': None,
                                u'changed_by': u'george',
                                u'foo': None, u'timestamp': 999,
                                u'change_id': 1, u'id': 4})

    @mock.patch("time.time", mock.MagicMock(return_value=1.0))
    def testHistoryGetChangeWithDataVersion(self):
        self.test.insert(changed_by='george', id=4, foo=0)
        ret = self.test.history.getChange(data_version=1, column_values={'id': 4})
        self.assertEquals(ret, {u'data_version': 1,
                                u'changed_by': u'george',
                                u'foo': 0, u'timestamp': 1000,
                                u'change_id': 2, u'id': 4})

    @mock.patch("time.time", mock.MagicMock(return_value=1.0))
    def testHistoryGetChangeWithDataVersionReturnNone(self):
        self.test.insert(changed_by='george', id=4, foo=0)
        ret = self.test.history.getChange(data_version=1, column_values={'id': 5})
        self.assertEquals(ret, None)

    @mock.patch("time.time", mock.MagicMock(return_value=1.0))
    def testHistoryGetChangeWithDataVersionWithNonPrimaryKeyColumn(self):
        self.test.insert(changed_by='george', id=4, foo=0)
        self.assertRaises(ValueError, self.test.history.getChange, data_version=1, column_values={'foo': 4})


class TestMultiplePrimaryHistoryTable(unittest.TestCase, TestMultiplePrimaryTableMixin, MemoryDatabaseMixin):

    def setUp(self):
        MemoryDatabaseMixin.setUp(self)
        TestMultiplePrimaryTableMixin.setUp(self)

    def testHasHistoryTable(self):
        self.assertTrue(self.test.history)

    def testMultiplePrimaryHistoryTableHasAllColumns(self):
        columns = [c.name for c in self.test.history.t.get_children()]
        self.assertTrue('change_id' in columns)
        self.assertTrue('id1' in columns)
        self.assertTrue('id2' in columns)
        self.assertTrue('foo' in columns)
        self.assertTrue('changed_by' in columns)
        self.assertTrue('timestamp' in columns)

    @mock.patch("time.time", mock.MagicMock(return_value=1.0))
    def testMultiplePrimaryHistoryUponInsert(self):
        self.test.insert(changed_by='george', id1=4, id2=5, foo=0)
        ret = self.test.history.t.select().execute().fetchall()
        self.assertEquals(ret, [(1, 'george', 999, 4, 5, None, None),
                                (2, 'george', 1000, 4, 5, 0, 1)])

    @mock.patch("time.time", mock.MagicMock(return_value=1.0))
    def testMultiplePrimaryHistoryUponDelete(self):
        self.test.delete(changed_by='bobby', where=[self.test.id1 == 1, self.test.id2 == 2], old_data_version=1)
        ret = self.test.history.t.select().execute().fetchone()
        self.assertEquals(ret, (1, 'bobby', 1000, 1, 2, None, None))

    @mock.patch("time.time", mock.MagicMock(return_value=1.0))
    def testMultiplePrimaryHistoryUponUpdate(self):
        self.test.update(changed_by='heather', where=[self.test.id1 == 2, self.test.id2 == 1], what=dict(foo=99), old_data_version=1)
        ret = self.test.history.t.select().execute().fetchone()
        self.assertEquals(ret, (1, 'heather', 1000, 2, 1, 99, 2))

    @mock.patch("time.time", mock.MagicMock(return_value=1.0))
    def testMultiplePrimaryHistoryUpdateRollback(self):
        self.test.t.update(values=dict(foo=99, data_version=2)).where(self.test.id1 == 2).where(self.test.id2 == 1).execute()
        self.test.history.t.insert(values=dict(changed_by='heather', change_id=1, timestamp=1000, id1=2, id2=1, data_version=2, foo=99)).execute()

        self.test.t.update(values=dict(foo=100, data_version=3)).where(self.test.id1 == 2).where(self.test.id2 == 1).execute()
        self.test.history.t.insert(values=dict(changed_by='heather', change_id=2, timestamp=1000, id1=2, id2=1, data_version=3, foo=100)).execute()

        self.test.history.rollbackChange(2, 'heather')

        ret = self.test.history.t.select().execute().fetchall()
        self.assertEquals(ret[-1], (3, 'heather', 1000, 2, 1, 99, 4))

        ret = self.test.t.select().where(self.test.id1 == 2).where(self.test.id2 == 1).execute().fetchall()
        self.assertEquals(ret, [(2, 1, 99, 4)])

    @mock.patch("time.time", mock.MagicMock(return_value=1.0))
    def testMultiplePrimaryHistoryInsertRollback(self):
        ret = self.test.t.select().execute().fetchall()

        self.test.t.insert(values=dict(foo=271, data_version=1, id1=4, id2=31)).execute()
        self.test.history.t.insert(values=dict(changed_by='george', change_id=1, timestamp=999, id1=4, id2=31, data_version=None, foo=None)).execute()
        self.test.history.t.insert(values=dict(changed_by='george', change_id=2, timestamp=1000, id1=4, id2=31, data_version=1, foo=271)).execute()

        self.test.history.rollbackChange(2, 'george')

        ret = self.test.history.t.select().execute().fetchall()
        self.assertEquals(ret[-1], (3, 'george', 1000, 4, 31, None, None))

        ret = self.test.t.select().execute().fetchall()
        self.assertEquals(len(ret), 4, msg=ret)

    @mock.patch("time.time", mock.MagicMock(return_value=1.0))
    def testMultiplePrimaryHistoryDeleteRollback(self):
        ret = self.test.t.select().execute().fetchall()

        self.test.t.insert(values=dict(foo=271, data_version=1, id1=4, id2=3)).execute()
        self.test.history.t.insert(values=dict(changed_by='george', change_id=1, timestamp=999, id1=4, id2=3, data_version=None, foo=None)).execute()
        self.test.history.t.insert(values=dict(changed_by='george', change_id=2, timestamp=1000, id1=4, id2=3, data_version=1, foo=271)).execute()

        self.test.t.delete().where(self.test.id1 == 4).where(self.test.id2 == 3).execute()
        self.test.history.t.insert(values=dict(changed_by='bobby', change_id=3, timestamp=1000, id1=4, id2=3, data_version=None, foo=None)).execute()

        self.test.history.rollbackChange(3, 'george')

        ret = self.test.history.t.select().execute().fetchall()
        self.assertEquals(ret[-1], (5, 'george', 1000, 4, 3, 271, 1))

        ret = self.test.t.select().execute().fetchall()
        self.assertEquals(len(ret), 5, msg=ret)

    @mock.patch("time.time", mock.MagicMock(return_value=1.0))
    def testMultiplePrimaryKeyHistoryGetChangeWithDataVersion(self):
        self.test.insert(changed_by='george', id1=4, id2=5, foo=0)
        ret = self.test.history.getChange(data_version=1, column_values={'id1': 4, 'id2': 5})
        self.assertEquals(ret, {u'data_version': 1,
                                u'changed_by': u'george',
                                u'foo': 0, u'timestamp': 1000,
                                u'change_id': 2, u'id1': 4, u'id2': 5})

    @mock.patch("time.time", mock.MagicMock(return_value=1.0))
    def testMultiplePrimaryKeyHistoryGetChangeWithDataVersionReturnNone(self):
        self.test.insert(changed_by='george', id1=4, id2=5, foo=0)
        ret = self.test.history.getChange(data_version=1, column_values={'id1': 4, 'id2': 55})
        self.assertEquals(ret, None)

    @mock.patch("time.time", mock.MagicMock(return_value=1.0))
    def testHistoryGetChangeWithDataVersionWithNonPrimaryKeyColumn(self):
        self.test.insert(changed_by='george', id1=4, id2=5, foo=0)
        self.assertRaises(ValueError, self.test.history.getChange, data_version=1, column_values={'id1': 4, 'foo': 4})


class ScheduledChangesTableMixin(object):

    def setUp(self):
        self.db = AUSDatabase(self.dburi)
        self.db.create()
        self.engine = self.db.engine
        self.metadata = self.db.metadata

        class TestTable(AUSTable):

            def __init__(self, db, metadata):
                self.table = Table("test_table", metadata, Column("fooid", Integer, primary_key=True, autoincrement=True),
                                   Column("foo", String(15), nullable=False),
                                   Column("bar", String(15)))
                super(TestTable, self).__init__(db, "sqlite", scheduled_changes=True, history=True, versioned=True)

            def insert(self, changed_by, transaction=None, dryrun=False, **columns):
                if not self.db.hasPermission(changed_by, "test", "create", transaction=transaction):
                    raise PermissionDeniedError("fail")
                if not dryrun:
                    super(TestTable, self).insert(changed_by, transaction, **columns)

            def update(self, where, what, changed_by, old_data_version, transaction=None, dryrun=False):
                # Although our test table doesn't need it, real tables do some extra permission
                # checks based on "where". To make sure we catch bugs around the "where" arg
                # being broken, we use it similarly here.
                for row in self.select(where=where, transaction=transaction):
                    if not self.db.hasPermission(changed_by, "test", "modify", transaction=transaction):
                        raise PermissionDeniedError("fail")
                if not dryrun:
                    super(TestTable, self).update(where, what, changed_by, old_data_version, transaction)

            def delete(self, where, changed_by, old_data_version, transaction=None, dryrun=False):
                if not self.db.hasPermission(changed_by, "test", "delete", transaction=transaction):
                    raise PermissionDeniedError("fail")

                if not dryrun:
                    super(TestTable, self).delete(where, changed_by, old_data_version, transaction)

        self.table = TestTable(self.db, self.metadata)
        self.sc_table = self.table.scheduled_changes
        self.metadata.create_all()
        self.table.t.insert().execute(fooid=1, foo="a", data_version=1)
        self.table.t.insert().execute(fooid=2, foo="b", bar="bb", data_version=2)
        self.table.t.insert().execute(fooid=3, foo="c", data_version=2)
        self.sc_table.t.insert().execute(sc_id=1, scheduled_by="bob", base_fooid=1, base_foo="aa", base_bar="barbar", base_data_version=1,
                                         data_version=1)
        self.sc_table.conditions.t.insert().execute(sc_id=1, when=234000, data_version=1)
        self.sc_table.t.insert().execute(sc_id=2, scheduled_by="bob", base_foo="cc", base_bar="ceecee", data_version=1)
        self.sc_table.conditions.t.insert().execute(sc_id=2, when=567000, data_version=1)
        self.sc_table.t.insert().execute(sc_id=3, scheduled_by="bob", complete=True, base_fooid=2, base_foo="b", base_bar="bb", base_data_version=1,
                                         data_version=1)
        self.sc_table.conditions.t.insert().execute(sc_id=3, when=1000, data_version=1)
        self.sc_table.t.insert().execute(sc_id=4, scheduled_by="bob", base_fooid=2, base_foo="dd", base_bar="bb", base_data_version=2,
                                         data_version=1)
        self.sc_table.conditions.t.insert().execute(sc_id=4, when=333000, data_version=1)
        self.sc_table.t.insert().execute(sc_id=5, scheduled_by="bob", complete=True, base_fooid=3, base_foo="c", base_bar=None, base_data_version=1,
                                         data_version=1)
        self.sc_table.conditions.t.insert().execute(sc_id=5, when=39000, data_version=1)
        self.db.permissions.t.insert().execute(permission="admin", username="bob", data_version=1)
        self.db.permissions.t.insert().execute(permission="admin", username="mary", data_version=1)
        self.db.permissions.t.insert().execute(permission="scheduled_change", username="nancy", options='{"actions": ["enact"]}', data_version=1)


class TestScheduledChangesTable(unittest.TestCase, ScheduledChangesTableMixin, MemoryDatabaseMixin):

    def setUp(self):
        MemoryDatabaseMixin.setUp(self)
        ScheduledChangesTableMixin.setUp(self)

    def testAllTablesCreated(self):
        self.assertTrue(self.table)
        self.assertTrue(self.table.history)
        self.assertTrue(self.table.scheduled_changes)
        self.assertTrue(self.table.scheduled_changes.history)
<<<<<<< HEAD
        self.assertTrue(self.table.scheduled_changes.conditions)
        self.assertTrue(self.table.scheduled_changes.conditions.history)
=======
>>>>>>> 5819b60e

    def testTablesHaveCorrectColumns(self):
        sc_columns = [c.name for c in self.sc_table.t.get_children()]
        self.assertTrue("sc_id" in sc_columns)
        self.assertTrue("scheduled_by" in sc_columns)
        self.assertTrue("complete" in sc_columns)
        self.assertTrue("data_version" in sc_columns)
        self.assertTrue("base_fooid" in sc_columns)
        self.assertTrue("base_foo" in sc_columns)
        self.assertTrue("base_bar" in sc_columns)
        self.assertTrue("base_data_version" in sc_columns)
        self.assertTrue("telemetry_product" not in sc_columns)
        self.assertTrue("telemetry_channel" not in sc_columns)
        self.assertTrue("telemetry_uptake" not in sc_columns)
        self.assertTrue("when" not in sc_columns)

        cond_columns = [c.name for c in self.sc_table.conditions.t.get_children()]
        self.assertTrue("sc_id" in cond_columns)
        self.assertTrue("telemetry_product" in cond_columns)
        self.assertTrue("telemetry_channel" in cond_columns)
        self.assertTrue("telemetry_uptake" in cond_columns)
        self.assertTrue("when" in cond_columns)

    def testValidateConditionsNone(self):
        self.assertRaisesRegexp(ValueError, "No conditions found", self.sc_table.conditions.validate, {})

    def testValidateConditionsNoneValue(self):
        self.assertRaisesRegexp(ValueError, "No conditions found", self.sc_table.conditions.validate, {"when": None})

    def testValdiateConditionsInvalid(self):
        self.assertRaisesRegexp(ValueError, "Invalid condition", self.sc_table.conditions.validate, {"blah": "blah"})

    @mock.patch("time.time", mock.MagicMock(return_value=200))
    def testValidateConditionsJustWhen(self):
        self.sc_table.conditions.validate({"when": 12345678})

    def testValidateConditionsBadWhen(self):
        self.assertRaisesRegexp(ValueError, "Cannot parse", self.sc_table.conditions.validate, {"when": "abc"})

    def testValidateConditionsWhenInThePast(self):
        self.assertRaisesRegexp(ValueError, "Cannot schedule changes in the past", self.sc_table.conditions.validate, {"when": 1})

    def testValidateConditionsJustTelemetry(self):
        self.sc_table.conditions.validate({
            "telemetry_product": "Firefox",
            "telemetry_channel": "nightly",
            "telemetry_uptake": "200000",
        })

    def testValidateConditionsNotAllowedWhenAndOther(self):
        self.assertRaisesRegexp(ValueError, "Invalid combination of conditions", self.sc_table.conditions.validate,
                                {"when": "12345", "telemetry_product": "foo"})

    def testValidateConditionsMissingTelemetryValue(self):
        self.assertRaisesRegexp(ValueError, "Invalid combination of conditions", self.sc_table.conditions.validate, {"telemetry_product": "foo"})

    def testSelectIncludesConditionColumns(self):
        row = self.sc_table.select(where=[self.sc_table.sc_id == 2])[0]
        self.assertEquals(row["scheduled_by"], "bob")
        self.assertEquals(row["complete"], False)
        self.assertEquals(row["data_version"], 1)
        self.assertEquals(row["base_fooid"], None)
        self.assertEquals(row["base_foo"], "cc")
        self.assertEquals(row["base_bar"], "ceecee")
        self.assertEquals(row["base_data_version"], None)
        self.assertEquals(row["telemetry_product"], None)
        self.assertEquals(row["telemetry_channel"], None)
        self.assertEquals(row["telemetry_uptake"], None)
        self.assertEquals(row["when"], 567000)

    @mock.patch("time.time", mock.MagicMock(return_value=200))
    def testInsertForExistingRow(self):
        what = {"fooid": 3, "foo": "thing", "bar": "thing2", "data_version": 2, "when": 999000}
        self.sc_table.insert(changed_by="bob", **what)
        sc_row = self.sc_table.t.select().where(self.sc_table.sc_id == 6).execute().fetchall()[0]
        cond_row = self.sc_table.conditions.t.select().where(self.sc_table.conditions.sc_id == 6).execute().fetchall()[0]
        self.assertEquals(sc_row.scheduled_by, "bob")
        self.assertEquals(sc_row.data_version, 1)
        self.assertEquals(sc_row.base_fooid, 3)
        self.assertEquals(sc_row.base_foo, "thing")
        self.assertEquals(sc_row.base_bar, "thing2")
        self.assertEquals(sc_row.base_data_version, 2)
        self.assertEquals(cond_row.when, 999000)
        self.assertEquals(cond_row.data_version, 1)

    @mock.patch("time.time", mock.MagicMock(return_value=200))
    def testInsertForNewRow(self):
        what = {"foo": "newthing1", "when": 888000}
        self.sc_table.insert(changed_by="bob", **what)
        sc_row = self.sc_table.t.select().where(self.sc_table.sc_id == 6).execute().fetchall()[0]
        cond_row = self.sc_table.conditions.t.select().where(self.sc_table.conditions.sc_id == 6).execute().fetchall()[0]
        self.assertEquals(sc_row.scheduled_by, "bob")
        self.assertEquals(sc_row.data_version, 1)
        self.assertEquals(sc_row.base_fooid, None)
        self.assertEquals(sc_row.base_foo, "newthing1")
        self.assertEquals(sc_row.base_bar, None)
        self.assertEquals(sc_row.base_data_version, None)
        self.assertEquals(cond_row.when, 888000)
        self.assertEquals(cond_row.data_version, 1)

    @mock.patch("time.time", mock.MagicMock(return_value=200))
    def testInsertWithNonAutoincrement(self):
        class TestTable2(AUSTable):

            def __init__(self, db, metadata):
                self.table = Table("test_table2", metadata, Column("foo_name", String(15), primary_key=True),
                                   Column("foo", String(15)),
                                   Column("bar", String(15)))
                super(TestTable2, self).__init__(db, "sqlite", scheduled_changes=True, history=True, versioned=True)

        table = TestTable2(self.db, self.metadata)
        self.metadata.create_all()
        what = {"foo_name": "i'm a foo", "foo": "123", "bar": "456", "when": 876000}
        table.scheduled_changes.insert(changed_by="mary", **what)
        sc_row = table.scheduled_changes.t.select().where(table.scheduled_changes.sc_id == 1).execute().fetchall()[0]
        cond_row = table.scheduled_changes.conditions.t.select().where(table.scheduled_changes.conditions.sc_id == 1).execute().fetchall()[0]
        self.assertEquals(sc_row.scheduled_by, "mary")
        self.assertEquals(sc_row.data_version, 1)
        self.assertEquals(sc_row.base_foo_name, "i'm a foo")
        self.assertEquals(sc_row.base_foo, "123")
        self.assertEquals(sc_row.base_bar, "456")
        self.assertEquals(sc_row.base_data_version, None)
        self.assertEquals(cond_row.when, 876000)
        self.assertEquals(cond_row.data_version, 1)

    @mock.patch("time.time", mock.MagicMock(return_value=200))
    def testInsertWithNonNullableColumn(self):
        what = {"bar": "abc", "when": 34567000}
        # TODO: we should really be checking directly for IntegrityError, but AUSTransaction eats it.
        self.assertRaisesRegexp(TransactionError, "IntegrityError", self.sc_table.insert, changed_by="bob", **what)

    @mock.patch("time.time", mock.MagicMock(return_value=200))
    def testInsertForExistingNoSuchRow(self):
        what = {"fooid": 10, "foo": "thing", "data_version": 1, "when": 999000}
        self.assertRaisesRegexp(ValueError, "Cannot create scheduled change with data_version for non-existent row", self.sc_table.insert, changed_by="bob",
                                **what)

    @mock.patch("time.time", mock.MagicMock(return_value=200))
    def testInsertMissingRequiredPartOfPK(self):
        class TestTable2(AUSTable):

            def __init__(self, db, metadata):
                self.table = Table("test_table2", metadata, Column("fooid", Integer, primary_key=True, autoincrement=True),
                                   Column("foo", String(15), primary_key=True),
                                   Column("bar", String(15)))
                super(TestTable2, self).__init__(db, "sqlite", scheduled_changes=True, history=True, versioned=True)

        table = TestTable2("fake", self.metadata)
        self.metadata.create_all()
        what = {"fooid": 2, "when": 4532000}
        self.assertRaisesRegexp(ValueError, "Missing primary key column", table.scheduled_changes.insert, changed_by="bob", **what)

    def testInsertWithMalformedTimestamp(self):
        what = {"foo": "blah", "when": "abc"}
        self.assertRaisesRegexp(ValueError, "Cannot parse", self.sc_table.insert, changed_by="bob", **what)

    @mock.patch("time.time", mock.MagicMock(return_value=200))
    def testInsertDataVersionChanged(self):
        """Tests to make sure a scheduled change update is rejected if data
        version changes between grabbing the row to create a change, and
        submitting the scheduled change."""
        self.table.update([self.table.fooid == 3], what={"foo": "bb"}, changed_by="bob", old_data_version=2)
        what = {"fooid": 3, "data_version": 2, "bar": "blah", "when": 456000}
        self.assertRaises(OutdatedDataError, self.sc_table.insert, changed_by="bob", **what)

    @mock.patch("time.time", mock.MagicMock(return_value=200))
    def testInsertWithoutPermissionOnBaseTable(self):
        what = {"fooid": 4, "bar": "blah", "when": 343000}
        self.assertRaises(PermissionDeniedError, self.sc_table.insert, changed_by="nancy", **what)

    @mock.patch("time.time", mock.MagicMock(return_value=200))
    def testInsertWithoutPermissionOnBaseTableForUpdate(self):
        what = {"fooid": 3, "bar": "blah", "when": 343000, "data_version": 2}
        self.assertRaises(PermissionDeniedError, self.sc_table.insert, changed_by="nancy", **what)

    @mock.patch("time.time", mock.MagicMock(return_value=200))
    def testInsertRejectedWithAlreadyScheduledChange(self):
        what = {"fooid": 2, "foo": "b", "bar": "thing2", "data_version": 2, "when": 929000}
        self.assertRaises(ChangeScheduledError, self.sc_table.insert, changed_by="bob", **what)

    @mock.patch("time.time", mock.MagicMock(return_value=200))
    def testInsertRaisesErrorOnDataVersionBetweenCoreAndConditions(self):
        # We need to fake out the conditions table insert so we do it ourselves
        def noop(*args, **kwargs):
            pass
        self.sc_table.conditions.insert = noop
        self.sc_table.conditions.t.insert().execute(sc_id=6, when=10000000, data_version=4)

        what = {"foo": "newthing1", "when": 888000}
        self.assertRaises(MismatchedDataVersionError, self.sc_table.insert, changed_by="bob", **what)

    @mock.patch("time.time", mock.MagicMock(return_value=200))
    def testUpdateNoChangesSinceCreation(self):
        where = [self.sc_table.sc_id == 1]
        what = {"when": 888000, "foo": "bb"}
        self.sc_table.update(where, what, changed_by="bob", old_data_version=1)
        sc_row = self.sc_table.t.select().where(self.sc_table.sc_id == 1).execute().fetchall()[0]
        sc_history_row = self.sc_table.history.t.select().where(self.sc_table.history.sc_id == 1).execute().fetchall()[0]
        cond_row = self.sc_table.conditions.t.select().where(self.sc_table.conditions.sc_id == 1).execute().fetchall()[0]
        cond_history_row = self.sc_table.conditions.history.t.select().where(self.sc_table.conditions.history.sc_id == 1).execute().fetchall()[0]
        self.assertEquals(sc_row.scheduled_by, "bob")
        self.assertEquals(sc_row.data_version, 2)
        self.assertEquals(sc_row.base_fooid, 1)
        self.assertEquals(sc_row.base_foo, "bb")
        self.assertEquals(sc_row.base_bar, "barbar")
        self.assertEquals(sc_row.base_data_version, 1)
        self.assertEquals(sc_history_row.changed_by, "bob")
        self.assertEquals(sc_history_row.scheduled_by, "bob")
        self.assertEquals(sc_history_row.data_version, 2)
        self.assertEquals(sc_history_row.base_fooid, 1)
        self.assertEquals(sc_history_row.base_foo, "bb")
        self.assertEquals(sc_history_row.base_bar, "barbar")
        self.assertEquals(sc_history_row.base_data_version, 1)
        self.assertEquals(sc_history_row.change_id, 1)
        self.assertEquals(cond_row.when, 888000)
        self.assertEquals(cond_row.data_version, 2)
        self.assertEquals(cond_history_row.when, 888000)
        self.assertEquals(cond_history_row.data_version, 2)
        self.assertEquals(cond_history_row.change_id, 1)

    @mock.patch("time.time", mock.MagicMock(return_value=200))
    def testUpdateChangeIdAndDataVersionStayInSyncWithoutConditionsChange(self):
        where = [self.sc_table.sc_id == 1]
        what = {"foo": "bb"}
        self.sc_table.update(where, what, changed_by="bob", old_data_version=1)
        sc_row = self.sc_table.t.select().where(self.sc_table.sc_id == 1).execute().fetchall()[0]
        sc_history_row = self.sc_table.history.t.select().where(self.sc_table.history.sc_id == 1).execute().fetchall()[0]
        cond_row = self.sc_table.conditions.t.select().where(self.sc_table.conditions.sc_id == 1).execute().fetchall()[0]
        cond_history_row = self.sc_table.conditions.history.t.select().where(self.sc_table.conditions.history.sc_id == 1).execute().fetchall()[0]
        self.assertEquals(sc_row.scheduled_by, "bob")
        self.assertEquals(sc_row.data_version, 2)
        self.assertEquals(sc_row.base_fooid, 1)
        self.assertEquals(sc_row.base_foo, "bb")
        self.assertEquals(sc_row.base_bar, "barbar")
        self.assertEquals(sc_row.base_data_version, 1)
        self.assertEquals(sc_history_row.changed_by, "bob")
        self.assertEquals(sc_history_row.scheduled_by, "bob")
        self.assertEquals(sc_history_row.data_version, 2)
        self.assertEquals(sc_history_row.base_fooid, 1)
        self.assertEquals(sc_history_row.base_foo, "bb")
        self.assertEquals(sc_history_row.base_bar, "barbar")
        self.assertEquals(sc_history_row.base_data_version, 1)
        self.assertEquals(sc_history_row.change_id, 1)
        self.assertEquals(cond_row.when, 234000)
        self.assertEquals(cond_row.data_version, 2)
        self.assertEquals(cond_history_row.when, 234000)
        self.assertEquals(cond_history_row.data_version, 2)
        self.assertEquals(cond_history_row.change_id, 1)

    @mock.patch("time.time", mock.MagicMock(return_value=200))
    def testUpdateNoChangesSinceCreationWithDict(self):
        where = {"sc_id": 1}
        what = {"when": 888000, "foo": "bb", "data_version": 1, "fooid": 1}
        self.sc_table.update(where, what, changed_by="bob", old_data_version=1)
        sc_row = self.sc_table.t.select().where(self.sc_table.sc_id == 1).execute().fetchall()[0]
        sc_history_row = self.sc_table.history.t.select().where(self.sc_table.history.sc_id == 1).execute().fetchall()[0]
        cond_row = self.sc_table.conditions.t.select().where(self.sc_table.conditions.sc_id == 1).execute().fetchall()[0]
        cond_history_row = self.sc_table.conditions.history.t.select().where(self.sc_table.conditions.history.sc_id == 1).execute().fetchall()[0]
        self.assertEquals(sc_row.scheduled_by, "bob")
        self.assertEquals(sc_row.data_version, 2)
        self.assertEquals(sc_row.base_fooid, 1)
        self.assertEquals(sc_row.base_foo, "bb")
        self.assertEquals(sc_row.base_bar, "barbar")
        self.assertEquals(sc_row.base_data_version, 1)
        self.assertEquals(sc_history_row.changed_by, "bob")
        self.assertEquals(sc_history_row.scheduled_by, "bob")
        self.assertEquals(sc_history_row.data_version, 2)
        self.assertEquals(sc_history_row.base_fooid, 1)
        self.assertEquals(sc_history_row.base_foo, "bb")
        self.assertEquals(sc_history_row.base_bar, "barbar")
        self.assertEquals(sc_history_row.base_data_version, 1)
        self.assertEquals(cond_row.when, 888000)
        self.assertEquals(cond_row.data_version, 2)
        self.assertEquals(cond_history_row.when, 888000)
        self.assertEquals(cond_history_row.data_version, 2)

    @mock.patch("time.time", mock.MagicMock(return_value=200))
    def testUpdateWithBadConditions(self):
        where = [self.sc_table.sc_id == 1]
        what = {"telemetry_product": "boop", "telemetry_channel": "boop", "telemetry_uptake": 99}
        self.assertRaisesRegexp(ValueError, "Invalid combination of conditions", self.sc_table.update, where, what, changed_by="bob", old_data_version=1)

    @mock.patch("time.time", mock.MagicMock(return_value=200))
    def testUpdateRemoveConditions(self):
        where = [self.sc_table.sc_id == 2]
        what = {"when": None}
        self.assertRaisesRegexp(ValueError, "No conditions found", self.sc_table.update, where, what, changed_by="bob", old_data_version=1)

    @mock.patch("time.time", mock.MagicMock(return_value=200))
    def testUpdateRaisesErrorOnDataVersionBetweenCoreAndConditions(self):
        # We need to fake out the conditions table update method to make it possible to have mismatched versions
        def noop(*args, **kwargs):
            pass
        self.sc_table.conditions.update = noop
        self.sc_table.conditions.t.update().where(self.sc_table.conditions.sc_id == 1).execute(data_version=4)
        self.assertRaises(MismatchedDataVersionError, self.sc_table.update, [self.sc_table.sc_id == 1],
                          what={"bar": "bar"}, changed_by="bob", old_data_version=1)

    @mock.patch("time.time", mock.MagicMock(return_value=200))
    def testUpdateWithoutPermissionOnBaseTable(self):
        with mock.patch.object(self.sc_table.db, "hasPermission", return_value=False, create=True):
            where = [self.sc_table.sc_id == 2]
            what = {"when": 777000}
            self.assertRaises(PermissionDeniedError, self.sc_table.update, where, what, changed_by="sue", old_data_version=1)

    @mock.patch("time.time", mock.MagicMock(return_value=200))
    def testUpdateBaseTableNoConflictWithChanges(self):
        """Tests to make sure a scheduled change is properly updated when an
        UPDATE is made to the row the scheduled change is for."""
        # fooid 2 has a change scheduled that would update its "foo" column
        # we'll change "bar" underneath it. This doesn't conflict with the
        # scheduled change, so it should simply be updated with the new "bar"
        # value.
        self.table.update([self.table.fooid == 2], what={"bar": "bar"}, changed_by="bob", old_data_version=2)
        row = self.table.t.select().where(self.table.fooid == 2).execute().fetchall()[0]
        sc_row = self.sc_table.t.select().where(self.sc_table.sc_id == 4).execute().fetchall()[0]
        sc_history_row = self.sc_table.history.t.select().where(self.sc_table.history.sc_id == 4).execute().fetchall()[0]
        cond_row = self.sc_table.conditions.t.select().where(self.sc_table.conditions.sc_id == 4).execute().fetchall()[0]
        cond_history_row = self.sc_table.conditions.history.t.select().where(self.sc_table.conditions.history.sc_id == 4).execute().fetchall()[0]
        self.assertEquals(row.fooid, 2)
        self.assertEquals(row.foo, "b")
        self.assertEquals(row.bar, "bar")
        self.assertEquals(row.data_version, 3)
        # This should end up with the scheduled changed incorporating our new
        # value for "foo" as well as the new "bar" value.
        self.assertEquals(sc_row.scheduled_by, "bob")
        self.assertEquals(sc_row.data_version, 2)
        self.assertEquals(sc_row.base_fooid, 2)
        self.assertEquals(sc_row.base_foo, "dd")
        self.assertEquals(sc_row.base_bar, "bar")
        self.assertEquals(sc_row.base_data_version, 3)
        # ...As well as a new history table entry.
        self.assertEquals(sc_history_row.changed_by, "bob")
        self.assertEquals(sc_history_row.scheduled_by, "bob")
        self.assertEquals(sc_history_row.data_version, 2)
        self.assertEquals(sc_history_row.base_fooid, 2)
        self.assertEquals(sc_history_row.base_foo, "dd")
        self.assertEquals(sc_history_row.base_bar, "bar")
        self.assertEquals(sc_history_row.base_data_version, 3)
        self.assertEquals(cond_row.when, 333000)
        self.assertEquals(cond_row.data_version, 2)
        self.assertEquals(cond_history_row.when, 333000)
        self.assertEquals(cond_history_row.data_version, 2)

    @mock.patch("time.time", mock.MagicMock(return_value=200))
    def testUpdateBaseTableNoConflictChangingToNull(self):
        # fooid 2 has a change scheduled that would update its "foo" column
        # we'll change "bar" underneath it. This doesn't conflict with the
        # scheduled change, so it should simply be updated with the new "bar"
        # value.
        self.table.update([self.table.fooid == 2], what={"bar": None}, changed_by="bob", old_data_version=2)
        row = self.table.t.select().where(self.table.fooid == 2).execute().fetchall()[0]
        sc_row = self.sc_table.t.select().where(self.sc_table.sc_id == 4).execute().fetchall()[0]
        sc_history_row = self.sc_table.history.t.select().where(self.sc_table.history.sc_id == 4).execute().fetchall()[0]
        cond_row = self.sc_table.conditions.t.select().where(self.sc_table.conditions.sc_id == 4).execute().fetchall()[0]
        cond_history_row = self.sc_table.conditions.history.t.select().where(self.sc_table.conditions.history.sc_id == 4).execute().fetchall()[0]
        self.assertEquals(row.fooid, 2)
        self.assertEquals(row.foo, "b")
        self.assertEquals(row.bar, None)
        self.assertEquals(row.data_version, 3)
        # This should end up with the scheduled changed incorporating our new
        # value for "foo" as well as the new "bar" value.
        self.assertEquals(sc_row.scheduled_by, "bob")
        self.assertEquals(sc_row.data_version, 2)
        self.assertEquals(sc_row.base_fooid, 2)
        self.assertEquals(sc_row.base_foo, "dd")
        self.assertEquals(sc_row.base_bar, None)
        self.assertEquals(sc_row.base_data_version, 3)
        # ...As well as a new history table entry.
        self.assertEquals(sc_history_row.changed_by, "bob")
        self.assertEquals(sc_history_row.scheduled_by, "bob")
        self.assertEquals(sc_history_row.data_version, 2)
        self.assertEquals(sc_history_row.base_fooid, 2)
        self.assertEquals(sc_history_row.base_foo, "dd")
        self.assertEquals(sc_history_row.base_bar, None)
        self.assertEquals(sc_history_row.base_data_version, 3)
        self.assertEquals(cond_row.when, 333000)
        self.assertEquals(cond_row.data_version, 2)
        self.assertEquals(cond_history_row.when, 333000)
        self.assertEquals(cond_history_row.data_version, 2)

    @mock.patch("time.time", mock.MagicMock(return_value=200))
    def testUpdateBaseTableConflictWithRecentChanges(self):
        where = [self.table.fooid == 1]
        what = {"bar": "bar"}
        self.assertRaises(UpdateMergeError, self.table.update, where=where, what=what, changed_by="bob", old_data_version=1)

    def testDeleteChange(self):
        self.sc_table.delete(where=[self.sc_table.sc_id == 2], changed_by="bob", old_data_version=1)
        ret = self.sc_table.t.select().where(self.sc_table.sc_id == 2).execute().fetchall()
        self.assertEquals(len(ret), 0)
        ret = self.sc_table.conditions.t.select().where(self.sc_table.conditions.sc_id == 2).execute().fetchall()
        self.assertEquals(len(ret), 0)

    def testDeleteChangeWithoutPermission(self):
        self.assertRaises(PermissionDeniedError, self.sc_table.delete, where=[self.sc_table.sc_id == 2], changed_by="nicole", old_data_version=1)

    def testBaseTableDeletesFailsWithScheduledChange(self):
        self.assertRaises(ChangeScheduledError, self.table.delete, where=[self.table.fooid == 2], changed_by="bob", old_data_version=2)

    def testBaseTableDeleteSucceedsWithoutScheduledChange(self):
        self.table.delete(where=[self.table.fooid == 3], changed_by="bob", old_data_version=2)

    def testEnactChangeNewRow(self):
        self.table.scheduled_changes.enactChange(2, "nancy")
        row = self.table.t.select().where(self.table.fooid == 4).execute().fetchall()[0]
        history_rows = self.table.history.t.select().where(self.table.history.fooid == 4).execute().fetchall()
        sc_row = self.sc_table.t.select().where(self.sc_table.sc_id == 2).execute().fetchall()[0]
        self.assertEquals(row.fooid, 4)
        self.assertEquals(row.foo, "cc")
        self.assertEquals(row.bar, "ceecee")
        self.assertEquals(row.data_version, 1)
        self.assertEquals(history_rows[0].fooid, 4)
        self.assertEquals(history_rows[0].foo, None)
        self.assertEquals(history_rows[0].bar, None)
        self.assertEquals(history_rows[0].changed_by, "bob")
        self.assertEquals(history_rows[0].data_version, None)
        self.assertEquals(history_rows[1].fooid, 4)
        self.assertEquals(history_rows[1].foo, "cc")
        self.assertEquals(history_rows[1].bar, "ceecee")
        self.assertEquals(history_rows[1].changed_by, "bob")
        self.assertEquals(history_rows[1].data_version, 1)
        self.assertEquals(sc_row.complete, True)

    def testEnactChangeExistingRow(self):
        self.table.scheduled_changes.enactChange(1, "nancy")
        row = self.table.t.select().where(self.table.fooid == 1).execute().fetchall()[0]
        history_row = self.table.history.t.select().where(self.table.history.fooid == 1).where(self.table.history.data_version == 2).execute().fetchall()[0]
        sc_row = self.sc_table.t.select().where(self.sc_table.sc_id == 1).execute().fetchall()[0]
        self.assertEquals(row.foo, "aa")
        self.assertEquals(row.bar, "barbar")
        self.assertEquals(row.data_version, 2)
        self.assertEquals(history_row.foo, "aa")
        self.assertEquals(history_row.bar, "barbar")
        self.assertEquals(history_row.changed_by, "bob")
        self.assertEquals(history_row.data_version, 2)
        self.assertEquals(sc_row.complete, True)

    def testEnactChangeNoPermissions(self):
        # TODO: May want to add something to permissions api/ui that warns if a user has a scheduled change when changing their permissions
        self.assertRaises(PermissionDeniedError, self.table.scheduled_changes.enactChange, 1, "jeremy")

    @mock.patch("time.time", mock.MagicMock(return_value=200))
    def testMergeUpdateWithConflict(self):
        old_row = self.table.select(where=[self.table.fooid == 1])[0]
        what = {"fooid": 1, "bar": "abc", "data_version": 1}
        self.assertRaises(UpdateMergeError, self.sc_table.mergeUpdate, old_row, what, changed_by="bob")


class TestScheduledChangesWithConfigurableConditions(unittest.TestCase, MemoryDatabaseMixin):

    def setUp(self):
        MemoryDatabaseMixin.setUp(self)
        self.db = AUSDatabase(self.dburi)
        self.db.create()
        self.engine = self.db.engine
        self.metadata = self.db.metadata

        class TestTable(AUSTable):

            def __init__(self, db, metadata):
                self.table = Table("test_table", metadata, Column("fooid", Integer, primary_key=True, autoincrement=True),
                                   Column("foo", String(15), nullable=False),
                                   Column("bar", String(15)))
                super(TestTable, self).__init__(db, "sqlite", scheduled_changes=True, scheduled_changes_kwargs={"conditions": ["time"]},
                                                history=True, versioned=True)

        self.table = TestTable(self.db, self.metadata)
        self.sc_table = self.table.scheduled_changes
        self.metadata.create_all()
        self.table.t.insert().execute(fooid=10, foo="h", data_version=1)
        self.table.t.insert().execute(fooid=11, foo="i", bar="j", data_version=1)
        self.sc_table.t.insert().execute(sc_id=1, scheduled_by="bob", base_fooid=10, base_foo="h", base_bar="bbb", base_data_version=1, data_version=1)
        self.sc_table.conditions.t.insert().execute(sc_id=1, when=87000, data_version=1)
        self.db.permissions.t.insert().execute(permission="admin", username="bob", data_version=1)

    def testAllTablesCreated(self):
        self.assertTrue(self.table)
        self.assertTrue(self.table.history)
        self.assertTrue(self.table.scheduled_changes)
        self.assertTrue(self.table.scheduled_changes.history)
        self.assertTrue(self.table.scheduled_changes.conditions)
        self.assertTrue(self.table.scheduled_changes.conditions.history)

    def testSCTableHasCorrectColumns(self):
        sc_columns = [c.name for c in self.sc_table.t.get_children()]
        self.assertTrue("sc_id" in sc_columns)
        self.assertTrue("scheduled_by" in sc_columns)
        self.assertTrue("complete" in sc_columns)
        self.assertTrue("data_version" in sc_columns)
        self.assertTrue("base_fooid" in sc_columns)
        self.assertTrue("base_foo" in sc_columns)
        self.assertTrue("base_bar" in sc_columns)
        self.assertTrue("base_data_version" in sc_columns)
        self.assertTrue("telemetry_product" not in sc_columns)
        self.assertTrue("telemetry_channel" not in sc_columns)
        self.assertTrue("telemetry_uptake" not in sc_columns)
        self.assertTrue("when" not in sc_columns)

        cond_columns = [c.name for c in self.sc_table.conditions.t.get_children()]
        self.assertTrue("sc_id" in cond_columns)
        self.assertTrue("telemetry_product" not in cond_columns)
        self.assertTrue("telemetry_channel" not in cond_columns)
        self.assertTrue("telemetry_uptake" not in cond_columns)
        self.assertTrue("when" in cond_columns)

    def testSCTableWithNoConditions(self):
        class TestTable2(AUSTable):

            def __init__(self, db, metadata):
                self.table = Table("test_table3", metadata, Column("fooid", Integer, primary_key=True, autoincrement=True),
                                   Column("foo", String(15), nullable=False),
                                   Column("bar", String(15)))
                super(TestTable2, self).__init__(db, "sqlite", scheduled_changes=True, scheduled_changes_kwargs={"conditions": []},
                                                 history=True, versioned=True)

        self.assertRaisesRegexp(ValueError, "No conditions enabled", TestTable2, self.db, self.metadata)

    def testSCTableWithBadConditions(self):
        class TestTable3(AUSTable):

            def __init__(self, db, metadata):
                self.table = Table("test_table3", metadata, Column("fooid", Integer, primary_key=True, autoincrement=True),
                                   Column("foo", String(15), nullable=False),
                                   Column("bar", String(15)))
                super(TestTable3, self).__init__(db, "sqlite", scheduled_changes=True, scheduled_changes_kwargs={"conditions": ["time", "blech"]},
                                                 history=True, versioned=True)

        self.assertRaisesRegexp(ValueError, "Unknown conditions", TestTable3, self.db, self.metadata)

    def testValidateConditionsNone(self):
        self.assertRaisesRegexp(ValueError, "No conditions found", self.sc_table.conditions.validate, {})

    @mock.patch("time.time", mock.MagicMock(return_value=200))
    def testValidateConditionsJustWhen(self):
        self.sc_table.conditions.validate({"when": 12345678})

    def testValidateConditionsTelemetryRaisesError(self):
        conditions = {
            "telemetry_product": "Firefox",
            "telemetry_channel": "nightly",
            "telemetry_uptake": "200000",
        }
        self.assertRaisesRegexp(ValueError, "uptake condition is disabled", self.sc_table.conditions.validate, conditions)

    @mock.patch("time.time", mock.MagicMock(return_value=200))
    def testInsertWithEnabledCondition(self):
        what = {"fooid": 11, "foo": "i", "bar": "jjj", "data_version": 1, "when": 909000}
        self.sc_table.insert(changed_by="bob", **what)
        row = self.sc_table.t.select().where(self.sc_table.sc_id == 2).execute().fetchall()[0]
        cond_row = self.sc_table.conditions.t.select().where(self.sc_table.conditions.sc_id == 2).execute().fetchall()[0]
        self.assertEquals(row.scheduled_by, "bob")
        self.assertEquals(row.data_version, 1)
        self.assertEquals(row.base_fooid, 11)
        self.assertEquals(row.base_foo, "i")
        self.assertEquals(row.base_bar, "jjj")
        self.assertEquals(row.base_data_version, 1)
        self.assertEquals(cond_row.when, 909000)
        self.assertEquals(cond_row.data_version, 1)

    def testInsertWithDisabledCondition(self):
        what = {"fooid": 11, "foo": "i", "bar": "jjj", "data_version": 1, "telemetry_product": "aa",
                "telemetry_channel": "bb", "telemetry_uptake": 34567}
        self.assertRaisesRegexp(ValueError, "uptake condition is disabled", self.sc_table.insert, changed_by="bob", **what)

    @mock.patch("time.time", mock.MagicMock(return_value=200))
    def testUpdateWithNewValueForEnabledCondition(self):
        where = [self.sc_table.sc_id == 1]
        what = {"when": 1000300, "bar": "ccc"}
        self.sc_table.update(where, what, changed_by="bob", old_data_version=1)
        row = self.sc_table.t.select().where(self.sc_table.sc_id == 1).execute().fetchall()[0]
        cond_row = self.sc_table.conditions.t.select().where(self.sc_table.conditions.sc_id == 1).execute().fetchall()[0]
        history_row = self.sc_table.history.t.select().where(self.sc_table.history.sc_id == 1).execute().fetchall()[0]
        cond_history_row = self.sc_table.conditions.history.t.select().where(self.sc_table.conditions.history.sc_id == 1).execute().fetchall()[0]
        self.assertEquals(row.scheduled_by, "bob")
        self.assertEquals(row.data_version, 2)
        self.assertEquals(row.base_fooid, 10)
        self.assertEquals(row.base_foo, "h")
        self.assertEquals(row.base_bar, "ccc")
        self.assertEquals(row.base_data_version, 1)
        self.assertEquals(history_row.changed_by, "bob")
        self.assertEquals(history_row.scheduled_by, "bob")
        self.assertEquals(history_row.data_version, 2)
        self.assertEquals(history_row.base_fooid, 10)
        self.assertEquals(history_row.base_foo, "h")
        self.assertEquals(history_row.base_bar, "ccc")
        self.assertEquals(history_row.base_data_version, 1)
        self.assertEquals(cond_row.when, 1000300)
        self.assertEquals(cond_row.data_version, 2)
        self.assertEquals(cond_history_row.changed_by, "bob")
        self.assertEquals(cond_history_row.when, 1000300)
        self.assertEquals(cond_history_row.data_version, 2)

    def testUpdateChangeToDisabledCondition(self):
        where = [self.sc_table.sc_id == 1]
        what = {"telemetry_product": "pro", "telemetry_channel": "cha", "telemetry_uptake": 3456, "bar": "ccc", "when": None}
        self.assertRaisesRegexp(ValueError, "uptake condition is disabled", self.sc_table.update, where, what, changed_by="bob", old_data_version=1)

# In https://bugzilla.mozilla.org/show_bug.cgi?id=1284481, we changed the sampled data to be a true
# production dump, which doesn't import properly into sqlite. We should uncomment this test in the
# future, when we have the ability to run it againts a mysql database.
# class TestSampleData(unittest.TestCase, MemoryDatabaseMixin):
#     """Tests to ensure that the current sample data (used by Docker) is
#     compatible with the current schema."""
#     sample_data = path.join(path.dirname(__file__), "..", "..", "scripts", "sample-data.sql.bz2")

#     def setUp(self):
#         MemoryDatabaseMixin.setUp(self)
#         self.db = AUSDatabase(self.dburi)
#         self.db.create()

#     def testSampleDataImport(self):
#         with self.db.begin() as trans:
#             with BZ2File(self.sample_data) as f:
#                 for line in f:
#                     s = []
#                     for line in f:
#                         a = line.strip().rstrip('/n')
#                     if len(a) == 0:
#                         continue
#                     if a[-1] != ";":
#                         s.append(a)
#                     else:
#                         s.append(a)
#                         query = " ".join(s)
#                         s = []
#                         trans.execute(query)


class RulesTestMixin(object):

    def _stripNullColumns(self, rules):
        # We know a bunch of columns are going to be empty...easier to strip them out
        # than to be super verbose (also should let this test continue to work even
        # if the schema changes).
        for rule in rules:
            for key in rule.keys():
                if rule[key] is None:
                    del rule[key]
        return rules


class TestRulesSimple(unittest.TestCase, RulesTestMixin, MemoryDatabaseMixin):

    def setUp(self):
        MemoryDatabaseMixin.setUp(self)
        self.db = AUSDatabase(self.dburi)
        self.db.create()
        self.paths = self.db.rules
        self.paths.t.insert().execute(rule_id=1, priority=100, version='3.5', buildTarget='d', backgroundRate=100, mapping='c', update_type='z', data_version=1)
        self.paths.t.insert().execute(rule_id=2, priority=100, version='3.3', buildTarget='d', backgroundRate=100, mapping='b', update_type='z', data_version=1)
        self.paths.t.insert().execute(rule_id=3, priority=100, version='3.5', buildTarget='a', backgroundRate=100, mapping='a', update_type='z', data_version=1)
        self.paths.t.insert().execute(rule_id=4, alias="gandalf", priority=80, buildTarget='d', backgroundRate=100, mapping='a', update_type='z',
                                      data_version=1)
        self.paths.t.insert().execute(rule_id=5, priority=80, buildTarget='d', version='3.3', backgroundRate=0, mapping='c', update_type='z', data_version=1)
        self.paths.t.insert().execute(rule_id=6, priority=100, buildTarget='d', mapping='a', backgroundRate=100, osVersion='foo 1', update_type='z',
                                      data_version=1)
        self.paths.t.insert().execute(
            rule_id=7, priority=100, buildTarget='d', mapping='a', backgroundRate=100, osVersion='foo 2,blah 6', update_type='z', data_version=1)
        self.paths.t.insert().execute(
            rule_id=8, priority=100, buildTarget='e', mapping='d', backgroundRate=100, locale='foo,bar-baz', update_type='z', data_version=1)
        self.paths.t.insert().execute(rule_id=9, priority=100, buildTarget="f", mapping="f", backgroundRate=100, systemCapabilities="S", update_type="z",
                                      data_version=1)
        self.paths.t.insert().execute(rule_id=10, priority=100, buildTarget="g", mapping="g", fallbackMapping='fallback', backgroundRate=100,
                                      update_type="z", data_version=1)
        self.db.permissions.t.insert().execute(permission="admin", username="bill", data_version=1)

    def testGetOrderedRules(self):
        rules = self._stripNullColumns(self.paths.getOrderedRules())
        expected = [
            dict(rule_id=4, alias="gandalf", priority=80, backgroundRate=100, buildTarget='d', mapping='a', update_type='z', data_version=1),
            dict(rule_id=5, priority=80, backgroundRate=0, version='3.3', buildTarget='d', mapping='c', update_type='z', data_version=1),
            dict(rule_id=6, priority=100, buildTarget='d', mapping='a', backgroundRate=100, osVersion='foo 1', update_type='z', data_version=1),
            dict(rule_id=7, priority=100, buildTarget='d', mapping='a', backgroundRate=100, osVersion='foo 2,blah 6', update_type='z', data_version=1),
            dict(rule_id=8, priority=100, buildTarget='e', mapping='d', backgroundRate=100, locale='foo,bar-baz', update_type='z', data_version=1),
            dict(rule_id=9, priority=100, buildTarget="f", mapping="f", backgroundRate=100, systemCapabilities="S", update_type="z", data_version=1),
            dict(rule_id=10, priority=100, buildTarget="g", mapping="g", fallbackMapping='fallback', backgroundRate=100, update_type="z", data_version=1),
            dict(rule_id=2, priority=100, backgroundRate=100, version='3.3', buildTarget='d', mapping='b', update_type='z', data_version=1),
            dict(rule_id=3, priority=100, backgroundRate=100, version='3.5', buildTarget='a', mapping='a', update_type='z', data_version=1),
            dict(rule_id=1, priority=100, backgroundRate=100, version='3.5', buildTarget='d', mapping='c', update_type='z', data_version=1),
        ]
        self.assertEquals(rules, expected)

    def testGetRulesMatchingQuery(self):
        rules = self.paths.getRulesMatchingQuery(
            dict(product='', version='3.5', channel='',
                 buildTarget='a', buildID='', locale='', osVersion='',
                 distribution='', distVersion='', headerArchitecture='',
                 force=False, queryVersion=3,
                 ),
            fallbackChannel=''
        )
        rules = self._stripNullColumns(rules)
        expected = [dict(rule_id=3, priority=100, backgroundRate=100, version='3.5', buildTarget='a', mapping='a', update_type='z', data_version=1)]
        self.assertEquals(rules, expected)

    def testGetRulesMatchingQueryWithNullColumn(self):
        rules = self.paths.getRulesMatchingQuery(
            dict(product='', version='3.5', channel='',
                 buildTarget='d', buildID='', locale='', osVersion='',
                 distribution='', distVersion='', headerArchitecture='',
                 force=False, queryVersion=3,
                 ),
            fallbackChannel=''
        )
        rules = self._stripNullColumns(rules)
        expected = [
            dict(rule_id=1, priority=100, backgroundRate=100, version='3.5', buildTarget='d', mapping='c', update_type='z', data_version=1),
            dict(rule_id=4, alias="gandalf", priority=80, backgroundRate=100, buildTarget='d', mapping='a', update_type='z', data_version=1),
        ]
        self.assertEquals(rules, expected)

    def testGetRulesMatchingQueryReturnBackgroundThrottledEvenIfNotForced(self):
        rules = self.paths.getRulesMatchingQuery(
            dict(product='', version='3.3', channel='',
                 buildTarget='d', buildID='', locale='', osVersion='',
                 distribution='', distVersion='', headerArchitecture='',
                 force=False, queryVersion=3,
                 ),
            fallbackChannel=''
        )
        rules = self._stripNullColumns(rules)
        expected = [
            dict(rule_id=2, priority=100, backgroundRate=100, version='3.3', buildTarget='d', mapping='b', update_type='z', data_version=1),
            dict(rule_id=4, alias="gandalf", priority=80, backgroundRate=100, buildTarget='d', mapping='a', update_type='z', data_version=1),
            dict(rule_id=5, priority=80, backgroundRate=0, version='3.3', buildTarget='d', mapping='c', update_type='z', data_version=1),
        ]
        self.assertEquals(rules, expected)

    def testGetRulesMatchingQueryReturnBackgroundThrottled(self):
        rules = self.paths.getRulesMatchingQuery(
            dict(product='', version='3.3', channel='',
                 buildTarget='d', buildID='', locale='', osVersion='',
                 distribution='', distVersion='', headerArchitecture='',
                 force=True, queryVersion=3,
                 ),
            fallbackChannel=''
        )
        rules = self._stripNullColumns(rules)
        expected = [
            dict(rule_id=2, priority=100, backgroundRate=100, version='3.3', buildTarget='d', mapping='b', update_type='z', data_version=1),
            dict(rule_id=4, alias="gandalf", priority=80, backgroundRate=100, buildTarget='d', mapping='a', update_type='z', data_version=1),
            dict(rule_id=5, priority=80, backgroundRate=0, version='3.3', buildTarget='d', mapping='c', update_type='z', data_version=1),
        ]
        self.assertEquals(rules, expected)

    def testGetRulesMatchingQueryOsVersionSubstring(self):
        rules = self.paths.getRulesMatchingQuery(
            dict(product='', version='5.0', channel='', buildTarget='d',
                 buildID='', locale='', osVersion='foo 1.2.3', distribution='',
                 distVersion='', headerArchitecture='', force=False,
                 queryVersion=3,
                 ),
            fallbackChannel='',
        )
        rules = self._stripNullColumns(rules)
        expected = [
            dict(rule_id=4, alias="gandalf", priority=80, backgroundRate=100, buildTarget='d', mapping='a', update_type='z', data_version=1),
            dict(rule_id=6, priority=100, buildTarget='d', mapping='a', backgroundRate=100, osVersion='foo 1', update_type='z', data_version=1)
        ]
        self.assertEquals(rules, expected)

    def testGetRulesMatchingQueryOsVersionSubstringNotAtStart(self):
        rules = self.paths.getRulesMatchingQuery(
            dict(product='', version='5.0', channel='', buildTarget='d',
                 buildID='', locale='', osVersion='bbb foo 1.2.3', distribution='',
                 distVersion='', headerArchitecture='', force=False,
                 queryVersion=3,
                 ),
            fallbackChannel='',
        )
        rules = self._stripNullColumns(rules)
        expected = [
            dict(rule_id=4, alias="gandalf", priority=80, backgroundRate=100, buildTarget='d', mapping='a', update_type='z', data_version=1),
            dict(rule_id=6, priority=100, buildTarget='d', mapping='a', backgroundRate=100, osVersion='foo 1', update_type='z', data_version=1)
        ]
        self.assertEquals(rules, expected)

    def testGetRulesMatchingQueryOsVersionMultipleSubstring(self):
        rules = self.paths.getRulesMatchingQuery(
            dict(product='', version='5.0', channel='', buildTarget='d',
                 buildID='', locale='', osVersion='blah 6.3.2', distribution='',
                 distVersion='', headerArchitecture='', force=False,
                 queryVersion=3,
                 ),
            fallbackChannel='',
        )
        rules = self._stripNullColumns(rules)
        expected = [
            dict(rule_id=4, alias="gandalf", priority=80, backgroundRate=100, buildTarget='d', mapping='a', update_type='z', data_version=1),
            dict(rule_id=7, priority=100, buildTarget='d', mapping='a', backgroundRate=100, osVersion='foo 2,blah 6', update_type='z', data_version=1)
        ]
        self.assertEquals(rules, expected)

    def testGetRulesMatchingQuerySystemCapabilities(self):
        rules = self.paths.getRulesMatchingQuery(
            dict(product="", version="5.0", channel="", buildTarget="f",
                 buildID="", locale="", osVersion="", distribution="",
                 distVersion="", headerArchitecture="", force=False,
                 queryVersion=6, systemCapabilities="S"
                 ),
            fallbackChannel="",
        )
        rules = self._stripNullColumns(rules)
        expected = [
            dict(rule_id=9, priority=100, buildTarget="f", mapping="f", backgroundRate=100, systemCapabilities="S", update_type="z", data_version=1),
        ]
        self.assertEquals(rules, expected)

    def testGetRulesMatchingQuerySystemCapabilitiesNoSubstringMatch(self):
        rules = self.paths.getRulesMatchingQuery(
            dict(product="", version="5.0", channel="", buildTarget="f",
                 buildID="", locale="", osVersion="", distribution="",
                 distVersion="", headerArchitecture="", force=False,
                 queryVersion=6, systemCapabilities="SA"
                 ),
            fallbackChannel="",
        )
        rules = self._stripNullColumns(rules)
        self.assertEquals(rules, [])

    def testGetRulesMatchingQueryFallbackMapping(self):
        rules = self.paths.getRulesMatchingQuery(
            dict(product="", version="5.0", channel="", buildTarget="g",
                 buildID="", locale="", osVersion="", distribution="",
                 distVersion="", headerArchitecture="", force=False,
                 queryVersion=6, fallbackMapping="fallback"
                 ),
            fallbackChannel="",
        )
        rules = self._stripNullColumns(rules)
        expected = [
            dict(rule_id=10, priority=100, buildTarget="g", mapping="g", fallbackMapping='fallback', backgroundRate=100,
                 update_type="z", data_version=1)
        ]
        self.assertEquals(rules, expected)

    def testGetRulesMatchingQueryLocale(self):
        rules = self.paths.getRulesMatchingQuery(
            dict(product='', version='', channel='', buildTarget='e',
                 buildID='', locale='foo', osVersion='', distribution='',
                 distVersion='', headerArchitecture='', force=False,
                 queryVersion=3,
                 ),
            fallbackChannel='',
        )
        rules = self._stripNullColumns(rules)
        expected = [
            dict(rule_id=8, priority=100, buildTarget='e', mapping='d', backgroundRate=100, locale='foo,bar-baz', update_type='z', data_version=1)
        ]
        self.assertEquals(rules, expected)

    def testGetRulesMatchingQueryLocaleNoPartialMatch(self):
        rules = self.paths.getRulesMatchingQuery(
            dict(product='', version='5', channel='', buildTarget='e',
                 buildID='', locale='bar', osVersion='', distribution='',
                 distVersion='', headerArchitecture='', force=False,
                 queryVersion=3,
                 ),
            fallbackChannel='',
        )
        rules = self._stripNullColumns(rules)
        expected = []
        self.assertEquals(rules, expected)

    def testGetRuleById(self):
        rule = self._stripNullColumns([self.paths.getRule(1)])
        expected = [dict(rule_id=1, priority=100, backgroundRate=100, version='3.5', buildTarget='d', mapping='c', update_type='z', data_version=1)]
        self.assertEquals(rule, expected)

    def testGetRuleByAlias(self):
        rule = self._stripNullColumns([self.paths.getRule(4)])
        expected = [dict(rule_id=4, alias="gandalf", priority=80, backgroundRate=100, buildTarget='d', mapping='a', update_type='z', data_version=1)]
        self.assertEquals(rule, expected)

    def testAddRule(self):
        what = dict(backgroundRate=11,
                    mapping='c',
                    update_type='z',
                    priority=60)
        rule_id = self.paths.insert(changed_by='bill', **what)
        rules = self.paths.t.select().where(self.paths.rule_id == rule_id).execute().fetchall()
        copy_rule = dict(rules[0].items())
        rule = self._stripNullColumns([copy_rule])
        what['rule_id'] = rule_id
        what['data_version'] = 1
        what = [what]
        self.assertEquals(rule, what)

    def testUpdateRule(self):
        rules = self.paths.t.select().where(self.paths.rule_id == 1).execute().fetchall()
        what = dict(rules[0].items())

        what['mapping'] = 'd'
        self.paths.update(where={"rule_id": 1}, what=what, changed_by="bill", old_data_version=1)

        rules = self.paths.t.select().where(self.paths.rule_id == 1).execute().fetchall()
        copy_rule = dict(rules[0].items())
        rule = self._stripNullColumns([copy_rule])

        expected = [dict(rule_id=1, priority=100, backgroundRate=100, version='3.5', buildTarget='d', mapping='d', update_type='z', data_version=2)]
        self.assertEquals(rule, expected)

    def testUpdateRuleByAlias(self):
        rules = self.paths.t.select().where(self.paths.rule_id == 4).execute().fetchall()
        what = dict(rules[0].items())

        what['mapping'] = 'd'
        self.paths.update(where={"rule_id": "gandalf"}, what=what, changed_by="bill", old_data_version=1)

        rules = self.paths.t.select().where(self.paths.rule_id == 4).execute().fetchall()
        copy_rule = dict(rules[0].items())
        rule = self._stripNullColumns([copy_rule])

        expected = [dict(rule_id=4, alias="gandalf", priority=80, backgroundRate=100, buildTarget='d', mapping='d', update_type='z', data_version=2)]
        self.assertEquals(rule, expected)

    def testDeleteRule(self):
        self.paths.delete({"rule_id": 2}, changed_by="bill", old_data_version=1)
        rule = self.paths.t.select().where(self.paths.rule_id == 2).execute().fetchall()
        self.assertEquals(rule, [])

    def testDeleteRuleByAlias(self):
        self.paths.delete({"rule_id": "gandalf"}, changed_by="bill", old_data_version=1)
        rule = self.paths.t.select().where(self.paths.rule_id == 4).execute().fetchall()
        self.assertEquals(rule, [])

    def testGetNumberOfRules(self):
        self.assertEquals(self.paths.countRules(), 10)


class TestRulesSpecial(unittest.TestCase, RulesTestMixin, MemoryDatabaseMixin):

    def setUp(self):
        MemoryDatabaseMixin.setUp(self)
        self.db = AUSDatabase(self.dburi)
        self.db.create()
        self.rules = self.db.rules
        self.rules.t.insert().execute(rule_id=1, priority=100, version='>=4.0b1', backgroundRate=100, update_type='z', data_version=1)
        self.rules.t.insert().execute(rule_id=2, priority=100, channel='release*', backgroundRate=100, update_type='z', data_version=1)
        self.rules.t.insert().execute(rule_id=3, priority=100, buildID='>=20010101222222', backgroundRate=100, update_type='z', data_version=1)

    def testGetRulesMatchingQueryVersionComparison(self):
        expected = [dict(rule_id=1, priority=100, backgroundRate=100, version='>=4.0b1', update_type='z', data_version=1)]
        rules = self.rules.getRulesMatchingQuery(
            dict(name='', product='', version='4.0', channel='',
                 buildTarget='', buildID='', locale='', osVersion='',
                 distribution='', distVersion='', headerArchitecture='',
                 force=False, queryVersion=3,
                 ),
            fallbackChannel=''
        )
        rules = self._stripNullColumns(rules)
        self.assertEquals(rules, expected)

        rules = self.rules.getRulesMatchingQuery(
            dict(name='', product='', version='4.0b2', channel='',
                 buildTarget='', buildID='', locale='', osVersion='',
                 distribution='', distVersion='', headerArchitecture='',
                 force=False, queryVersion=3,
                 ),
            fallbackChannel=''
        )
        rules = self._stripNullColumns(rules)
        self.assertEquals(rules, expected)

        rules = self.rules.getRulesMatchingQuery(
            dict(name='', product='', version='4.0.1', channel='',
                 buildTarget='', buildID='', locale='', osVersion='',
                 distribution='', distVersion='', headerArchitecture='',
                 force=False, queryVersion=3,
                 ),
            fallbackChannel=''
        )
        rules = self._stripNullColumns(rules)
        self.assertEquals(rules, expected)

        rules = self.rules.getRulesMatchingQuery(
            dict(name='', product='', version='3.0', channel='',
                 buildTarget='', buildID='', locale='', osVersion='',
                 distribution='', distVersion='', headerArchitecture='',
                 force=False, queryVersion=3,
                 ),
            fallbackChannel=''
        )
        rules = self._stripNullColumns(rules)
        self.assertEquals(rules, [])

    def testGetRulesMatchingQueryChannelGlobbing(self):
        expected = [dict(rule_id=2, priority=100, backgroundRate=100, channel='release*', update_type='z', data_version=1)]
        rules = self.rules.getRulesMatchingQuery(
            dict(name='', product='', version='3.0', channel='releasetest',
                 buildTarget='', buildID='', locale='', osVersion='', distribution='',
                 distVersion='', headerArchitecture='',
                 force=False, queryVersion=3,
                 ),
            fallbackChannel='releasetest'
        )
        rules = self._stripNullColumns(rules)
        self.assertEquals(rules, expected)

        rules = self.rules.getRulesMatchingQuery(
            dict(name='', product='', version='3.0', channel='releasetest-cck-blah',
                 buildTarget='', buildID='', locale='', osVersion='',
                 distribution='', distVersion='', headerArchitecture='',
                 force=False, queryVersion=3,
                 ),
            fallbackChannel='releasetest'
        )
        rules = self._stripNullColumns(rules)
        self.assertEquals(rules, expected)

    def testGetRulesMatchingBuildIDComparison(self):
        expected = [dict(rule_id=3, priority=100, backgroundRate=100, buildID='>=20010101222222', update_type='z', data_version=1)]
        rules = self.rules.getRulesMatchingQuery(
            dict(name='', product='', version='3.0', channel='',
                 buildTarget='', buildID='20010101222222', locale='', osVersion='',
                 distribution='', distVersion='', headerArchitecture='',
                 force=False, queryVersion=3,
                 ),
            fallbackChannel=''
        )
        rules = self._stripNullColumns(rules)
        self.assertEquals(rules, expected)

        rules = self.rules.getRulesMatchingQuery(
            dict(name='', product='', version='3.0', channel='',
                 buildTarget='', buildID='20010101232323', locale='', osVersion='',
                 distribution='', distVersion='', headerArchitecture='',
                 force=False, queryVersion=3,
                 ),
            fallbackChannel=''
        )
        rules = self._stripNullColumns(rules)
        self.assertEquals(rules, expected)

        rules = self.rules.getRulesMatchingQuery(
            dict(name='', product='', version='3.0', channel='',
                 buildTarget='', buildID='20010101212121', locale='', osVersion='',
                 distribution='', distVersion='', headerArchitecture='',
                 force=False, queryVersion=3,
                 ),
            fallbackChannel=''
        )
        rules = self._stripNullColumns(rules)
        self.assertEquals(rules, [])


class TestReleases(unittest.TestCase, MemoryDatabaseMixin):

    def setUp(self):
        MemoryDatabaseMixin.setUp(self)
        dbo.setDb(self.dburi)
        dbo.create()
        self.rules = dbo.rules
        self.releases = dbo.releases
        self.permissions = dbo.permissions
        self.releases.t.insert().execute(name='a', product='a', data=json.dumps(dict(name="a", schema_version=1, hashFunction="sha512")),
                                         data_version=1)
        self.releases.t.insert().execute(name='ab', product='a', data=json.dumps(dict(name="ab", schema_version=1, hashFunction="sha512")),
                                         data_version=1)
        self.releases.t.insert().execute(name='b', product='b', data=json.dumps(dict(name="b", schema_version=1, hashFunction="sha512")),
                                         data_version=1)
        self.releases.t.insert().execute(name='c', product='c', data=json.dumps(dict(name="c", schema_version=1, hashFunction="sha512")),
                                         data_version=1)
        self.permissions.t.insert().execute(permission="admin", username="bill", data_version=1)
        self.permissions.t.insert().execute(permission="admin", username="me", data_version=1)
        self.permissions.t.insert().execute(permission="release", username="bob", options=json.dumps(dict(products=["c"])), data_version=1)

    def tearDown(self):
        dbo.reset()

    def testGetReleases(self):
        self.assertEquals(len(self.releases.getReleases()), 4)

    def testGetReleasesWithLimit(self):
        self.assertEquals(len(self.releases.getReleases(limit=1)), 1)

    def testGetReleasesWithWhere(self):
        expected = [dict(product='b', name='b', data=dict(name="b", schema_version=1, hashFunction="sha512"), data_version=1)]
        self.assertEquals(self.releases.getReleases(name='b'), expected)

    def testGetReleaseBlob(self):
        expected = dict(name="c", schema_version=1, hashFunction="sha512")
        self.assertEquals(self.releases.getReleaseBlob(name='c'), expected)

    def testGetReleaseBlobNonExistentRelease(self):
        self.assertRaises(KeyError, self.releases.getReleaseBlob, name='z')

    def testGetReleaseInfoAll(self):
        releases = self.releases.getReleaseInfo()
        expected = [dict(name='a', product='a', data_version=1, read_only=False, rule_ids=[]),
                    dict(name='ab', product='a', data_version=1, read_only=False, rule_ids=[]),
                    dict(name='b', product='b', data_version=1, read_only=False, rule_ids=[]),
                    dict(name='c', product='c', data_version=1, read_only=False, rule_ids=[])]
        self.assertEquals(releases, expected)

    def testGetReleaseInfoProduct(self):
        releases = self.releases.getReleaseInfo(product='a')
        expected = [dict(name='a', product='a', data_version=1, read_only=False, rule_ids=[]),
                    dict(name='ab', product='a', data_version=1, read_only=False, rule_ids=[])]
        self.assertEquals(releases, expected)

    def testGetReleaseInfoWithFallbackMapping(self):
        self.releases.t.insert().execute(name='fallback', product='e',
                                         data=json.dumps(dict(name="e", schema_version=1, hashFunction="sha512")),
                                         data_version=1)
        self.rules.t.insert().execute(rule_id=1, priority=100, fallbackMapping="fallback", version='3.5',
                                      whitelist='e', update_type='z', data_version=1)
        releases = self.releases.getReleaseInfo(product='e')
        expected = [dict(name='fallback', product='e', data_version=1, read_only=False, rule_ids=[1])]
        self.assertEquals(releases, expected)

    def testGetReleaseInfoNoMatch(self):
        releases = self.releases.getReleaseInfo(product='ue')
        expected = []
        self.assertEquals(releases, expected)

    def testGetReleaseInfoNamePrefix(self):
        releases = self.releases.getReleaseInfo(name_prefix='a')
        expected = [dict(name='a', product='a', data_version=1, read_only=False, rule_ids=[]),
                    dict(name='ab', product='a', data_version=1, read_only=False, rule_ids=[])]
        self.assertEquals(releases, expected)

    def testGetReleaseInfoNamePrefixNameOnly(self):
        releases = self.releases.getReleaseInfo(name_prefix='a', nameOnly=True)
        expected = [{'name': 'a'}, {'name': 'ab'}]
        self.assertEquals(releases, expected)

    def testPresentRuleIdField(self):
        releases = self.releases.getReleaseInfo()
        self.assertTrue('rule_ids' in releases[0])

    def testGetReleaseNames(self):
        releases = self.releases.getReleaseNames()
        expected = [dict(name='a'),
                    dict(name='ab'),
                    dict(name='b'),
                    dict(name='c')]
        self.assertEquals(releases, expected)

    def testGetReleaseNamesProduct(self):
        releases = self.releases.getReleaseNames(product='a')
        expected = [dict(name='a'),
                    dict(name='ab')]
        self.assertEquals(releases, expected)

    def testGetReleaseNamesNoMatch(self):
        releases = self.releases.getReleaseNames(product='oo')
        expected = []
        self.assertEquals(releases, expected)

    def testGetNumberOfReleases(self):
        # because 4 releases were set up in the setUp()
        self.assertEquals(self.releases.countReleases(), 4)

    def testDeleteRelease(self):
        self.releases.delete({"name": "a"}, changed_by="bill", old_data_version=1)
        release = self.releases.t.select().where(self.releases.name == 'a').execute().fetchall()
        self.assertEquals(release, [])

    def testDeleteWithRuleMapping(self):
        self.releases.t.insert().execute(name='d', product='d', data=json.dumps(dict(name="d", schema_version=1, hashFunction="sha512")),
                                         data_version=1)
        self.rules.t.insert().execute(rule_id=1, priority=100, version='3.5', buildTarget='d', backgroundRate=100, mapping='d', update_type='z',
                                      data_version=1)
        self.assertRaises(ValueError, self.releases.delete, {"name": "d"}, changed_by='me', old_data_version=1)

    def testDeleteWithRuleWhitelist(self):
        self.releases.t.insert().execute(name='e', product='e', data=json.dumps(dict(name="e", schema_version=1, hashFunction="sha512")),
                                         data_version=1)
        self.rules.t.insert().execute(rule_id=1, priority=100, version='3.5', buildTarget='e', backgroundRate=100, whitelist='e', update_type='z',
                                      data_version=1)
        self.assertRaises(ValueError, self.releases.delete, {"name": "e"}, changed_by='me', old_data_version=1)

    def testDeleteWithRuleFallbackMapping(self):
        self.releases.t.insert().execute(name='fallback', product='e',
                                         data=json.dumps(dict(name="e", schema_version=1, hashFunction="sha512")),
                                         data_version=1)
        self.rules.t.insert().execute(rule_id=1, priority=100, fallbackMapping="fallback", version='3.5', buildTarget='e', backgroundRate=100,
                                      whitelist='e', update_type='z',
                                      data_version=1)

        self.assertRaises(ValueError, self.releases.delete, {"name": "fallback"}, changed_by='me', old_data_version=1)

    def testDeleteReleaseWhenReadOnly(self):
        self.releases.t.update(values=dict(read_only=True, data_version=2)).where(self.releases.name == "a").execute()
        self.assertRaises(ReadOnlyError, self.releases.delete, {"name": "a"}, changed_by='me', old_data_version=2)

    def testAddReleaseWithNameMismatch(self):
        blob = ReleaseBlobV1(name="f", schema_version=1, hashFunction="sha512")
        self.assertRaises(ValueError, self.releases.insert, "bill", name="g", product="g", data=blob)

    def testUpdateReleaseNoPermissionForNewProduct(self):
        self.assertRaises(PermissionDeniedError, self.releases.update, {"name": "c"}, {"product": "d"}, "bob", 1)

    def testUpdateReleaseWithNameMismatch(self):
        newBlob = ReleaseBlobV1(name="c", schema_version=1, hashFunction="sha512")
        self.assertRaises(ValueError, self.releases.update, {"name": "a"}, {"data": newBlob}, "bill", 1)

    def testUpdateReleaseChangeReadOnly(self):
        self.releases.t.update(values=dict(read_only=True, data_version=2)).where(self.releases.name == "a").execute()
        self.assertEqual(select([self.releases.read_only]).where(self.releases.name == 'a').execute().fetchone()[0], True)

    def testUpdateReleaseNoPermissionToSetReadOnly(self):
        self.assertRaises(PermissionDeniedError, self.releases.update, {"name": "c"}, {"read_only": True}, "bob", 1)

    def testIsReadOnly(self):
        self.releases.t.update(values=dict(read_only=True, data_version=2)).where(self.releases.name == "a").execute()
        self.assertEqual(self.releases.isReadOnly('a'), True)

    def testProceedIfNotReadOnly(self):
        self.releases.t.update(values=dict(read_only=True, data_version=2)).where(self.releases.name == "a").execute()
        self.assertRaises(ReadOnlyError, self.releases._proceedIfNotReadOnly, 'a')


class TestRulesCaching(unittest.TestCase, MemoryDatabaseMixin, RulesTestMixin):

    def setUp(self):
        MemoryDatabaseMixin.setUp(self)
        cache.reset()
        cache.make_copies = True
        cache.make_cache("rules", 20, 4)
        self.db = AUSDatabase(self.dburi)
        self.db.create()
        self.rules = self.db.rules
        self.rules.t.insert().execute(rule_id=1, priority=100, version='3.5', buildTarget='d', backgroundRate=100, mapping='c', update_type='z', data_version=1)
        self.rules.t.insert().execute(rule_id=2, priority=100, version='3.3', buildTarget='d', backgroundRate=100, mapping='b', update_type='z', data_version=1)
        self.rules.t.insert().execute(rule_id=3, priority=100, version='3.5', buildTarget='a', backgroundRate=100, mapping='a', update_type='z', data_version=1)

    def tearDown(self):
        cache.reset()

    def _checkCacheStats(self, cache, lookups, hits, misses):
        self.assertEquals(cache.lookups, lookups)
        self.assertEquals(cache.hits, hits)
        self.assertEquals(cache.misses, misses)

    def testGetRulesMatchingQueryCacheKeysAreCorrect(self):
        """Try a few different queries to make sure cache keys are constructed correctly."""
        self.rules.getRulesMatchingQuery(
            dict(product='', version='3.5', channel='',
                 buildTarget='a', buildID='', locale='', osVersion='',
                 distribution='', distVersion='', headerArchitecture='',
                 force=False, queryVersion=3),
            fallbackChannel=''
        )
        self.rules.getRulesMatchingQuery(
            dict(product='c', version='3.5', channel='',
                 buildTarget='a', buildID='', locale='', osVersion='',
                 distribution='', distVersion='', headerArchitecture='',
                 force=False, queryVersion=3),
            fallbackChannel=''
        )
        self.rules.getRulesMatchingQuery(
            dict(product='b', version='3.5', channel='',
                 buildTarget='e', buildID='', locale='', osVersion='',
                 distribution='', distVersion='', headerArchitecture='',
                 force=True, queryVersion=3),
            fallbackChannel=''
        )
        expected = set([
            ":a::::False",
            "c:a::::False",
            "b:e::::True",
        ])
        self.assertEquals(set(cache.caches["rules"].data.keys()), expected)

    def testGetRulesMatchingQueryUsesCachedRules(self):
        """Ensure that getRulesMatchingQuery properly uses the rules cache"""
        with mock.patch("time.time") as t:
            t.return_value = 0
            for i in range(5):
                rules = self.rules.getRulesMatchingQuery(
                    dict(product='', version='3.5', channel='',
                         buildTarget='a', buildID='', locale='', osVersion='',
                         distribution='', distVersion='', headerArchitecture='',
                         force=False, queryVersion=3,
                         ),
                    fallbackChannel=''
                )
                rules = self._stripNullColumns(rules)
                expected = [dict(rule_id=3, priority=100, backgroundRate=100, version='3.5', buildTarget='a', mapping='a', update_type='z', data_version=1)]
                self.assertEquals(rules, expected)

                t.return_value += 1

            self._checkCacheStats(cache.caches["rules"], 5, 3, 2)

    def testGetRulesMatchingQueryRefreshesAfterExpiry(self):
        """Ensure that getRulesMatchingQuery picks up changes to the rules table after expiry"""
        with mock.patch("time.time") as t:
            t.return_value = 0
            for i in range(3):
                rules = self.rules.getRulesMatchingQuery(
                    dict(product='', version='3.5', channel='',
                         buildTarget='a', buildID='', locale='', osVersion='',
                         distribution='', distVersion='', headerArchitecture='',
                         force=False, queryVersion=3),
                    fallbackChannel=''
                )
                rules = self._stripNullColumns(rules)
                expected = [dict(rule_id=3, priority=100, backgroundRate=100, version='3.5', buildTarget='a', mapping='a', update_type='z', data_version=1)]
                self.assertEquals(rules, expected)

                t.return_value += 1

            self.rules.t.update(values=dict(mapping="b")).where(self.rules.rule_id == 3).execute()

            rules = self.rules.getRulesMatchingQuery(
                dict(product='', version='3.5', channel='',
                     buildTarget='a', buildID='', locale='', osVersion='',
                     distribution='', distVersion='', headerArchitecture='',
                     force=False, queryVersion=3),
                fallbackChannel=''
            )
            rules = self._stripNullColumns(rules)
            expected = [dict(rule_id=3, priority=100, backgroundRate=100, version='3.5', buildTarget='a', mapping='a', update_type='z', data_version=1)]
            self.assertEquals(rules, expected)

            t.return_value += 1

            for i in range(2):
                rules = self.rules.getRulesMatchingQuery(
                    dict(product='', version='3.5', channel='',
                         buildTarget='a', buildID='', locale='', osVersion='',
                         distribution='', distVersion='', headerArchitecture='',
                         force=False, queryVersion=3),
                    fallbackChannel=''
                )
                rules = self._stripNullColumns(rules)
                expected = [dict(rule_id=3, priority=100, backgroundRate=100, version='3.5', buildTarget='a', mapping='b', update_type='z', data_version=1)]
                self.assertEquals(rules, expected)

                t.return_value += 1

            self._checkCacheStats(cache.caches["rules"], 6, 4, 2)

    def testGetRulesMatchingQueryWithFunkyQuery(self):
        """Ensure that an unsubstituted query caches properly."""
        with mock.patch("time.time") as t:
            t.return_value = 0
            for i in range(5):
                rules = self.rules.getRulesMatchingQuery(
                    dict(product="%PRODUCT%", version="%VERSION%", channel="%CHANNEL%", buildTarget="%BUILD_TARGET%",
                         buildID="%BUILDID%", locale="%LOCALE%", osVersion="%OS_VERSION%",
                         distribution="%DISTRIBUTION%", distVersion="%DIST_VERSION%", headerArchitecture="",
                         force=False, queryVersion=3),
                    fallbackChannel=''
                )
                rules = self._stripNullColumns(rules)
                self.assertEquals(rules, [])

                t.return_value += 1

            self._checkCacheStats(cache.caches["rules"], 5, 3, 2)


class TestBlobCaching(unittest.TestCase, MemoryDatabaseMixin):

    def setUp(self):
        MemoryDatabaseMixin.setUp(self)
        dbo.setDb(self.dburi)
        dbo.create()
        cache.reset()
        cache.make_copies = True
        cache.make_cache("blob", 10, 10)
        cache.make_cache("blob_version", 10, 4)
        self.rules = dbo.rules
        self.releases = dbo.releases
        self.permissions = dbo.permissions
        self.releases.t.insert().execute(name='a', product='a', data=json.dumps(dict(name="a", schema_version=1, hashFunction="sha512")),
                                         data_version=1)
        self.releases.t.insert().execute(name='b', product='b', data=json.dumps(dict(name="b", schema_version=1, hashFunction="sha512")),
                                         data_version=1)
        self.permissions.t.insert().execute(permission="admin", username="bill", data_version=1)
        self.permissions.t.insert().execute(permission="admin", username="bob", data_version=1)
        # When we started copying objects that go in or out of the cache we
        # discovered that Blob objects were not copyable at the time, due to
        # deepycopy() trying to copy their instance-level "log" attribute.
        # Unit tests at the time didn't catch this because the logger used
        # in tests is copyable (whereas one that points at an actual file
        # stream is not). In order to make sure this doesn't regress, we
        # override the logging for these tests to make sure the loggers are
        # configured as they are in production.
        self.handler = logging.StreamHandler(sys.stderr)
        logger = logging.getLogger()
        logger.addHandler(self.handler)

    def tearDown(self):
        cache.reset()
        logger = logging.getLogger()
        logger.removeHandler(self.handler)

    def _checkCacheStats(self, cache, lookups, hits, misses):
        self.assertEquals(cache.lookups, lookups)
        self.assertEquals(cache.hits, hits)
        self.assertEquals(cache.misses, misses)

    def testGetReleaseBlobCaching(self):
        with mock.patch("time.time") as t:
            t.return_value = 0
            for i in range(5):
                self.releases.getReleaseBlob(name="a")
                t.return_value += 1

            # We've retrieved the blob and blob version 5 times.
            # The blob cache has a ttl of 10, so we're expecting the first one
            # to be a miss, and the rest to be hits.
            self._checkCacheStats(cache.caches["blob"], 5, 4, 1)
            # But blob version has a ttl of 4, so we should see the first one
            # miss, the next three hit, and then the last one miss again.
            self._checkCacheStats(cache.caches["blob_version"], 5, 3, 2)

    def testGetReleasesUsesBlobCache(self):
        with mock.patch("time.time") as t:
            t.return_value = 0
            for i in range(5):
                self.releases.getReleases()
                t.return_value += 1

            # We have the same hit rates as testGetReleaseBlobCaching, but
            # they're doubled because we're retrieving both releases instead
            # of just one.
            self._checkCacheStats(cache.caches["blob"], 10, 8, 2)
            self._checkCacheStats(cache.caches["blob_version"], 10, 6, 4)

    def testGetReleaseBlobCachingWithBlobCacheExpiry(self):
        with mock.patch("time.time") as t:
            t.return_value = 0
            # Because timeout is set to 10 and we increment by one second each
            # iteration, we should end up with the following per blob:
            # * One miss (initial lookup)
            # * Nine hits (t=1 through 9)
            # * One more miss (because the cache expired)
            #
            # Times two gives us 22 lookups, 18 hits, 4 misses
            #
            # The blob version is a bit different because of its 4 second ttl:
            # * One miss (initial lookup)
            # * Three hits (t=1 through 3)
            # * One miss (cache expired @ t=4)
            # * Three hits (t=5 through 8)
            # * One miss (cache expired @ t=9)
            # * Two hits (t=10 and 11)
            #
            # Times two gives us 22 lookups, 16 hits, 6 misses
            for i in range(11):
                self.releases.getReleaseBlob(name="a")
                self.releases.getReleaseBlob(name="b")
                t.return_value += 1

            self._checkCacheStats(cache.caches["blob"], 22, 18, 4)
            self._checkCacheStats(cache.caches["blob_version"], 22, 16, 6)

    def testGetReleaseBlobCachingWithDataVersionChange(self):
        with mock.patch("time.time") as t:
            t.return_value = 0
            # Retrieve the blob a few times to warm the cache.
            self.releases.getReleaseBlob(name="b")
            t.return_value += 1
            self.releases.getReleaseBlob(name="b")
            t.return_value += 1
            self.releases.getReleaseBlob(name="b")
            t.return_value += 1

            newBlob = ReleaseBlobV1(name="b", appv="2", hashFunction="sha512")
            self._checkCacheStats(cache.caches["blob"], 3, 2, 1)
            self._checkCacheStats(cache.caches["blob_version"], 3, 2, 1)

            # Now change it, which will change data_version.
            self.releases.update({"name": "b"}, {"data": newBlob}, "bob", 1)

            # Ensure that we have the updated version, not the originally
            # cached one.
            blob = self.releases.getReleaseBlob(name="b")
            self.assertEquals(blob["appv"], "2")
            t.return_value += 1

            # And retrieve it a few more times for good measure
            self.releases.getReleaseBlob(name="b")
            t.return_value += 1
            self.releases.getReleaseBlob(name="b")
            t.return_value += 1
            self.releases.getReleaseBlob(name="b")

            # The first 3 retrievals here cause a miss and then 2 hits.
            # update doesn't affect the stats at all (but it updates
            # the cache with the new version
            # Which means that all 4 subsequent retrievals should be hits.
            self._checkCacheStats(cache.caches["blob"], 7, 6, 1)
            # Because we updated the blob before the blob_version cache
            # expired at t=4, its expiry got reset, which means that its only
            # miss was the original lookup.
            self._checkCacheStats(cache.caches["blob_version"], 7, 6, 1)

    def testAddReleaseUpdatesCache(self):
        with mock.patch("time.time") as t:
            t.return_value = 0
            self.releases.insert(
                changed_by="bill",
                name="abc",
                product="bbb",
                data=ReleaseBlobV1(name="abc", schema_version=1, hashFunction="sha512"),
            )
            t.return_value += 1
            self.releases.getReleaseBlob(name="abc")
            t.return_value += 1
            self.releases.getReleaseBlob(name="abc")

            # Adding the release should've caused the cache to get an initial
            # version of the blob without changing the stats. The two retrievals
            # should both be cache hits because of this.
            self._checkCacheStats(cache.caches["blob"], 2, 2, 0)
            self._checkCacheStats(cache.caches["blob_version"], 2, 2, 0)

    def testDeleteReleaseClobbersCache(self):
        with mock.patch("time.time") as t:
            t.return_value = 0
            self.releases.getReleaseBlob(name="b")
            t.return_value += 1
            self.releases.getReleaseBlob(name="b")
            t.return_value += 1
            self.releases.delete({"name": "b"}, changed_by="bob", old_data_version=1)
            t.return_value += 1

            # We've just got two lookups here (one hit, one miss).
            # Deleting shouldn't cause any cache lookups...
            self._checkCacheStats(cache.caches["blob"], 2, 1, 1)
            self._checkCacheStats(cache.caches["blob_version"], 2, 1, 1)
            # ...but we do need to verify that the blob is no longer in the
            # cache or otherwise retrievable.
            self.assertRaises(KeyError, self.releases.getReleaseBlob, name="b")

    def testAddLocaleToReleaseUpdatesCaches(self):
        with mock.patch("time.time") as t:
            t.return_value = 0
            self.releases.getReleaseBlob(name="b")
            t.return_value += 1
            self.releases.addLocaleToRelease("b", "b", "win", "zu", dict(buildID=123), 1, "bob")
            t.return_value += 1
            blob = self.releases.getReleaseBlob(name="b")

            newBlob = {
                "schema_version": 1,
                "name": "b",
                "hashFunction": "sha512",
                "platforms": {
                    "win": {
                        "locales": {
                            "zu": {
                                "buildID": 123,
                            }
                        }
                    }
                }
            }

            self.assertEquals(blob, newBlob)
            # The first getReleaseBlob call is a miss
            # addLocaleToRelease retrieve the blob (a hit) before updating it,
            # and updates the cache.
            # The second getReleaseBlob call will be a cache hit of the newly
            # updated contents.
            self._checkCacheStats(cache.caches["blob"], 3, 2, 1)
            self._checkCacheStats(cache.caches["blob_version"], 3, 2, 1)


class TestReleasesSchema1(unittest.TestCase, MemoryDatabaseMixin):
    """Tests for the Releases class that depend on version 1 of the blob schema."""

    maxDiff = 2000

    def setUp(self):
        MemoryDatabaseMixin.setUp(self)
        self.db = AUSDatabase(self.dburi)
        self.db.create()
        self.releases = self.db.releases
        self.releases.t.insert().execute(name='a', product='a', data_version=1, data="""
{
    "name": "a",
    "schema_version": 1,
    "hashFunction": "sha512",
    "platforms": {
        "p": {
            "locales": {
                "l": {
                    "complete": {
                        "filesize": 1234,
                        "from": "*",
                        "hashValue": "def"
                    }
                }
            }
        },
        "p2": {
            "alias": "p"
        },
        "p3": {
        }
    }
}
""")
        self.releases.t.insert().execute(name='b', product='b', data_version=1, data="""
{
    "name": "b",
    "hashFunction": "sha512",
    "schema_version": 1
}
""")
        self.db.permissions.t.insert().execute(permission="admin", username="bill", data_version=1)
        self.db.permissions.t.insert().execute(permission="admin", username="me", data_version=1)

    def testAddRelease(self):
        blob = ReleaseBlobV1(name="d", hashFunction="sha512")
        self.releases.insert(changed_by="bill", name='d', product='d', data=blob)
        expected = [('d', 'd', False, json.dumps(dict(name="d", schema_version=1, hashFunction="sha512")), 1)]
        self.assertEquals(self.releases.t.select().where(self.releases.name == 'd').execute().fetchall(), expected)

    def testAddReleaseAlreadyExists(self):
        blob = ReleaseBlobV1(name="a", hashFunction="sha512")
        self.assertRaises(TransactionError, self.releases.insert, changed_by="bill", name='a', product='a', data=blob)

    def testUpdateRelease(self):
        blob = ReleaseBlobV1(name='a', hashFunction="sha512")
        self.releases.update({"name": "a"}, {"product": "z", "data": blob}, "bill", 1)
        expected = [('a', 'z', False, json.dumps(dict(name='a', schema_version=1, hashFunction="sha512")), 2)]
        self.assertEquals(self.releases.t.select().where(self.releases.name == 'a').execute().fetchall(), expected)

    def testUpdateReleaseWhenReadOnly(self):
        blob = ReleaseBlobV1(name='a', hashFunction="sha512")
        # set release 'a' to read-only
        self.releases.t.update(values=dict(read_only=True, data_version=2)).where(self.releases.name == "a").execute()
        self.assertRaises(ReadOnlyError, self.releases.update, {"name": "a"}, {"product": "z", "data": blob}, "me", 2)

    def testUpdateReleaseWithBlob(self):
        blob = ReleaseBlobV1(name='b', schema_version=1, hashFunction="sha512")
        self.releases.update({"name": "b"}, {"product": "z", "data": blob}, "bill", 1)
        expected = [('b', 'z', False, json.dumps(dict(name='b', schema_version=1, hashFunction="sha512")), 2)]
        self.assertEquals(self.releases.t.select().where(self.releases.name == 'b').execute().fetchall(), expected)

    def testUpdateReleaseInvalidBlob(self):
        blob = ReleaseBlobV1(name="2", hashFunction="sha512")
        blob['foo'] = 'bar'
        self.assertRaises(BlobValidationError, self.releases.update, where={"name": "b"}, what={"data": blob}, changed_by='bill', old_data_version=1)

    def testAddLocaleToRelease(self):
        data = {
            "complete": {
                "filesize": 1,
                "from": "*",
                "hashValue": "abc",
            }
        }
        self.releases.addLocaleToRelease(name='a', product='a', platform='p', locale='c', data=data, old_data_version=1, changed_by='bill')
        ret = json.loads(select([self.releases.data]).where(self.releases.name == 'a').execute().fetchone()[0])
        expected = json.loads("""
{
    "name": "a",
    "schema_version": 1,
    "hashFunction": "sha512",
    "platforms": {
        "p": {
            "locales": {
                "c": {
                    "complete": {
                        "filesize": 1,
                        "from": "*",
                        "hashValue": "abc"
                    }
                },
                "l": {
                    "complete": {
                        "filesize": 1234,
                        "from": "*",
                        "hashValue": "def"
                    }
                }
            }
        },
        "p2": {
            "alias": "p"
        },
        "p3": {
        }
    }
}
""")
        self.assertEqual(ret, expected)

    def testAddLocaleToReleaseWithAlias(self):
        data = {
            "complete": {
                "filesize": 123,
                "from": "*",
                "hashValue": "abc"
            }
        }
        self.releases.addLocaleToRelease(name='a', product='a', platform='p', locale='c', data=data, old_data_version=1, changed_by='bill', alias=['p4'])
        ret = json.loads(select([self.releases.data]).where(self.releases.name == 'a').execute().fetchone()[0])
        expected = json.loads("""
{
    "name": "a",
    "hashFunction": "sha512",
    "schema_version": 1,
    "platforms": {
        "p": {
            "locales": {
                "c": {
                    "complete": {
                        "filesize": 123,
                        "from": "*",
                        "hashValue": "abc"
                    }
                },
                "l": {
                    "complete": {
                        "filesize": 1234,
                        "from": "*",
                        "hashValue": "def"
                    }
                }
            }
        },
        "p2": {
            "alias": "p"
        },
        "p3": {
        },
        "p4": {
            "alias": "p"
        }
    }
}
""")
        self.assertEqual(ret, expected)

    def testAddLocaleToReleaseOverride(self):
        data = {
            "complete": {
                "filesize": 123,
                "from": "*",
                "hashValue": "789"
            }
        }
        self.releases.addLocaleToRelease(name='a', product='a', platform='p', locale='l', data=data, old_data_version=1, changed_by='bill')
        ret = json.loads(select([self.releases.data]).where(self.releases.name == 'a').execute().fetchone()[0])
        expected = json.loads("""
{
    "name": "a",
    "hashFunction": "sha512",
    "schema_version": 1,
    "platforms": {
        "p": {
            "locales": {
                "l": {
                    "complete": {
                        "filesize": 123,
                        "from": "*",
                        "hashValue": "789"
                    }
                }
            }
        },
        "p2": {
            "alias": "p"
        },
        "p3": {
        }
    }
}
""")
        self.assertEqual(ret, expected)

    def testAddLocaleToReleasePlatformsDoesntExist(self):
        data = {
            "complete": {
                "filesize": 432,
                "from": "*",
                "hashValue": "abc"
            }
        }
        self.releases.addLocaleToRelease(name='b', product='b', platform='q', locale='l', data=data, old_data_version=1, changed_by='bill')
        ret = json.loads(select([self.releases.data]).where(self.releases.name == 'b').execute().fetchone()[0])
        expected = json.loads("""
{
    "name": "b",
    "hashFunction": "sha512",
    "schema_version": 1,
    "platforms": {
        "q": {
            "locales": {
                "l": {
                    "complete": {
                        "filesize": 432,
                        "from": "*",
                        "hashValue": "abc"
                    }
                }
            }
        }
    }
}
""")
        self.assertEqual(ret, expected)

    def testAddLocaleToReleaseNoLocales(self):
        data = {
            "complete": {
                "filesize": 432,
                "from": "*",
                "hashValue": "abc",
            }
        }
        self.releases.addLocaleToRelease(name='a', product='a', platform='p3', locale='l', data=data, old_data_version=1, changed_by='bill')
        ret = json.loads(select([self.releases.data]).where(self.releases.name == 'a').execute().fetchone()[0])
        expected = json.loads("""
{
    "name": "a",
    "hashFunction": "sha512",
    "schema_version": 1,
    "platforms": {
        "p": {
            "locales": {
                "l": {
                    "complete": {
                        "filesize": 1234,
                        "from": "*",
                        "hashValue": "def"
                    }
                }
            }
        },
        "p2": {
            "alias": "p"
        },
        "p3": {
            "locales": {
                "l": {
                    "complete": {
                        "filesize": 432,
                        "from": "*",
                        "hashValue": "abc"
                    }
                }
            }
        }
    }
}
""")
        self.assertEqual(ret, expected)

    def testAddLocaleToReleaseSecondPlatform(self):
        data = {
            "complete": {
                "filesize": 324,
                "from": "*",
                "hashValue": "abc",
            }
        }
        self.releases.addLocaleToRelease(name='a', product='a', platform='q', locale='l', data=data, old_data_version=1, changed_by='bill')
        ret = json.loads(select([self.releases.data]).where(self.releases.name == 'a').execute().fetchone()[0])
        expected = json.loads("""
{
    "name": "a",
    "hashFunction": "sha512",
    "schema_version": 1,
    "platforms": {
        "p": {
            "locales": {
                "l": {
                    "complete": {
                        "filesize": 1234,
                        "from": "*",
                        "hashValue": "def"
                    }
                }
            }
        },
        "p2": {
            "alias": "p"
        },
        "p3": {
        },
        "q": {
            "locales": {
                "l": {
                    "complete": {
                        "filesize": 324,
                        "from": "*",
                        "hashValue": "abc"
                    }
                }
            }
        }
    }
}
""")
        self.assertEqual(ret, expected)

    def testAddLocaleToReleaseResolveAlias(self):
        data = {
            "complete": {
                "filesize": 444,
                "from": "*",
                "hashValue": "abc",
            }
        }
        self.releases.addLocaleToRelease(name='a', product='a', platform='p2', locale='j', data=data, old_data_version=1, changed_by='bill')
        ret = json.loads(select([self.releases.data]).where(self.releases.name == 'a').execute().fetchone()[0])
        expected = json.loads("""
{
    "name": "a",
    "hashFunction": "sha512",
    "schema_version": 1,
    "platforms": {
        "p": {
            "locales": {
                "l": {
                    "complete": {
                        "filesize": 1234,
                        "from": "*",
                        "hashValue": "def"
                    }
                },
                "j": {
                    "complete": {
                        "filesize": 444,
                        "from": "*",
                        "hashValue": "abc"
                    }
                }
            }
        },
        "p2": {
            "alias": "p"
        },
        "p3": {
        }
    }
}
""")
        self.assertEqual(ret, expected)

    def testAddLocaleWhenReadOnly(self):
        data = {
            "complete": {
                "filesize": 1,
                "from": "*",
                "hashValue": "abc",
            }
        }
        self.releases.t.update(values=dict(read_only=True, data_version=2)).where(self.releases.name == "a").execute()
        self.assertRaises(ReadOnlyError, self.releases.addLocaleToRelease, name='a', product='a', platform='p', locale='c', data=data, old_data_version=1,
                          changed_by='bill')

    def testAddMergeableOutdatedData(self):
        ancestor_blob = createBlob("""
{
    "name": "p",
    "schema_version": 1,
    "hashFunction": "sha512",
    "platforms": {
        "p": {
            "locales": {
                "l": {
                    "complete": {
                        "filesize": 1234,
                        "from": "*",
                        "hashValue": "def"
                    }
                }
            }
        },
        "p2": {
            "alias": "p"
        },
        "p3": {
        }
    }
}
""")
        blob1 = createBlob("""
{
    "name": "p",
    "schema_version": 1,
    "hashFunction": "sha512",
    "platforms": {
        "p": {
            "locales": {
                "c": {
                    "complete": {
                        "filesize": 1,
                        "from": "*",
                        "hashValue": "abc"
                    }
                },
                "l": {
                    "complete": {
                        "filesize": 1234,
                        "from": "*",
                        "hashValue": "def"
                    }
                }
            }
        },
        "p2": {
            "alias": "p"
        },
        "p3": {
        }
    }
}
""")
        blob2 = createBlob("""
{
    "name": "p",
    "schema_version": 1,
    "hashFunction": "sha512",
    "platforms": {
        "p": {
            "locales": {
                "c1": {
                    "complete": {
                        "filesize": 1,
                        "from": "*",
                        "hashValue": "abc"
                    }
                },
                "l": {
                    "complete": {
                        "filesize": 1234,
                        "from": "*",
                        "hashValue": "def"
                    }
                }
            }
        },
        "p2": {
            "alias": "p"
        },
        "p3": {
        }
    }
}
""")
        result_blob = json.loads("""
{
    "name": "p",
    "schema_version": 1,
    "hashFunction": "sha512",
    "platforms": {
        "p": {
            "locales": {
                "c": {
                    "complete": {
                        "filesize": 1,
                        "from": "*",
                        "hashValue": "abc"
                    }
                },
                "l": {
                    "complete": {
                        "filesize": 1234,
                        "from": "*",
                        "hashValue": "def"
                    }
                },
                "c1": {
                    "complete": {
                        "filesize": 1,
                        "from": "*",
                        "hashValue": "abc"
                    }
                }
            }
        },
        "p2": {
            "alias": "p"
        },
        "p3": {
        }
    }
}
""")
        self.releases.insert(changed_by="bill", name='p', product='z', data=ancestor_blob)
        self.releases.update({"name": "p"}, {"product": "z", "data": blob1}, changed_by='bill', old_data_version=1)
        self.releases.update({"name": "p"}, {"product": "z", "data": blob2}, changed_by='bill', old_data_version=1)
        ret = json.loads(select([self.releases.data]).where(self.releases.name == 'p').execute().fetchone()[0])
        self.assertEqual(result_blob, ret)

    def testAddConflictingOutdatedData(self):
        ancestor_blob = createBlob("""
{
    "name": "p",
    "schema_version": 1,
    "hashFunction": "sha512",
    "platforms": {
        "p": {
            "locales": {
                "l": {
                    "complete": {
                        "filesize": 1234,
                        "from": "*",
                        "hashValue": "def"
                    }
                }
            }
        },
        "p2": {
            "alias": "p"
        },
        "p3": {
        }
    }
}
""")
        blob1 = createBlob("""
{
    "name": "p",
    "schema_version": 1,
    "hashFunction": "sha512",
    "platforms": {
        "p": {
            "locales": {
                "c": {
                    "complete": {
                        "filesize": 1,
                        "from": "*",
                        "hashValue": "abc"
                    }
                },
                "l": {
                    "complete": {
                        "filesize": 1234,
                        "from": "*",
                        "hashValue": "def"
                    }
                }
            }
        },
        "p2": {
            "alias": "p"
        },
        "p3": {
        }
    }
}
""")
        blob2 = createBlob("""
{
    "name": "p",
    "schema_version": 1,
    "hashFunction": "sha512",
    "platforms": {
        "p": {
            "locales": {
                "c": {
                    "complete": {
                        "filesize": 12,
                        "from": "*",
                        "hashValue": "abc"
                    }
                },
                "l": {
                    "complete": {
                        "filesize": 1234,
                        "from": "*",
                        "hashValue": "def"
                    }
                }
            }
        },
        "p2": {
            "alias": "p"
        },
        "p3": {
        }
    }
}
""")
        self.releases.insert(changed_by="bill", name="p", product="z", data=ancestor_blob)
        self.releases.update({"name": "p"}, {"product": "z", "data": blob1}, changed_by="bill", old_data_version=1)
        self.assertRaises(OutdatedDataError, self.releases.update,
                          {"name": "p"}, {"product": "z", "data": blob2}, changed_by='bill', old_data_version=1)


class TestPermissions(unittest.TestCase, MemoryDatabaseMixin):

    def setUp(self):
        MemoryDatabaseMixin.setUp(self)
        self.db = AUSDatabase(self.dburi)
        self.db.create()
        self.permissions = self.db.permissions
        self.user_roles = self.db.permissions.user_roles
        self.permissions.t.insert().execute(permission='admin', username='bill', data_version=1)
        self.permissions.t.insert().execute(permission="permission", username="bob", data_version=1)
        self.permissions.t.insert().execute(permission="release", username="bob", options=json.dumps(dict(products=["fake"])), data_version=1)
        self.permissions.t.insert().execute(permission="rule", username="cathy", data_version=1)
        self.permissions.t.insert().execute(permission="rule", username="bob", options=json.dumps(dict(actions=["modify"])), data_version=1)
        self.permissions.t.insert().execute(permission="rule", username="fred", options=json.dumps(dict(products=["foo", "bar"], actions=["modify"])),
                                            data_version=1)
        self.permissions.t.insert().execute(permission='admin',
                                            username='george',
                                            options=json.dumps(dict(products=["foo"])),
                                            data_version=1)
        self.user_roles.t.insert().execute(username="bob", role="releng", data_version=1)
        self.user_roles.t.insert().execute(username="bob", role="dev", data_version=1)
        self.user_roles.t.insert().execute(username="cathy", role="releng", data_version=1)

    def testPermissionsHasCorrectTablesAndColumns(self):
        columns = [c.name for c in self.permissions.t.get_children()]
        expected = ["username", "permission", "options", "data_version"]
        self.assertEquals(set(columns), set(expected))
        history_columns = [c.name for c in self.permissions.history.t.get_children()]
        expected = ["change_id", "changed_by", "timestamp"] + expected
        self.assertEquals(set(history_columns), set(expected))

    def testUserRolesHasCorrectTablesAndColumns(self):
        columns = [c.name for c in self.user_roles.t.get_children()]
        expected = ["username", "role", "data_version"]
        self.assertEquals(set(columns), set(expected))
        history_columns = [c.name for c in self.user_roles.history.t.get_children()]
        expected = ["change_id", "changed_by", "timestamp"] + expected
        self.assertEquals(set(history_columns), set(expected))

    def testGrantPermissions(self):
        query = self.permissions.t.select().where(self.permissions.username == "jess")
        self.assertEquals(len(query.execute().fetchall()), 0)
        self.permissions.insert("bob", username="jess", permission="rule")
        self.assertEquals(query.execute().fetchall(), [("rule", "jess", None, 1)])

    def testGrantPermissionsWithOptions(self):
        self.permissions.insert("bob", username="cathy", permission="release", options=dict(products=["SeaMonkey"]))
        query = self.permissions.t.select().where(self.permissions.username == "cathy")
        query = query.where(self.permissions.permission == "release")
        self.assertEquals(query.execute().fetchall(), [("release", "cathy", json.dumps(dict(products=["SeaMonkey"])), 1)])

    def testGrantPermissionsUnknownPermission(self):
        self.assertRaises(ValueError, self.permissions.insert, changed_by="bob", username="bud", permission="bad")

    def testGrantPermissionsUnknownOption(self):
        self.assertRaises(ValueError, self.permissions.insert, changed_by="bob", username="bud", permission="rule",
                          options=dict(foo=1))

    def testGrantRoleWithPermission(self):
        self.permissions.grantRole("fred", "relman", "bill")
        got = self.user_roles.t.select().where(self.user_roles.username == "fred").execute().fetchall()
        self.assertEquals(got, [("fred", "relman", 1)])

    def testGrantRoleWithoutPermission(self):
        self.assertRaises(PermissionDeniedError, self.permissions.grantRole, username="rory", role="releng", changed_by="cathy")

    def testGrantRoleExistingRole(self):
        self.assertRaises(TransactionError, self.permissions.grantRole, username="bob", role="releng", changed_by="bill")

    def testGrantRoleForExistingUser(self):
        self.permissions.grantRole("bob", "relman", "bill")
        got = self.user_roles.t.select().where(self.user_roles.username == "bob").execute().fetchall()
        self.assertEquals(len(got), 3)
        self.assertIn(("bob", "releng", 1), got)
        self.assertIn(("bob", "dev", 1), got)
        self.assertIn(("bob", "relman", 1), got)

    def testGrantRoleToUserWhoDoesntHaveAPermission(self):
        self.assertRaisesRegexp(ValueError, "Cannot grant a role to a user without any permissions",
                                self.permissions.grantRole, changed_by="bill", username="kirk", role="dev")

    def testRevokePermission(self):
        self.permissions.delete({"username": "bob", "permission": "release"}, changed_by="bill", old_data_version=1)
        query = self.permissions.t.select().where(self.permissions.username == "bob")
        query = query.where(self.permissions.permission == "release")
        self.assertEquals(len(query.execute().fetchall()), 0)

    def testRevokeRoleWithPermission(self):
        self.permissions.revokeRole("bob", "releng", "bill", old_data_version=1)
        got = self.user_roles.t.select().where(self.user_roles.username == "bob").execute().fetchall()
        self.assertEquals(len(got), 1)
        self.assertEquals(got[0], ("bob", "dev", 1))

    def testRevokeRoleWithoutPermission(self):
        self.assertRaises(PermissionDeniedError, self.permissions.revokeRole, username="bob", role="releng", changed_by="kirk", old_data_version=1)

    def testRevokingPermissionAlsoRevokeRoles(self):
        self.permissions.delete({"username": "cathy", "permission": "rule"}, changed_by="bill", old_data_version=1)
        got = self.db.permissions.t.select().where(self.db.permissions.username == "cathy").execute().fetchall()
        self.assertEquals(len(got), 0)
        got = self.user_roles.t.select().where(self.user_roles.username == "cathy").execute().fetchall()
        self.assertEquals(len(got), 0)

    def testGetAllUsers(self):
        self.assertEquals(set(self.permissions.getAllUsers()), set(["bill",
                                                                    "bob",
                                                                    "cathy",
                                                                    "fred",
                                                                    "george"]))

    def testCountAllUsers(self):
        # bill, bob and cathy
        self.assertEquals(self.permissions.countAllUsers(), 5)

    def testGetPermission(self):
        expected = {
            "permission": "release",
            "username": "bob",
            "options": dict(products=["fake"]),
            "data_version": 1
        }
        self.assertEquals(self.permissions.getPermission("bob", "release"), expected)

    def testGetPermissionNonExistant(self):
        self.assertEquals(self.permissions.getPermission("cathy", "release"), {})

    def testGetUserPermissions(self):
        expected = {"permission": dict(options=None, data_version=1),
                    "release": dict(options=dict(products=["fake"]), data_version=1),
                    "rule": dict(options=dict(actions=["modify"]), data_version=1)}
        self.assertEquals(self.permissions.getUserPermissions("bob"), expected)

    def testGetOptions(self):
        expected = dict(products=["fake"])
        self.assertEquals(self.permissions.getOptions("bob", "release"), expected)

    def testGetOptionsPermissionDoesntExist(self):
        self.assertRaises(ValueError, self.permissions.getOptions, "fake", "fake")

    def testGetOptionsNoOptions(self):
        self.assertEquals(self.permissions.getOptions("cathy", "rule"), {})

    def testHasPermissionAdmin(self):
        self.assertTrue(self.permissions.hasPermission("bill", "rule", "delete"))

    def testHasPermissionProductAdmin(self):
        self.assertFalse(self.permissions.hasPermission("george", "rule", "delete"))
        self.assertTrue(self.permissions.hasPermission("george", "rule",
                                                       "delete", "foo"))
        self.assertFalse(self.permissions.hasPermission("george", "rule",
                                                        "delete", "bar"))

    def testHasPermissionGranular(self):
        self.assertTrue(self.permissions.hasPermission("cathy", "rule", "create"))

    def testHasPermissionWithDbOption(self):
        self.assertTrue(self.permissions.hasPermission("bob", "rule", "modify"))

    def testHasPermissionWithOption(self):
        self.assertTrue(self.permissions.hasPermission("bob", "release", "create", "fake"))

    def testHasPermissionWithUrlOptionMulti(self):
        self.assertTrue(self.permissions.hasPermission("fred", "rule", "modify", "foo"))
        self.assertTrue(self.permissions.hasPermission("fred", "rule", "modify", "bar"))

    def testHasPermissionNotAllowed(self):
        self.assertFalse(self.permissions.hasPermission("cathy", "release", "modify"))

    def testHasPermissionNotAllowedByAction(self):
        self.assertFalse(self.permissions.hasPermission("bob", "rule", "delete"))

    def testHasPermissionNotAllowedByProduct(self):
        self.assertFalse(self.permissions.hasPermission("bob", "release", "modify", "reallyfake"))

    def testGetUserRoles(self):
        got = self.permissions.getUserRoles("bob")
        self.assertEquals(set(got), set(["releng", "dev"]))

    def testGetUserRolesNonExistantUser(self):
        got = self.permissions.getUserRoles("kirk")
        self.assertEquals(got, [])

    def testUpdateUserRole(self):
        self.assertRaises(AttributeError, self.user_roles.update, {"username": "bob"}, {"role": "relman"}, "bill", 1)


class TestDockerflow(unittest.TestCase, MemoryDatabaseMixin):

    def setUp(self):
        MemoryDatabaseMixin.setUp(self)
        self.db = AUSDatabase(self.dburi)
        self.db.create()
        self.dockerflow = self.db.dockerflow

    def testInitAndIncrementValue(self):
        user = 'dockerflow_test'

        with self.assertRaises(IndexError):
            self.dockerflow.getDockerflowEntry()
        self.dockerflow.incrementWatchdogValue(changed_by=user)
        entry = self.dockerflow.getDockerflowEntry()
        self.assertEqual(entry['watchdog'], 1)

        self.dockerflow.incrementWatchdogValue(changed_by=user)
        entry = self.dockerflow.getDockerflowEntry()
        self.assertEqual(entry['watchdog'], 2)


class TestDB(unittest.TestCase):

    def testSetDburiAlreadySetup(self):
        db = AUSDatabase('sqlite:///:memory:')
        self.assertRaises(AlreadySetupError, db.setDburi, 'sqlite:///:memory:')

    def testReset(self):
        db = AUSDatabase('sqlite:///:memory:')
        db.reset()
        # If we can set the dburi again, reset worked!
        db.setDburi('sqlite:///:memory:')
        db.create()
        insp = Inspector.from_engine(db.engine)
        self.assertNotEqual(insp.get_table_names(), [])


class PartialString(str):
    """Super hacky way to do partial string matches in mock's assert_called_with, because
    it doesn't provide a way to access individual arguments of a call."""

    def __eq__(self, other):
        return self in other

    def __repr__(self):
        return "Partial string of: '%s'" % self


class TestChangeNotifiers(unittest.TestCase):

    def setUp(self):
        self.db = AUSDatabase('sqlite:///:memory:')
        self.db.create()
        self.db.rules.t.insert().execute(rule_id=2, priority=100, channel='release', backgroundRate=100, update_type='z', data_version=1)
        self.db.rules.t.insert().execute(rule_id=3, priority=100, channel='release', backgroundRate=100, update_type='y', data_version=1)
        self.db.rules.scheduled_changes.t.insert().execute(sc_id=1, complete=0, scheduled_by="bob", base_rule_id=2, base_priority=100,
                                                           base_channel='release', base_backgroundRate=10, base_update_type='z', base_data_version=1,
                                                           data_version=1)
        self.db.rules.scheduled_changes.conditions.t.insert().execute(sc_id=1, when=10000000000000000, data_version=1)
        self.db.permissions.t.insert().execute(permission="admin", username="bob", data_version=1)
        self.db.releases.t.insert().execute(name='a', product='a', read_only=True,
                                            data=json.dumps(dict(name="a", schema_version=1, hashFunction="sha512")),
                                            data_version=1)
        self.db.releases.t.insert().execute(name='b', product='b',
                                            read_only=False,
                                            data=json.dumps(dict(name="b", schema_version=1, hashFunction="sha512")),
                                            data_version=1)

    def _runTest(self, changer):
        with mock.patch("smtplib.SMTP") as smtp:
            mock_conn = mock.Mock()
            smtp.return_value = mock_conn
            self.db.setupChangeMonitors("fake", 25, "fake", "fake", "fake@to.com", "fake@from.com")
            changer()
            return mock_conn

    def testOnInsert(self):
        def doit():
            self.db.rules.insert("bob", product="foo", channel="bar", backgroundRate=100, priority=50, update_type="minor")
        mock_conn = self._runTest(doit)
        mock_conn.sendmail.assert_called_with("fake@from.com", "fake@to.com", PartialString("INSERT"))
        mock_conn.sendmail.assert_called_with("fake@from.com", "fake@to.com", PartialString("Row to be inserted:"))
        mock_conn.sendmail.assert_called_with("fake@from.com", "fake@to.com", PartialString("'channel': 'bar'"))

    def testOnUpdate(self):
        def doit():
            self.db.rules.update({"rule_id": 2}, {"product": "blah"}, "bob", 1)
        mock_conn = self._runTest(doit)
        # Updating a Rule causes its Scheduled Change to be updated as well, so we have to check both of those calls.
        mock_conn.sendmail.assert_any_call("fake@from.com", "fake@to.com", PartialString("UPDATE to rules"))
        mock_conn.sendmail.assert_any_call("fake@from.com", "fake@to.com", PartialString("Row(s) to be updated as follows:"))
        mock_conn.sendmail.assert_any_call("fake@from.com", "fake@to.com", PartialString("'product': None ---> 'blah'"))
        mock_conn.sendmail.assert_any_call("fake@from.com", "fake@to.com", PartialString("'channel': u'release',"))
        mock_conn.sendmail.assert_called_with("fake@from.com", "fake@to.com", PartialString("UPDATE to rules_scheduled_changes"))
        mock_conn.sendmail.assert_called_with("fake@from.com", "fake@to.com", PartialString("Row(s) to be updated as follows:"))
        mock_conn.sendmail.assert_called_with("fake@from.com", "fake@to.com", PartialString("'base_product': None ---> 'blah'"))
        mock_conn.sendmail.assert_called_with("fake@from.com", "fake@to.com", PartialString("'base_channel': u'release',"))

    def testOnDelete(self):
        def doit():
            self.db.rules.delete({"rule_id": 3}, changed_by="bob", old_data_version=1)
        mock_conn = self._runTest(doit)
        mock_conn.sendmail.assert_called_with("fake@from.com", "fake@to.com", PartialString("DELETE"))
        mock_conn.sendmail.assert_called_with("fake@from.com", "fake@to.com", PartialString("Row(s) to be removed:"))
        mock_conn.sendmail.assert_called_with("fake@from.com", "fake@to.com", PartialString("'rule_id': 3"))
        mock_conn.sendmail.assert_called_with("fake@from.com", "fake@to.com", PartialString("'channel': 'release'"))

    def testOnInsertRuleSC(self):
        def doit():
            self.db.rules.scheduled_changes.insert("bob", when=2000000000000000, product="foo", channel="bar", backgroundRate=100, priority=50,
                                                   update_type="minor")
        mock_conn = self._runTest(doit)
        mock_conn.sendmail.assert_called_with("fake@from.com", "fake@to.com", PartialString("INSERT"))
        mock_conn.sendmail.assert_called_with("fake@from.com", "fake@to.com", PartialString("Row to be inserted:"))
        mock_conn.sendmail.assert_called_with("fake@from.com", "fake@to.com", PartialString("'scheduled_by': 'bob'"))
        mock_conn.sendmail.assert_called_with("fake@from.com", "fake@to.com", PartialString("'base_channel': 'bar'"))

    def testOnUpdateRuleSC(self):
        def doit():
            self.db.rules.scheduled_changes.update({"sc_id": 1}, {"product": "blah"}, "bob", 1)
        mock_conn = self._runTest(doit)
        mock_conn.sendmail.assert_called_with("fake@from.com", "fake@to.com", PartialString("UPDATE"))
        mock_conn.sendmail.assert_called_with("fake@from.com", "fake@to.com", PartialString("Row(s) to be updated as follows:"))
        mock_conn.sendmail.assert_called_with("fake@from.com", "fake@to.com", PartialString("'base_product': None ---> 'blah'"))
        mock_conn.sendmail.assert_called_with("fake@from.com", "fake@to.com", PartialString("'base_channel': u'release',"))

    def testOnDeleteRuleSC(self):
        def doit():
            self.db.rules.scheduled_changes.delete({"sc_id": 1}, changed_by="bob", old_data_version=1)
        mock_conn = self._runTest(doit)
        mock_conn.sendmail.assert_called_with("fake@from.com", "fake@to.com", PartialString("DELETE"))
        mock_conn.sendmail.assert_called_with("fake@from.com", "fake@to.com", PartialString("Row(s) to be removed:"))
        mock_conn.sendmail.assert_called_with("fake@from.com", "fake@to.com", PartialString("'sc_id': 1"))
        mock_conn.sendmail.assert_called_with("fake@from.com", "fake@to.com", PartialString("'base_channel': 'release'"))

    def testOnChangeReadOnly(self):
        def doit():
            self.db.releases.update({"name": "a"}, {"read_only": False}, changed_by='bob', old_data_version=1)
        mock_conn = self._runTest(doit)
        mock_conn.sendmail.assert_called_with("fake@from.com", "fake@to.com",
                                              PartialString("Read only release"
                                                            " u'a' changed to modifiable"))
        mock_conn.sendmail.assert_called_with("fake@from.com", "fake@to.com",
                                              PartialString("'name': u'a'"))
        mock_conn.sendmail.assert_called_with("fake@from.com", "fake@to.com",
                                              PartialString("'product': u'a'"))
        mock_conn.sendmail.assert_called_with("fake@from.com", "fake@to.com",
                                              PartialString("'read_only': True"
                                                            " ---> False"))

    def testOnChangeReadOnlySetUnmodifiable(self):
        def doit():
            self.db.releases.update({"name": "b"}, {"read_only": False}, changed_by='bob', old_data_version=1)
        mock_conn = self._runTest(doit)
        mock_conn.sendmail.assert_not_called()


class TestDBUpgrade(unittest.TestCase, NamedFileDatabaseMixin):

    def setUp(self):
        NamedFileDatabaseMixin.setUp(self)
        self.db = AUSDatabase(self.dburi)
        self.db.metadata.create_all()

    def testModelIsSameAsRepository(self):
        db2 = AUSDatabase('sqlite:///' + self.getTempfile())
        db2.create()
        diff = migrate.versioning.api.compare_model_to_db(db2.engine, self.db.migrate_repo, self.db.metadata)
        if diff:
            self.fail(str(diff))<|MERGE_RESOLUTION|>--- conflicted
+++ resolved
@@ -669,11 +669,8 @@
         self.assertTrue(self.table.history)
         self.assertTrue(self.table.scheduled_changes)
         self.assertTrue(self.table.scheduled_changes.history)
-<<<<<<< HEAD
         self.assertTrue(self.table.scheduled_changes.conditions)
         self.assertTrue(self.table.scheduled_changes.conditions.history)
-=======
->>>>>>> 5819b60e
 
     def testTablesHaveCorrectColumns(self):
         sc_columns = [c.name for c in self.sc_table.t.get_children()]

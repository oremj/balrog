--- conflicted
+++ resolved
@@ -92,39 +92,9 @@
                 AUSTable.__init__(self)
         self.test = TestTable(self.metadata)
         self.metadata.create_all()
-<<<<<<< HEAD
-        self.test.t.insert().execute(id=1, foo=33)
-        self.test.t.insert().execute(id=2, foo=22)
-        self.test.t.insert().execute(id=3, foo=11)
-
-    def testHasHistoryTable(self):
-        self.assertNotEqual(getattr(self.test, 'history', None), None)
-
-    def testHistoryTableHasAllColumns(self):
-        columns = [c.name for c in self.test.history.t.get_children()]
-        self.assertTrue('id' in columns)
-        self.assertTrue('foo' in columns)
-        self.assertTrue('changed_by' in columns)
-        self.assertTrue('timestamp' in columns)
-
-    def testHistoryUponInsert(self):
-        self.test.insert(changed_by='george', id=4, foo=0)
-        ret = self.test.history.t.select().execute().fetchone()
-        # XXX: How do we make make timestamps knowable ahead of time?
-        ret = list(ret)
-        ret[2] = None
-        self.assertEquals(ret, [1, 'george', None, None, None])
-
-    def testHistoryUponDelete(self):
-        self.test.delete(changed_by='bobby', where=[self.test.id==1])
-        ret = list(self.test.history.t.select().execute().fetchone())
-        ret[2] = None
-        self.assertEquals(ret, [1, 'bobby', None, 1, 33])
-=======
         self.test.t.insert().execute(id=1, foo=33, data_version=1)
         self.test.t.insert().execute(id=2, foo=22, data_version=1)
         self.test.t.insert().execute(id=3, foo=11, data_version=2)
->>>>>>> 18924d1f
 
 class TestAUSTable(unittest.TestCase, TestTableMixin, MemoryDatabaseMixin):
     def setUp(self):

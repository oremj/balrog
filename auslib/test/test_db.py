import logging
import mock
import os
from os import path
import simplejson as json
import sys
from tempfile import mkstemp
import unittest

from sqlalchemy import create_engine, MetaData, Table, Column, Integer, select, String
from sqlalchemy.engine.reflection import Inspector

import migrate.versioning.api

from auslib.global_state import cache
from auslib.db import AUSDatabase, AUSTable, AlreadySetupError, \
<<<<<<< HEAD
    AUSTransaction, TransactionError, OutdatedDataError, UpdateMergeError
=======
    AUSTransaction, TransactionError, OutdatedDataError, ReadOnlyError
>>>>>>> 5dbc5e7a
from auslib.blobs.base import BlobValidationError
from auslib.blobs.apprelease import ReleaseBlobV1


class MemoryDatabaseMixin(object):
    """Use this when writing tests that don't require multiple connections to
       the database."""

    def setUp(self):
        self.dburi = 'sqlite:///:memory:'


class NamedFileDatabaseMixin(object):
    """Use this when writing tests that *do* require multiple connections to
       the database. SQLite memory database don't support multiple connections
       to the same database. When you try to use them, you get weird behaviour
       like the second "connection" seeing the state of an in-progress
       transaction in the first. See the following links for more detail:
        http://www.sqlalchemy.org/docs/dialects/sqlite.html#threading-pooling-behavior
        http://www.sqlalchemy.org/trac/wiki/FAQ#IamusingmultipleconnectionswithaSQLitedatabasetypicallytotesttransactionoperationandmytestprogramisnotworking
       """

    def setUp(self):
        self.tmpfiles = []
        self.dburi = 'sqlite:///%s' % self.getTempfile()

    def tearDown(self):
        for fd, t in self.tmpfiles:
            os.close(fd)
            os.remove(t)

    def getTempfile(self):
        fd, t = mkstemp()
        self.tmpfiles.append((fd, t))
        return t


class TestAUSTransaction(unittest.TestCase, MemoryDatabaseMixin):

    def setUp(self):
        MemoryDatabaseMixin.setUp(self)
        self.engine = create_engine(self.dburi)
        self.metadata = MetaData(self.engine)
        self.table = Table('test', self.metadata, Column('id', Integer, primary_key=True),
                           Column('foo', Integer))
        self.metadata.create_all()
        self.table.insert().execute(id=1, foo=33)
        self.table.insert().execute(id=2, foo=22)
        self.table.insert().execute(id=3, foo=11)

    def testTransaction(self):
        trans = AUSTransaction(self.metadata.bind.connect())
        trans.execute(self.table.insert(values=dict(id=4, foo=55)))
        trans.execute(self.table.update(values=dict(foo=66)).where(self.table.c.id == 1))
        trans.commit()
        ret = self.table.select().execute().fetchall()
        self.assertEquals(ret, [(1, 66), (2, 22), (3, 11), (4, 55)])

    def testTransactionRaisesOnError(self):
        trans = AUSTransaction(self.metadata.bind.connect())
        self.assertRaises(TransactionError, trans.execute, "UPDATE test SET foo=123 WHERE fake=1")

    def testRollback(self):
        trans = AUSTransaction(self.metadata.bind.connect())
        trans.execute(self.table.update(values=dict(foo=66)).where(self.table.c.id == 1))
        trans.rollback()
        ret = self.table.select().execute().fetchall()
        self.assertEquals(ret, [(1, 33), (2, 22), (3, 11)])

    # bug 740360
    def testContextManagerClosesConnection(self):
        with AUSTransaction(self.metadata.bind.connect()) as trans:
            self.assertEqual(trans.conn.closed, False, "Connection closed at start of transaction, expected it to be open.")
            trans.execute(self.table.insert(values=dict(id=5, foo=41)))
        self.assertEqual(trans.conn.closed, True, "Connection not closed after __exit__ is called")


class TestAUSTransactionRequiresRealFile(unittest.TestCase, NamedFileDatabaseMixin):

    def setUp(self):
        NamedFileDatabaseMixin.setUp(self)
        self.engine = create_engine(self.dburi)
        self.metadata = MetaData(self.engine)
        self.table = Table('test', self.metadata, Column('id', Integer, primary_key=True),
                           Column('foo', Integer))
        self.metadata.create_all()
        self.table.insert().execute(id=1, foo=33)
        self.table.insert().execute(id=2, foo=22)
        self.table.insert().execute(id=3, foo=11)

    def testTransactionNotChangedUntilCommit(self):
        trans = AUSTransaction(self.metadata.bind.connect())
        trans.execute(self.table.update(values=dict(foo=66)).where(self.table.c.id == 1))
        # This select() runs in a different connection, so no changes should
        # be visible to it yet
        ret = self.table.select().execute().fetchall()
        self.assertEquals(ret, [(1, 33), (2, 22), (3, 11)])
        trans.commit()
        ret = self.table.select().execute().fetchall()
        self.assertEquals(ret, [(1, 66), (2, 22), (3, 11)])


class TestTableMixin(object):

    def setUp(self):
        self.engine = create_engine(self.dburi)
        self.metadata = MetaData(self.engine)

        class TestTable(AUSTable):

            def __init__(self, metadata):
                self.table = Table('test', metadata, Column('id', Integer, primary_key=True, autoincrement=True),
                                   Column('foo', Integer))
                AUSTable.__init__(self, 'sqlite')

        class TestAutoincrementTable(AUSTable):

            def __init__(self, metadata):
                self.table = Table('test-autoincrement', metadata,
                                   Column('id', Integer, primary_key=True, autoincrement=True),
                                   Column('foo', Integer))
                AUSTable.__init__(self, 'sqlite')
        self.test = TestTable(self.metadata)
        self.testAutoincrement = TestAutoincrementTable(self.metadata)
        self.metadata.create_all()
        self.test.t.insert().execute(id=1, foo=33, data_version=1)
        self.test.t.insert().execute(id=2, foo=22, data_version=1)
        self.test.t.insert().execute(id=3, foo=11, data_version=2)


class TestMultiplePrimaryTableMixin(object):

    def setUp(self):
        self.engine = create_engine(self.dburi)
        self.metadata = MetaData(self.engine)

        class TestTable(AUSTable):

            def __init__(self, metadata):
                self.table = Table('test', metadata, Column('id1', Integer, primary_key=True),
                                   Column('id2', Integer, primary_key=True),
                                   Column('foo', Integer))
                AUSTable.__init__(self, 'sqlite')
        self.test = TestTable(self.metadata)
        self.metadata.create_all()
        self.test.t.insert().execute(id1=1, id2=1, foo=33, data_version=1)
        self.test.t.insert().execute(id1=1, id2=2, foo=22, data_version=1)
        self.test.t.insert().execute(id1=2, id2=1, foo=11, data_version=1)
        self.test.t.insert().execute(id1=2, id2=2, foo=44, data_version=1)


class TestAUSTable(unittest.TestCase, TestTableMixin, MemoryDatabaseMixin):

    def setUp(self):
        MemoryDatabaseMixin.setUp(self)
        TestTableMixin.setUp(self)

    def testColumnMirroring(self):
        self.assertTrue(self.test.id in self.test.table.get_children())
        self.assertTrue(self.test.foo in self.test.table.get_children())

    def testSelect(self):
        expected = [dict(id=1, foo=33, data_version=1),
                    dict(id=2, foo=22, data_version=1),
                    dict(id=3, foo=11, data_version=2)]
        self.assertEquals(self.test.select(), expected)

    def testSelectWithColumns(self):
        expected = [dict(id=1), dict(id=2), dict(id=3)]
        self.assertEquals(self.test.select(columns=[self.test.id]), expected)

    def testSelectWithWhere(self):
        expected = [dict(id=2, foo=22, data_version=1),
                    dict(id=3, foo=11, data_version=2)]
        self.assertEquals(self.test.select(where=[self.test.id >= 2]), expected)

    def testSelectWithOrder(self):
        expected = [dict(id=3, foo=11, data_version=2),
                    dict(id=2, foo=22, data_version=1),
                    dict(id=1, foo=33, data_version=1)]
        self.assertEquals(self.test.select(order_by=[self.test.foo]), expected)

    def testSelectWithLimit(self):
        self.assertEquals(self.test.select(limit=1), [dict(id=1, foo=33, data_version=1)])

    def testSelectCanModifyResult(self):
        ret = self.test.select()[0]
        # If we can't write to this, an Exception will be raised and the test will fail
        ret['foo'] = 3245

    def testInsert(self):
        self.test.insert(changed_by='bob', id=4, foo=0)
        ret = self.test.t.select().execute().fetchall()
        self.assertEquals(len(ret), 4)
        self.assertEquals(ret[-1], (4, 0, 1))

    def testInsertClosesConnectionOnImplicitTransaction(self):
        with mock.patch('sqlalchemy.engine.base.Connection.close') as close:
            self.test.insert(changed_by='bob', id=5, foo=1)
            self.assertTrue(close.called, "Connection.close() never called by insert()")

    def testInsertClosesConnectionOnImplicitTransactionWithError(self):
        with mock.patch('sqlalchemy.engine.base.Connection.close') as close:
            try:
                self.test.insert(changed_by='bob', id=1, foo=1)
            except:
                pass
            self.assertTrue(close.called, "Connection.close() never called by insert()")

    def testInsertWithChangeCallback(self):
        shared = []
        self.test.onInsert = lambda *x: shared.extend(x)
        what = {'id': 4, 'foo': 1}
        self.test.insert(changed_by='bob', **what)
        # insert adds data_version to the query, so we need to add that before comparing
        what["data_version"] = 1
        self.assertEquals(shared[0], self.test)
        self.assertEquals(shared[1], "INSERT")
        self.assertEquals(shared[2], "bob")
        self.assertEquals(shared[3].parameters, what)

    def testDelete(self):
        ret = self.test.delete(changed_by='bill', where=[self.test.id == 1, self.test.foo == 33],
                               old_data_version=1)
        self.assertEquals(ret.rowcount, 1)
        self.assertEquals(len(self.test.t.select().execute().fetchall()), 2)

    def testDeleteFailsOnVersionMismatch(self):
        self.assertRaises(OutdatedDataError, self.test.delete, changed_by='bill',
                          where=[self.test.id == 3], old_data_version=1)

    def testDeleteClosesConnectionOnImplicitTransaction(self):
        with mock.patch('sqlalchemy.engine.base.Connection.close') as close:
            self.test.delete(changed_by='bill', where=[self.test.id == 1], old_data_version=1)
            self.assertTrue(close.called, "Connection.close() never called by delete()")

    def testDeleteWithChangeCallback(self):
        shared = []
        self.test.onDelete = lambda *x: shared.extend(x)
        where = [self.test.id == 1]
        self.test.delete(changed_by='bob', where=where, old_data_version=1)
        # update adds data_version and id to the query, so we need to add that before comparing
        self.assertEquals(shared[0], self.test)
        self.assertEquals(shared[1], "DELETE")
        self.assertEquals(shared[2], "bob")
        # There should be two WHERE clauses, because AUSTable adds a data_version one in addition
        # to the id condition above.
        self.assertEquals(len(shared[3]._whereclause.get_children()), 2)

    def testUpdate(self):
        ret = self.test.update(changed_by='bob', where=[self.test.id == 1], what=dict(foo=123),
                               old_data_version=1)
        self.assertEquals(ret.rowcount, 1)
        self.assertEquals(self.test.t.select(self.test.id == 1).execute().fetchone(), (1, 123, 2))

    def testUpdateFailsOnVersionMismatch(self):
        self.assertRaises(OutdatedDataError, self.test.update, changed_by='bill',
                          where=[self.test.id == 3], what=dict(foo=99), old_data_version=1)

    def testUpdateClosesConnectionOnImplicitTransaction(self):
        with mock.patch('sqlalchemy.engine.base.Connection.close') as close:
            self.test.update(changed_by='bob', where=[self.test.id == 1], what=dict(foo=432), old_data_version=1)
            self.assertTrue(close.called, "Connection.close() never called by update()")

    def testUpdateWithChangeCallback(self):
        shared = []
        self.test.onUpdate = lambda *x: shared.extend(x)
        where = [self.test.id == 1]
        what = dict(foo=123)
        self.test.update(changed_by='bob', where=where, what=what, old_data_version=1)
        # update adds data_version and id to the query, so we need to add that before comparing
        what["data_version"] = 2
        what["id"] = 1
        self.assertEquals(shared[0], self.test)
        self.assertEquals(shared[1], "UPDATE")
        self.assertEquals(shared[2], "bob")
        self.assertEquals(shared[3].parameters, what)
        # There should be two WHERE clauses, because AUSTable adds a data_version one in addition
        # to the id condition above.
        self.assertEquals(len(shared[3]._whereclause.get_children()), 2)


class TestAUSTableRequiresRealFile(unittest.TestCase, TestTableMixin, NamedFileDatabaseMixin):

    def setUp(self):
        NamedFileDatabaseMixin.setUp(self)
        TestTableMixin.setUp(self)

    def testDeleteWithTransaction(self):
        trans = AUSTransaction(self.metadata.bind.connect())
        self.test.delete(changed_by='bill', transaction=trans, where=[self.test.id == 2], old_data_version=1)
        ret = self.test.t.select().execute().fetchall()
        self.assertEquals(len(ret), 3)
        trans.commit()
        ret = self.test.t.select().execute().fetchall()
        self.assertEquals(len(ret), 2)

    def testInsertWithTransaction(self):
        trans = AUSTransaction(self.metadata.bind.connect())
        self.test.insert(changed_by='bob', transaction=trans, id=5, foo=1)
        ret = self.test.t.select().execute().fetchall()
        self.assertEquals(len(ret), 3)
        trans.commit()
        ret = self.test.t.select().execute().fetchall()
        self.assertEquals(ret[-1], (5, 1, 1))

    def testUpdateWithTransaction(self):
        trans = AUSTransaction(self.metadata.bind.connect())
        self.test.update(changed_by='bill', transaction=trans, where=[self.test.id == 1], what=dict(foo=222),
                         old_data_version=1)
        ret = self.test.t.select(self.test.id == 1).execute().fetchone()
        self.assertEquals(ret, (1, 33, 1))
        trans.commit()
        ret = self.test.t.select(self.test.id == 1).execute().fetchone()
        self.assertEquals(ret, (1, 222, 2))

# TODO: Find some way of testing this with SQLite, or testing it with some other backend.
# Because it's impossible to have multiple simultaneous transaction with sqlite, you
# can't test the behaviour of concurrent transactions with it.
#    def testUpdateCollidingUpdateFails(self):
#        trans1 = AUSTransaction(self.test.getEngine().connect())
#        trans2 = AUSTransaction(self.test.getEngine().connect())
#        ret1 = self.test._prepareUpdate(trans1, where=[self.test.id==3], what=dict(foo=99), changed_by='bob')
#        ret2 = self.test._prepareUpdate(trans2, where=[self.test.id==3], what=dict(foo=66), changed_by='bob')
#        trans1.commit()
#        self.assertEquals(ret1.rowcount, 1)
#        self.assertEquals(self.test.t.select(self.test.id==3).execute().fetchone(), (1, 99, 2))
#        self.assertRaises(TransactionError, trans2.commit)


class TestHistoryTable(unittest.TestCase, TestTableMixin, MemoryDatabaseMixin):

    def setUp(self):
        MemoryDatabaseMixin.setUp(self)
        TestTableMixin.setUp(self)

    def testHasHistoryTable(self):
        self.assertTrue(self.test.history)

    def testHistoryTableHasAllColumns(self):
        columns = [c.name for c in self.test.history.t.get_children()]
        self.assertTrue('change_id' in columns)
        self.assertTrue('id' in columns)
        self.assertTrue('foo' in columns)
        self.assertTrue('changed_by' in columns)
        self.assertTrue('timestamp' in columns)

    def testHistoryUponInsert(self):
        with mock.patch('time.time') as t:
            t.return_value = 1.0
            self.test.insert(changed_by='george', id=4, foo=0)
            ret = self.test.history.t.select().execute().fetchall()
            self.assertEquals(ret, [(1, 'george', 999, 4, None, None),
                                    (2, 'george', 1000, 4, 0, 1)])

    def testHistoryUponAutoincrementInsert(self):
        with mock.patch('time.time') as t:
            t.return_value = 1.0
            self.test.insert(changed_by='george', foo=0)
            ret = self.test.history.t.select().execute().fetchall()
            self.assertEquals(ret, [(1, 'george', 999, 4, None, None),
                                    (2, 'george', 1000, 4, 0, 1)])

    def testHistoryUponDelete(self):
        with mock.patch('time.time') as t:
            t.return_value = 1.0
            self.test.delete(changed_by='bobby', where=[self.test.id == 1],
                             old_data_version=1)
            ret = self.test.history.t.select().execute().fetchone()
            self.assertEquals(ret, (1, 'bobby', 1000, 1, None, None))

    def testHistoryUponUpdate(self):
        with mock.patch('time.time') as t:
            t.return_value = 1.0
            self.test.update(changed_by='heather', where=[self.test.id == 2], what=dict(foo=99),
                             old_data_version=1)
            ret = self.test.history.t.select().execute().fetchone()
            self.assertEquals(ret, (1, 'heather', 1000, 2, 99, 2))

    def testHistoryTimestampMaintainsPrecision(self):
        with mock.patch('time.time') as t:
            t.return_value = 1234567890.123456
            self.test.insert(changed_by='bob', id=4)
            ret = select([self.test.history.timestamp]).where(self.test.history.id == 4).execute().fetchone()[0]
            # Insert decrements the timestamp
            self.assertEquals(ret, 1234567890122)

    def testHistoryUpdateRollback(self):
        with mock.patch('time.time') as t:
            t.return_value = 1.0

            # Update one of the rows
            self.test.t.update(values=dict(foo=99, data_version=2)).where(self.test.id == 2).execute()
            self.test.history.t.insert(values=dict(changed_by='heather', change_id=1, timestamp=1000, id=2, data_version=2, foo=99)).execute()

            # Update it again (this is the update we will rollback)
            self.test.t.update(values=dict(foo=100, data_version=3)).where(self.test.id == 2).execute()
            self.test.history.t.insert(values=dict(changed_by='heather', change_id=2, timestamp=1000, id=2, data_version=3, foo=100)).execute()

            # Rollback the second update
            self.test.history.rollbackChange(2, 'heather')

            ret = self.test.history.t.select().execute().fetchall()
            self.assertEquals(ret[-1], (3, 'heather', 1000, 2, 99, 4))

            ret = self.test.t.select().where(self.test.id == 2).execute().fetchall()
            self.assertEquals(ret, [(2, 99, 4)])

    def testHistoryInsertRollback(self):
        with mock.patch('time.time') as t:
            t.return_value = 1.0

            ret = self.test.t.select().execute().fetchall()

            # Insert the item
            self.test.t.insert(values=dict(foo=271, data_version=1, id=4)).execute()
            self.test.history.t.insert(values=dict(changed_by='george', change_id=1, timestamp=999, id=4, data_version=None, foo=None)).execute()
            self.test.history.t.insert(values=dict(changed_by='george', change_id=2, timestamp=1000, id=4, data_version=1, foo=271)).execute()

            # Rollback the 'insert'
            self.test.history.rollbackChange(2, 'george')

            ret = self.test.history.t.select().execute().fetchall()
            self.assertEquals(ret[-1], (3, 'george', 1000, 4, None, None))

            ret = self.test.t.select().execute().fetchall()
            self.assertEquals(len(ret), 3, msg=ret)

    def testHistoryDeleteRollback(self):
        with mock.patch('time.time') as t:
            t.return_value = 1.0

            ret = self.test.t.select().execute().fetchall()

            # Insert the thing we are going to delete
            self.test.t.insert(values=dict(foo=271, data_version=1, id=4)).execute()
            self.test.history.t.insert(values=dict(changed_by='george', change_id=1, timestamp=999, id=4, data_version=None, foo=None)).execute()
            self.test.history.t.insert(values=dict(changed_by='george', change_id=2, timestamp=1000, id=4, data_version=1, foo=271)).execute()

            # Delete it
            self.test.t.delete().where(self.test.id == 4).execute()
            self.test.history.t.insert(values=dict(changed_by='bobby', change_id=3, timestamp=1000, id=4, data_version=None, foo=None)).execute()

            # Rollback the 'delete'
            self.test.history.rollbackChange(3, 'george')

            ret = self.test.history.t.select().execute().fetchall()
            self.assertEquals(ret[-1], (5, 'george', 1000, 4, 271, 1))

            ret = self.test.t.select().execute().fetchall()
            self.assertEquals(len(ret), 4, msg=ret)


class TestMultiplePrimaryHistoryTable(unittest.TestCase, TestMultiplePrimaryTableMixin, MemoryDatabaseMixin):

    def setUp(self):
        MemoryDatabaseMixin.setUp(self)
        TestMultiplePrimaryTableMixin.setUp(self)

    def testHasHistoryTable(self):
        self.assertTrue(self.test.history)

    def testMultiplePrimaryHistoryTableHasAllColumns(self):
        columns = [c.name for c in self.test.history.t.get_children()]
        self.assertTrue('change_id' in columns)
        self.assertTrue('id1' in columns)
        self.assertTrue('id2' in columns)
        self.assertTrue('foo' in columns)
        self.assertTrue('changed_by' in columns)
        self.assertTrue('timestamp' in columns)

    def testMultiplePrimaryHistoryUponInsert(self):
        with mock.patch('time.time') as t:
            t.return_value = 1.0
            self.test.insert(changed_by='george', id1=4, id2=5, foo=0)
            ret = self.test.history.t.select().execute().fetchall()
            self.assertEquals(ret, [(1, 'george', 999, 4, 5, None, None),
                                    (2, 'george', 1000, 4, 5, 0, 1)])

    def testMultiplePrimaryHistoryUponDelete(self):
        with mock.patch('time.time') as t:
            t.return_value = 1.0
            self.test.delete(changed_by='bobby', where=[self.test.id1 == 1, self.test.id2 == 2],
                             old_data_version=1)
            ret = self.test.history.t.select().execute().fetchone()
            self.assertEquals(ret, (1, 'bobby', 1000, 1, 2, None, None))

    def testMultiplePrimaryHistoryUponUpdate(self):
        with mock.patch('time.time') as t:
            t.return_value = 1.0
            self.test.update(changed_by='heather', where=[self.test.id1 == 2, self.test.id2 == 1], what=dict(foo=99),
                             old_data_version=1)
            ret = self.test.history.t.select().execute().fetchone()
            self.assertEquals(ret, (1, 'heather', 1000, 2, 1, 99, 2))

    def testMultiplePrimaryHistoryUpdateRollback(self):
        with mock.patch('time.time') as t:
            t.return_value = 1.0
            self.test.t.update(values=dict(foo=99, data_version=2)).where(self.test.id1 == 2).where(self.test.id2 == 1).execute()
            self.test.history.t.insert(values=dict(changed_by='heather', change_id=1, timestamp=1000, id1=2, id2=1, data_version=2, foo=99)).execute()

            self.test.t.update(values=dict(foo=100, data_version=3)).where(self.test.id1 == 2).where(self.test.id2 == 1).execute()
            self.test.history.t.insert(values=dict(changed_by='heather', change_id=2, timestamp=1000, id1=2, id2=1, data_version=3, foo=100)).execute()

            self.test.history.rollbackChange(2, 'heather')

            ret = self.test.history.t.select().execute().fetchall()
            self.assertEquals(ret[-1], (3, 'heather', 1000, 2, 1, 99, 4))

            ret = self.test.t.select().where(self.test.id1 == 2).where(self.test.id2 == 1).execute().fetchall()
            self.assertEquals(ret, [(2, 1, 99, 4)])

    def testMultiplePrimaryHistoryInsertRollback(self):
        with mock.patch('time.time') as t:
            t.return_value = 1.0

            ret = self.test.t.select().execute().fetchall()

            self.test.t.insert(values=dict(foo=271, data_version=1, id1=4, id2=31)).execute()
            self.test.history.t.insert(values=dict(changed_by='george', change_id=1, timestamp=999, id1=4, id2=31, data_version=None, foo=None)).execute()
            self.test.history.t.insert(values=dict(changed_by='george', change_id=2, timestamp=1000, id1=4, id2=31, data_version=1, foo=271)).execute()

            self.test.history.rollbackChange(2, 'george')

            ret = self.test.history.t.select().execute().fetchall()
            self.assertEquals(ret[-1], (3, 'george', 1000, 4, 31, None, None))

            ret = self.test.t.select().execute().fetchall()
            self.assertEquals(len(ret), 4, msg=ret)

    def testMultiplePrimaryHistoryDeleteRollback(self):
        with mock.patch('time.time') as t:
            t.return_value = 1.0

            ret = self.test.t.select().execute().fetchall()

            self.test.t.insert(values=dict(foo=271, data_version=1, id1=4, id2=3)).execute()
            self.test.history.t.insert(values=dict(changed_by='george', change_id=1, timestamp=999, id1=4, id2=3, data_version=None, foo=None)).execute()
            self.test.history.t.insert(values=dict(changed_by='george', change_id=2, timestamp=1000, id1=4, id2=3, data_version=1, foo=271)).execute()

            self.test.t.delete().where(self.test.id1 == 4).where(self.test.id2 == 3).execute()
            self.test.history.t.insert(values=dict(changed_by='bobby', change_id=3, timestamp=1000, id1=4, id2=3, data_version=None, foo=None)).execute()

            self.test.history.rollbackChange(3, 'george')

            ret = self.test.history.t.select().execute().fetchall()
            self.assertEquals(ret[-1], (5, 'george', 1000, 4, 3, 271, 1))

            ret = self.test.t.select().execute().fetchall()
            self.assertEquals(len(ret), 5, msg=ret)


class ScheduledChangesTableMixin(object):

    def setUp(self):
        self.engine = create_engine(self.dburi)
        self.metadata = MetaData(self.engine)

        class TestTable(AUSTable):

            def __init__(self, metadata):
                self.table = Table("test_table", metadata, Column("fooid", Integer, primary_key=True, autoincrement=True),
                                   Column("foo", String(15)),
                                   Column("bar", String(15)))
                super(TestTable, self).__init__("sqlite", scheduled_changes=True, history=True, versioned=True)

        self.table = TestTable(self.metadata)
        self.sc_table = self.table.scheduled_changes
        self.metadata.create_all()
        self.table.t.insert().execute(fooid=1, foo="a", data_version=1)
        self.table.t.insert().execute(fooid=2, foo="b", data_version=1)
        self.table.t.insert().execute(fooid=3, foo="c", data_version=1)
        self.sc_table.t.insert().execute(sc_id=1, when=234, scheduled_by="bob", fooid=1, foo="aa", bar="barbar", table_data_version=1, data_version=1)
        self.sc_table.t.insert().execute(sc_id=2, when=567, scheduled_by="bob", foo="cc", bar="ceecee", data_version=1)
        self.sc_table.t.insert().execute(sc_id=3, when=333, scheduled_by="bob", fooid=2, foo="dd", table_data_version=1, data_version=1)


class TestScheduledChangesTable(unittest.TestCase, ScheduledChangesTableMixin, MemoryDatabaseMixin):

    def setUp(self):
        MemoryDatabaseMixin.setUp(self)
        ScheduledChangesTableMixin.setUp(self)

    def testAllTablesCreated(self):
        self.assertTrue(self.table)
        self.assertTrue(self.table.history)
        self.assertTrue(self.table.scheduled_changes)
        self.assertTrue(self.table.scheduled_changes.history)

    def testSCTableHasAllColumns(self):
        columns = [c.name for c in self.table.scheduled_changes.t.get_children()]
        self.assertTrue("sc_id" in columns)
        self.assertTrue("scheduled_by" in columns)
        self.assertTrue("telemetry_product" in columns)
        self.assertTrue("telemetry_channel" in columns)
        self.assertTrue("telemetry_uptake" in columns)
        self.assertTrue("when" in columns)
        self.assertTrue("data_version" in columns)
        self.assertTrue("fooid" in columns)
        self.assertTrue("foo" in columns)
        self.assertTrue("bar" in columns)
        self.assertTrue("table_data_version" in columns)

    def testValidateConditionsNone(self):
        self.assertRaises(ValueError, self.sc_table._validateConditions, {})

    def testValdiateConditionsInvalid(self):
        self.assertRaises(ValueError, self.sc_table._validateConditions, {"blah": "blah"})

    def testValidateConditionsJustWhen(self):
        self.sc_table._validateConditions({"when": 12345678})

    def testValidateConditionsBadWhen(self):
        self.assertRaises(ValueError, self.sc_table._validateConditions, {"when": "abc"})

    def testValidateConditionsJustTelemetry(self):
        self.sc_table._validateConditions({
            "telemetry_product": "Firefox",
            "telemetry_channel": "nightly",
            "telemetry_uptake": "200000",
        })

    def testValidateConditionsNotAllowedWhenAndOther(self):
        self.assertRaises(ValueError, self.sc_table._validateConditions, {"when": "12345", "telemetry_product": "foo"})

    def testValidateConditionsMissingTelemetryValue(self):
        self.assertRaises(ValueError, self.sc_table._validateConditions, {"telemetry_product": "foo"})

    def testInsertForExistingRow(self):
        what = {"fooid": 2, "foo": "thing", "bar": "thing2", "data_version": 1, "when": 999}
        self.sc_table.insert(changed_by="bob", **what)
        row = self.sc_table.t.select().where(self.sc_table.sc_id == 4).execute().fetchall()[0]
        self.assertEquals(row.scheduled_by, "bob")
        self.assertEquals(row.when, 999)
        self.assertEquals(row.data_version, 1)
        self.assertEquals(row.fooid, 2)
        self.assertEquals(row.foo, "thing")
        self.assertEquals(row.bar, "thing2")
        self.assertEquals(row.table_data_version, 1)

    def testInsertForNewRow(self):
        what = {"foo": "newthing1", "when": 888}
        self.sc_table.insert(changed_by="bob", **what)
        row = self.sc_table.t.select().where(self.sc_table.sc_id == 4).execute().fetchall()[0]
        self.assertEquals(row.scheduled_by, "bob")
        self.assertEquals(row.when, 888)
        self.assertEquals(row.data_version, 1)
        self.assertEquals(row.fooid, None)
        self.assertEquals(row.foo, "newthing1")
        self.assertEquals(row.bar, None)
        self.assertEquals(row.table_data_version, None)

    def testInsertMissingRequiredPartOfPK(self):
        class TestTable2(AUSTable):

            def __init__(self, metadata):
                self.table = Table("test_table2", metadata, Column("fooid", Integer, primary_key=True, autoincrement=True),
                                   Column("foo", String(15), primary_key=True),
                                   Column("bar", String(15)))
                super(TestTable2, self).__init__("sqlite", scheduled_changes=True, history=True, versioned=True)

        table = TestTable2(self.metadata)
        self.metadata.create_all()
        what = {"fooid": 2, "when": 4532}
        self.assertRaises(ValueError, table.scheduled_changes.insert, changed_by="bob", **what)

    def testInsertWithIncompatibleConditions(self):
        what = {"foo": "blah", "when": "abc"}
        self.assertRaises(ValueError, self.sc_table.insert, changed_by="bob", **what)

    def testInsertDataVersionChanged(self):
        """Tests to make sure a scheduled change update is rejected if data
        version changes between grabbing the row to create a change, and
        submitting the scheduled change."""
        self.table.update([self.table.fooid == 3], what={"foo": "bb"}, changed_by="bob", old_data_version=1)
        what = {"fooid": 3, "data_version": 1, "bar": "blah", "when": 456}
        self.assertRaises(ValueError, self.sc_table.insert, changed_by="bob", **what)

    # All merges and conflicts are handled when the base table is updated, so
    # there's not much to test when updating a scheduled change.
    def testUpdateNoChangesSinceCreation(self):
        where = [self.sc_table.sc_id == 1]
        what = {"when": 888, "foo": "bb"}
        self.sc_table.update(where, what, changed_by="bob", old_data_version=1)
        row = self.sc_table.t.select().where(self.sc_table.sc_id == 1).execute().fetchall()[0]
        history_row = self.sc_table.history.t.select().where(self.sc_table.history.sc_id == 1).execute().fetchall()[0]
        self.assertEquals(row.scheduled_by, "bob")
        self.assertEquals(row.when, 888)
        self.assertEquals(row.data_version, 2)
        self.assertEquals(row.fooid, 1)
        self.assertEquals(row.foo, "bb")
        self.assertEquals(row.bar, "barbar")
        self.assertEquals(row.table_data_version, 1)
        self.assertEquals(history_row.changed_by, "bob")
        self.assertEquals(history_row.scheduled_by, "bob")
        self.assertEquals(history_row.when, 888)
        self.assertEquals(history_row.data_version, 2)
        self.assertEquals(history_row.fooid, 1)
        self.assertEquals(history_row.foo, "bb")
        self.assertEquals(history_row.bar, "barbar")
        self.assertEquals(history_row.table_data_version, 1)

    def testUpdateBaseTableNoConflictWithChanges(self):
        """Tests to make sure a scheduled change is properly updated when an
        UPDATE is made to the row the scheduled change is for."""
        # fooid 2 has a change scheduled that would update its "foo" column
        # we'll change "bar" underneath it. This doesn't conflict with the
        # scheduled change, so it should simply be updated with the new "bar"
        # value.
        self.table.update(where=[self.table.fooid == 2], what={"bar": "bar"}, changed_by="bob", old_data_version=1)
        row = self.table.t.select().where(self.table.fooid == 2).execute().fetchall()[0]
        sc_row = self.sc_table.t.select().where(self.sc_table.sc_id == 3).execute().fetchall()[0]
        history_row = self.sc_table.history.t.select().where(self.sc_table.history.sc_id == 3).execute().fetchall()[0]
        self.assertEquals(row.fooid, 2)
        self.assertEquals(row.foo, "b")
        self.assertEquals(row.bar, "bar")
        self.assertEquals(row.data_version, 2)
        # This should end up with the scheduled changed incorporating our new
        # value for "foo" as well as the new "bar" value.
        self.assertEquals(sc_row.scheduled_by, "bob")
        self.assertEquals(sc_row.when, 333)
        self.assertEquals(sc_row.data_version, 2)
        self.assertEquals(sc_row.fooid, 2)
        self.assertEquals(sc_row.foo, "dd")
        self.assertEquals(sc_row.bar, "bar")
        self.assertEquals(sc_row.table_data_version, 2)
        # ...As well as a new history table entry.
        self.assertEquals(history_row.changed_by, "bob")
        self.assertEquals(history_row.scheduled_by, "bob")
        self.assertEquals(history_row.when, 333)
        self.assertEquals(history_row.data_version, 2)
        self.assertEquals(history_row.fooid, 2)
        self.assertEquals(history_row.foo, "dd")
        self.assertEquals(history_row.bar, "bar")
        self.assertEquals(history_row.table_data_version, 2)

    def testUpdateBaseTableConflictWithRecentChanges(self):
        where = [self.table.fooid == 1]
        what = {"bar": "bar"}
        self.assertRaises(UpdateMergeError, self.table.update, where=where, what=what, changed_by="bob", old_data_version=1)

    def testDeleteChange(self):
        self.sc_table.delete(where=[self.sc_table.sc_id == 2], changed_by="bob", old_data_version=1)
        ret = self.sc_table.t.select().where(self.sc_table.sc_id == 2).execute().fetchall()
        self.assertEquals(len(ret), 0)

    def testEnactChangeNewRow(self):
        self.table.scheduled_changes.enactChange(2)
        row = self.table.t.select().where(self.table.fooid == 4).execute().fetchall()[0]
        history_rows = self.table.history.t.select().where(self.table.history.fooid == 4).execute().fetchall()
        self.assertEquals(row.fooid, 4)
        self.assertEquals(row.foo, "cc")
        self.assertEquals(row.bar, "ceecee")
        self.assertEquals(row.data_version, 1)
        self.assertEquals(history_rows[0].fooid, 4)
        self.assertEquals(history_rows[0].foo, None)
        self.assertEquals(history_rows[0].bar, None)
        self.assertEquals(history_rows[0].changed_by, "bob")
        self.assertEquals(history_rows[0].data_version, None)
        self.assertEquals(history_rows[1].fooid, 4)
        self.assertEquals(history_rows[1].foo, "cc")
        self.assertEquals(history_rows[1].bar, "ceecee")
        self.assertEquals(history_rows[1].changed_by, "bob")
        self.assertEquals(history_rows[1].data_version, 1)

    def testEnactChangeExistingRow(self):
        self.table.scheduled_changes.enactChange(1)
        row = self.table.t.select().where(self.table.fooid == 1).execute().fetchall()[0]
        history_row = self.table.history.t.select().where(self.table.history.fooid == 1).where(self.table.history.data_version == 2).execute().fetchall()[0]
        self.assertEquals(row.foo, "aa")
        self.assertEquals(row.bar, "barbar")
        self.assertEquals(row.data_version, 2)
        self.assertEquals(history_row.foo, "aa")
        self.assertEquals(history_row.bar, "barbar")
        self.assertEquals(history_row.changed_by, "bob")
        self.assertEquals(history_row.data_version, 2)

#    def testEnactChangeNoPermissions(self):
#        # TODO: May want to add something to permissions api/ui that warns if a user has a scheduled change when changing their permissions
#        self.fail()


class TestSampleData(unittest.TestCase, MemoryDatabaseMixin):
    """Tests to ensure that the current sample data (used by Docker) is
    compatible with the current schema."""
    sample_data = path.join(path.dirname(__file__), "..", "..", "scripts", "sample-data.sql")

    def setUp(self):
        MemoryDatabaseMixin.setUp(self)
        self.db = AUSDatabase(self.dburi)
        self.db.create()

    def testSampleDataImport(self):
        with self.db.begin() as trans:
            with open(self.sample_data) as f:
                for q in f:
                    trans.execute(q)


class RulesTestMixin(object):

    def _stripNullColumns(self, rules):
        # We know a bunch of columns are going to be empty...easier to strip them out
        # than to be super verbose (also should let this test continue to work even
        # if the schema changes).
        for rule in rules:
            for key in rule.keys():
                if rule[key] is None:
                    del rule[key]
        return rules


class TestRulesSimple(unittest.TestCase, RulesTestMixin, MemoryDatabaseMixin):

    def setUp(self):
        MemoryDatabaseMixin.setUp(self)
        self.db = AUSDatabase(self.dburi)
        self.db.create()
        self.paths = self.db.rules
        self.paths.t.insert().execute(rule_id=1, priority=100, version='3.5', buildTarget='d', backgroundRate=100, mapping='c', update_type='z', data_version=1)
        self.paths.t.insert().execute(rule_id=2, priority=100, version='3.3', buildTarget='d', backgroundRate=100, mapping='b', update_type='z', data_version=1)
        self.paths.t.insert().execute(rule_id=3, priority=100, version='3.5', buildTarget='a', backgroundRate=100, mapping='a', update_type='z', data_version=1)
        self.paths.t.insert().execute(rule_id=4, alias="gandalf", priority=80, buildTarget='d', backgroundRate=100, mapping='a', update_type='z',
                                      data_version=1)
        self.paths.t.insert().execute(rule_id=5, priority=80, buildTarget='d', version='3.3', backgroundRate=0, mapping='c', update_type='z', data_version=1)
        self.paths.t.insert().execute(rule_id=6, priority=100, buildTarget='d', mapping='a', backgroundRate=100, osVersion='foo 1', update_type='z',
                                      data_version=1)
        self.paths.t.insert().execute(
            rule_id=7, priority=100, buildTarget='d', mapping='a', backgroundRate=100, osVersion='foo 2,blah 6', update_type='z', data_version=1)
        self.paths.t.insert().execute(
            rule_id=8, priority=100, buildTarget='e', mapping='d', backgroundRate=100, locale='foo,bar-baz', update_type='z', data_version=1)

    def testGetOrderedRules(self):
        rules = self._stripNullColumns(self.paths.getOrderedRules())
        expected = [
            dict(rule_id=4, alias="gandalf", priority=80, backgroundRate=100, buildTarget='d', mapping='a', update_type='z', data_version=1),
            dict(rule_id=5, priority=80, backgroundRate=0, version='3.3', buildTarget='d', mapping='c', update_type='z', data_version=1),
            dict(rule_id=6, priority=100, buildTarget='d', mapping='a', backgroundRate=100, osVersion='foo 1', update_type='z', data_version=1),
            dict(rule_id=7, priority=100, buildTarget='d', mapping='a', backgroundRate=100, osVersion='foo 2,blah 6', update_type='z', data_version=1),
            dict(rule_id=8, priority=100, buildTarget='e', mapping='d', backgroundRate=100, locale='foo,bar-baz', update_type='z', data_version=1),
            dict(rule_id=2, priority=100, backgroundRate=100, version='3.3', buildTarget='d', mapping='b', update_type='z', data_version=1),
            dict(rule_id=3, priority=100, backgroundRate=100, version='3.5', buildTarget='a', mapping='a', update_type='z', data_version=1),
            dict(rule_id=1, priority=100, backgroundRate=100, version='3.5', buildTarget='d', mapping='c', update_type='z', data_version=1),
        ]
        self.assertEquals(rules, expected)

    def testGetRulesMatchingQuery(self):
        rules = self.paths.getRulesMatchingQuery(
            dict(product='', version='3.5', channel='',
                 buildTarget='a', buildID='', locale='', osVersion='',
                 distribution='', distVersion='', headerArchitecture='',
                 force=False, queryVersion=3,
                 ),
            fallbackChannel=''
        )
        rules = self._stripNullColumns(rules)
        expected = [dict(rule_id=3, priority=100, backgroundRate=100, version='3.5', buildTarget='a', mapping='a', update_type='z', data_version=1)]
        self.assertEquals(rules, expected)

    def testGetRulesMatchingQueryWithNullColumn(self):
        rules = self.paths.getRulesMatchingQuery(
            dict(product='', version='3.5', channel='',
                 buildTarget='d', buildID='', locale='', osVersion='',
                 distribution='', distVersion='', headerArchitecture='',
                 force=False, queryVersion=3,
                 ),
            fallbackChannel=''
        )
        rules = self._stripNullColumns(rules)
        expected = [
            dict(rule_id=1, priority=100, backgroundRate=100, version='3.5', buildTarget='d', mapping='c', update_type='z', data_version=1),
            dict(rule_id=4, alias="gandalf", priority=80, backgroundRate=100, buildTarget='d', mapping='a', update_type='z', data_version=1),
        ]
        self.assertEquals(rules, expected)

    def testGetRulesMatchingQueryDontReturnBackgroundThrottled(self):
        rules = self.paths.getRulesMatchingQuery(
            dict(product='', version='3.3', channel='',
                 buildTarget='d', buildID='', locale='', osVersion='',
                 distribution='', distVersion='', headerArchitecture='',
                 force=False, queryVersion=3,
                 ),
            fallbackChannel=''
        )
        rules = self._stripNullColumns(rules)
        expected = [
            dict(rule_id=2, priority=100, backgroundRate=100, version='3.3', buildTarget='d', mapping='b', update_type='z', data_version=1),
            dict(rule_id=4, alias="gandalf", priority=80, backgroundRate=100, buildTarget='d', mapping='a', update_type='z', data_version=1),
        ]
        self.assertEquals(rules, expected)

    def testGetRulesMatchingQueryReturnBackgroundThrottled(self):
        rules = self.paths.getRulesMatchingQuery(
            dict(product='', version='3.3', channel='',
                 buildTarget='d', buildID='', locale='', osVersion='',
                 distribution='', distVersion='', headerArchitecture='',
                 force=True, queryVersion=3,
                 ),
            fallbackChannel=''
        )
        rules = self._stripNullColumns(rules)
        expected = [
            dict(rule_id=2, priority=100, backgroundRate=100, version='3.3', buildTarget='d', mapping='b', update_type='z', data_version=1),
            dict(rule_id=4, alias="gandalf", priority=80, backgroundRate=100, buildTarget='d', mapping='a', update_type='z', data_version=1),
            dict(rule_id=5, priority=80, backgroundRate=0, version='3.3', buildTarget='d', mapping='c', update_type='z', data_version=1),
        ]
        self.assertEquals(rules, expected)

    def testGetRulesMatchingQueryOsVersionSubstring(self):
        rules = self.paths.getRulesMatchingQuery(
            dict(product='', version='5.0', channel='', buildTarget='d',
                 buildID='', locale='', osVersion='foo 1.2.3', distribution='',
                 distVersion='', headerArchitecture='', force=False,
                 queryVersion=3,
                 ),
            fallbackChannel='',
        )
        rules = self._stripNullColumns(rules)
        expected = [
            dict(rule_id=4, alias="gandalf", priority=80, backgroundRate=100, buildTarget='d', mapping='a', update_type='z', data_version=1),
            dict(rule_id=6, priority=100, buildTarget='d', mapping='a', backgroundRate=100, osVersion='foo 1', update_type='z', data_version=1)
        ]
        self.assertEquals(rules, expected)

    def testGetRulesMatchingQueryOsVersionSubstringNotAtStart(self):
        rules = self.paths.getRulesMatchingQuery(
            dict(product='', version='5.0', channel='', buildTarget='d',
                 buildID='', locale='', osVersion='bbb foo 1.2.3', distribution='',
                 distVersion='', headerArchitecture='', force=False,
                 queryVersion=3,
                 ),
            fallbackChannel='',
        )
        rules = self._stripNullColumns(rules)
        expected = [
            dict(rule_id=4, alias="gandalf", priority=80, backgroundRate=100, buildTarget='d', mapping='a', update_type='z', data_version=1),
            dict(rule_id=6, priority=100, buildTarget='d', mapping='a', backgroundRate=100, osVersion='foo 1', update_type='z', data_version=1)
        ]
        self.assertEquals(rules, expected)

    def testGetRulesMatchingQueryOsVersionMultipleSubstring(self):
        rules = self.paths.getRulesMatchingQuery(
            dict(product='', version='5.0', channel='', buildTarget='d',
                 buildID='', locale='', osVersion='blah 6.3.2', distribution='',
                 distVersion='', headerArchitecture='', force=False,
                 queryVersion=3,
                 ),
            fallbackChannel='',
        )
        rules = self._stripNullColumns(rules)
        expected = [
            dict(rule_id=4, alias="gandalf", priority=80, backgroundRate=100, buildTarget='d', mapping='a', update_type='z', data_version=1),
            dict(rule_id=7, priority=100, buildTarget='d', mapping='a', backgroundRate=100, osVersion='foo 2,blah 6', update_type='z', data_version=1)
        ]
        self.assertEquals(rules, expected)

    def testGetRulesMatchingQueryLocale(self):
        rules = self.paths.getRulesMatchingQuery(
            dict(product='', version='', channel='', buildTarget='e',
                 buildID='', locale='foo', osVersion='', distribution='',
                 distVersion='', headerArchitecture='', force=False,
                 queryVersion=3,
                 ),
            fallbackChannel='',
        )
        rules = self._stripNullColumns(rules)
        expected = [
            dict(rule_id=8, priority=100, buildTarget='e', mapping='d', backgroundRate=100, locale='foo,bar-baz', update_type='z', data_version=1)
        ]
        self.assertEquals(rules, expected)

    def testGetRulesMatchingQueryLocaleNoPartialMatch(self):
        rules = self.paths.getRulesMatchingQuery(
            dict(product='', version='5', channel='', buildTarget='e',
                 buildID='', locale='bar', osVersion='', distribution='',
                 distVersion='', headerArchitecture='', force=False,
                 queryVersion=3,
                 ),
            fallbackChannel='',
        )
        rules = self._stripNullColumns(rules)
        expected = []
        self.assertEquals(rules, expected)

    def testGetRuleById(self):
        rule = self._stripNullColumns([self.paths.getRule(1)])
        expected = [dict(rule_id=1, priority=100, backgroundRate=100, version='3.5', buildTarget='d', mapping='c', update_type='z', data_version=1)]
        self.assertEquals(rule, expected)

    def testGetRuleByAlias(self):
        rule = self._stripNullColumns([self.paths.getRule(4)])
        expected = [dict(rule_id=4, alias="gandalf", priority=80, backgroundRate=100, buildTarget='d', mapping='a', update_type='z', data_version=1)]
        self.assertEquals(rule, expected)

    def testAddRule(self):
        what = dict(backgroundRate=11,
                    mapping='c',
                    update_type='z',
                    priority=60)
        rule_id = self.paths.addRule(changed_by='bill', what=what)
        rules = self.paths.t.select().where(self.paths.rule_id == rule_id).execute().fetchall()
        copy_rule = dict(rules[0].items())
        rule = self._stripNullColumns([copy_rule])
        what['rule_id'] = rule_id
        what['data_version'] = 1
        what = [what]
        self.assertEquals(rule, what)

    def testUpdateRule(self):
        rules = self.paths.t.select().where(self.paths.rule_id == 1).execute().fetchall()
        what = dict(rules[0].items())

        what['mapping'] = 'd'
        self.paths.updateRule(changed_by='bill', id_or_alias=1, what=what, old_data_version=1)

        rules = self.paths.t.select().where(self.paths.rule_id == 1).execute().fetchall()
        copy_rule = dict(rules[0].items())
        rule = self._stripNullColumns([copy_rule])

        expected = [dict(rule_id=1, priority=100, backgroundRate=100, version='3.5', buildTarget='d', mapping='d', update_type='z', data_version=2)]
        self.assertEquals(rule, expected)

    def testUpdateRuleByAlias(self):
        rules = self.paths.t.select().where(self.paths.rule_id == 4).execute().fetchall()
        what = dict(rules[0].items())

        what['mapping'] = 'd'
        self.paths.updateRule(changed_by='bill', id_or_alias="gandalf", what=what, old_data_version=1)

        rules = self.paths.t.select().where(self.paths.rule_id == 4).execute().fetchall()
        copy_rule = dict(rules[0].items())
        rule = self._stripNullColumns([copy_rule])

        expected = [dict(rule_id=4, alias="gandalf", priority=80, backgroundRate=100, buildTarget='d', mapping='d', update_type='z', data_version=2)]
        self.assertEquals(rule, expected)

    def testDeleteRule(self):
        self.paths.deleteRule(changed_by='bill', id_or_alias=2, old_data_version=1)
        rule = self.paths.t.select().where(self.paths.rule_id == 2).execute().fetchall()
        self.assertEquals(rule, [])

    def testDeleteRuleByAlias(self):
        self.paths.deleteRule(changed_by='bill', id_or_alias="gandalf", old_data_version=1)
        rule = self.paths.t.select().where(self.paths.rule_id == 4).execute().fetchall()
        self.assertEquals(rule, [])

    def testGetNumberOfRules(self):
        self.assertEquals(self.paths.countRules(), 8)


class TestRulesSpecial(unittest.TestCase, RulesTestMixin, MemoryDatabaseMixin):

    def setUp(self):
        MemoryDatabaseMixin.setUp(self)
        self.db = AUSDatabase(self.dburi)
        self.db.create()
        self.rules = self.db.rules
        self.rules.t.insert().execute(rule_id=1, priority=100, version='>=4.0b1', backgroundRate=100, update_type='z', data_version=1)
        self.rules.t.insert().execute(rule_id=2, priority=100, channel='release*', backgroundRate=100, update_type='z', data_version=1)
        self.rules.t.insert().execute(rule_id=3, priority=100, buildID='>=20010101222222', backgroundRate=100, update_type='z', data_version=1)

    def testGetRulesMatchingQueryVersionComparison(self):
        expected = [dict(rule_id=1, priority=100, backgroundRate=100, version='>=4.0b1', update_type='z', data_version=1)]
        rules = self.rules.getRulesMatchingQuery(
            dict(name='', product='', version='4.0', channel='',
                 buildTarget='', buildID='', locale='', osVersion='',
                 distribution='', distVersion='', headerArchitecture='',
                 force=False, queryVersion=3,
                 ),
            fallbackChannel=''
        )
        rules = self._stripNullColumns(rules)
        self.assertEquals(rules, expected)

        rules = self.rules.getRulesMatchingQuery(
            dict(name='', product='', version='4.0b2', channel='',
                 buildTarget='', buildID='', locale='', osVersion='',
                 distribution='', distVersion='', headerArchitecture='',
                 force=False, queryVersion=3,
                 ),
            fallbackChannel=''
        )
        rules = self._stripNullColumns(rules)
        self.assertEquals(rules, expected)

        rules = self.rules.getRulesMatchingQuery(
            dict(name='', product='', version='4.0.1', channel='',
                 buildTarget='', buildID='', locale='', osVersion='',
                 distribution='', distVersion='', headerArchitecture='',
                 force=False, queryVersion=3,
                 ),
            fallbackChannel=''
        )
        rules = self._stripNullColumns(rules)
        self.assertEquals(rules, expected)

        rules = self.rules.getRulesMatchingQuery(
            dict(name='', product='', version='3.0', channel='',
                 buildTarget='', buildID='', locale='', osVersion='',
                 distribution='', distVersion='', headerArchitecture='',
                 force=False, queryVersion=3,
                 ),
            fallbackChannel=''
        )
        rules = self._stripNullColumns(rules)
        self.assertEquals(rules, [])

    def testGetRulesMatchingQueryChannelGlobbing(self):
        expected = [dict(rule_id=2, priority=100, backgroundRate=100, channel='release*', update_type='z', data_version=1)]
        rules = self.rules.getRulesMatchingQuery(
            dict(name='', product='', version='3.0', channel='releasetest',
                 buildTarget='', buildID='', locale='', osVersion='', distribution='',
                 distVersion='', headerArchitecture='',
                 force=False, queryVersion=3,
                 ),
            fallbackChannel='releasetest'
        )
        rules = self._stripNullColumns(rules)
        self.assertEquals(rules, expected)

        rules = self.rules.getRulesMatchingQuery(
            dict(name='', product='', version='3.0', channel='releasetest-cck-blah',
                 buildTarget='', buildID='', locale='', osVersion='',
                 distribution='', distVersion='', headerArchitecture='',
                 force=False, queryVersion=3,
                 ),
            fallbackChannel='releasetest'
        )
        rules = self._stripNullColumns(rules)
        self.assertEquals(rules, expected)

    def testGetRulesMatchingBuildIDComparison(self):
        expected = [dict(rule_id=3, priority=100, backgroundRate=100, buildID='>=20010101222222', update_type='z', data_version=1)]
        rules = self.rules.getRulesMatchingQuery(
            dict(name='', product='', version='3.0', channel='',
                 buildTarget='', buildID='20010101222222', locale='', osVersion='',
                 distribution='', distVersion='', headerArchitecture='',
                 force=False, queryVersion=3,
                 ),
            fallbackChannel=''
        )
        rules = self._stripNullColumns(rules)
        self.assertEquals(rules, expected)

        rules = self.rules.getRulesMatchingQuery(
            dict(name='', product='', version='3.0', channel='',
                 buildTarget='', buildID='20010101232323', locale='', osVersion='',
                 distribution='', distVersion='', headerArchitecture='',
                 force=False, queryVersion=3,
                 ),
            fallbackChannel=''
        )
        rules = self._stripNullColumns(rules)
        self.assertEquals(rules, expected)

        rules = self.rules.getRulesMatchingQuery(
            dict(name='', product='', version='3.0', channel='',
                 buildTarget='', buildID='20010101212121', locale='', osVersion='',
                 distribution='', distVersion='', headerArchitecture='',
                 force=False, queryVersion=3,
                 ),
            fallbackChannel=''
        )
        rules = self._stripNullColumns(rules)
        self.assertEquals(rules, [])


class TestReleases(unittest.TestCase, MemoryDatabaseMixin):

    def setUp(self):
        MemoryDatabaseMixin.setUp(self)
        self.db = AUSDatabase(self.dburi)
        self.db.create()
        self.rules = self.db.rules
        self.releases = self.db.releases
        self.releases.t.insert().execute(name='a', product='a', data=json.dumps(dict(name="a", schema_version=1, hashFunction="sha512")),
                                         data_version=1)
        self.releases.t.insert().execute(name='ab', product='a', data=json.dumps(dict(name="ab", schema_version=1, hashFunction="sha512")),
                                         data_version=1)
        self.releases.t.insert().execute(name='b', product='b', data=json.dumps(dict(name="b", schema_version=1, hashFunction="sha512")),
                                         data_version=1)
        self.releases.t.insert().execute(name='c', product='c', data=json.dumps(dict(name="c", schema_version=1, hashFunction="sha512")),
                                         data_version=1)

    def testGetReleases(self):
        self.assertEquals(len(self.releases.getReleases()), 4)

    def testGetReleasesWithLimit(self):
        self.assertEquals(len(self.releases.getReleases(limit=1)), 1)

    def testGetReleasesWithWhere(self):
        expected = [dict(product='b', name='b', data=dict(name="b", schema_version=1, hashFunction="sha512"), data_version=1)]
        self.assertEquals(self.releases.getReleases(name='b'), expected)

    def testGetReleaseBlob(self):
        expected = dict(name="c", schema_version=1, hashFunction="sha512")
        self.assertEquals(self.releases.getReleaseBlob(name='c'), expected)

    def testGetReleaseBlobNonExistentRelease(self):
        self.assertRaises(KeyError, self.releases.getReleaseBlob, name='z')

    def testGetReleaseInfoAll(self):
        releases = self.releases.getReleaseInfo()
        expected = [dict(name='a', product='a', data_version=1, read_only=False, rule_ids=[]),
                    dict(name='ab', product='a', data_version=1, read_only=False, rule_ids=[]),
                    dict(name='b', product='b', data_version=1, read_only=False, rule_ids=[]),
                    dict(name='c', product='c', data_version=1, read_only=False, rule_ids=[])]
        self.assertEquals(releases, expected)

    def testGetReleaseInfoProduct(self):
        releases = self.releases.getReleaseInfo(product='a')
        expected = [dict(name='a', product='a', data_version=1, read_only=False, rule_ids=[]),
                    dict(name='ab', product='a', data_version=1, read_only=False, rule_ids=[])]
        self.assertEquals(releases, expected)

    def testGetReleaseInfoNoMatch(self):
        releases = self.releases.getReleaseInfo(product='ue')
        expected = []
        self.assertEquals(releases, expected)

    def testGetReleaseInfoNamePrefix(self):
        releases = self.releases.getReleaseInfo(name_prefix='a')
        expected = [dict(name='a', product='a', data_version=1, read_only=False, rule_ids=[]),
                    dict(name='ab', product='a', data_version=1, read_only=False, rule_ids=[])]
        self.assertEquals(releases, expected)

    def testGetReleaseInfoNamePrefixNameOnly(self):
        releases = self.releases.getReleaseInfo(name_prefix='a', nameOnly=True)
        expected = [{'name': 'a'}, {'name': 'ab'}]
        self.assertEquals(releases, expected)

    def testPresentRuleIdField(self):
        releases = self.releases.getReleaseInfo()
        self.assertTrue('rule_ids' in releases[0])

    def testGetReleaseNames(self):
        releases = self.releases.getReleaseNames()
        expected = [dict(name='a'),
                    dict(name='ab'),
                    dict(name='b'),
                    dict(name='c')]
        self.assertEquals(releases, expected)

    def testGetReleaseNamesProduct(self):
        releases = self.releases.getReleaseNames(product='a')
        expected = [dict(name='a'),
                    dict(name='ab')]
        self.assertEquals(releases, expected)

    def testGetReleaseNamesNoMatch(self):
        releases = self.releases.getReleaseNames(product='oo')
        expected = []
        self.assertEquals(releases, expected)

    def testGetNumberOfReleases(self):
        # because 4 releases were set up in the setUp()
        self.assertEquals(self.releases.countReleases(), 4)

    def testDeleteRelease(self):
        self.releases.deleteRelease(changed_by='bill', name='a', old_data_version=1)
        release = self.releases.t.select().where(self.releases.name == 'a').execute().fetchall()
        self.assertEquals(release, [])

    def testDeleteReleaseWhenReadOnly(self):
        self.releases.updateRelease('a', read_only=True, changed_by='me', old_data_version=1)
        self.assertRaises(ReadOnlyError, self.releases.deleteRelease, changed_by='me', name='a', old_data_version=2)

    def testAddReleaseWithNameMismatch(self):
        blob = ReleaseBlobV1(name="f", schema_version=1, hashFunction="sha512")
        self.assertRaises(ValueError, self.releases.addRelease, "g", "g", blob, "bill")

    def testUpdateReleaseWithNameMismatch(self):
        newBlob = ReleaseBlobV1(name="c", schema_version=1, hashFunction="sha512")
        self.assertRaises(ValueError, self.releases.updateRelease, "a", "bill", 1, blob=newBlob)

    def testUpdateReleaseChangeReadOnly(self):
        self.releases.updateRelease('a', read_only=True, changed_by='me', old_data_version=1)
        self.assertEqual(select([self.releases.read_only]).where(self.releases.name == 'a').execute().fetchone()[0], True)

    def testIsReadOnly(self):
        self.releases.updateRelease('a', read_only=True, changed_by='me', old_data_version=1)
        self.assertEqual(self.releases.isReadOnly('a'), True)

    def testProceedIfNotReadOnly(self):
        self.releases.updateRelease('a', read_only=True, changed_by='me', old_data_version=1)
        self.assertRaises(ReadOnlyError, self.releases._proceedIfNotReadOnly, 'a')


class TestBlobCaching(unittest.TestCase, MemoryDatabaseMixin):

    def setUp(self):
        MemoryDatabaseMixin.setUp(self)
        cache.reset()
        cache.make_copies = True
        cache.make_cache("blob", 10, 10)
        cache.make_cache("blob_version", 10, 4)
        self.db = AUSDatabase(self.dburi)
        self.db.create()
        self.releases = self.db.releases
        self.releases.t.insert().execute(name='a', product='a', data=json.dumps(dict(name="a", schema_version=1, hashFunction="sha512")),
                                         data_version=1)
        self.releases.t.insert().execute(name='b', product='b', data=json.dumps(dict(name="b", schema_version=1, hashFunction="sha512")),
                                         data_version=1)
        # When we started copying objects that go in or out of the cache we
        # discovered that Blob objects were not copyable at the time, due to
        # deepycopy() trying to copy their instance-level "log" attribute.
        # Unit tests at the time didn't catch this because the logger used
        # in tests is copyable (whereas one that points at an actual file
        # stream is not). In order to make sure this doesn't regress, we
        # override the logging for these tests to make sure the loggers are
        # configured as they are in production.
        self.handler = logging.StreamHandler(sys.stderr)
        logger = logging.getLogger()
        logger.addHandler(self.handler)

    def tearDown(self):
        cache.reset()
        logger = logging.getLogger()
        logger.removeHandler(self.handler)

    def _checkCacheStats(self, cache, lookups, hits, misses):
        self.assertEquals(cache.lookups, lookups)
        self.assertEquals(cache.hits, hits)
        self.assertEquals(cache.misses, misses)

    def testGetReleaseBlobCaching(self):
        with mock.patch("time.time") as t:
            t.return_value = 0
            for i in range(5):
                self.releases.getReleaseBlob(name="a")
                t.return_value += 1

            # We've retrieved the blob and blob version 5 times.
            # The blob cache has a ttl of 10, so we're expecting the first one
            # to be a miss, and the rest to be hits.
            self._checkCacheStats(cache.caches["blob"], 5, 4, 1)
            # But blob version has a ttl of 4, so we should see the first one
            # miss, the next three hit, and then the last one miss again.
            self._checkCacheStats(cache.caches["blob_version"], 5, 3, 2)

    def testGetReleasesUsesBlobCache(self):
        with mock.patch("time.time") as t:
            t.return_value = 0
            for i in range(5):
                self.releases.getReleases()
                t.return_value += 1

            # We have the same hit rates as testGetReleaseBlobCaching, but
            # they're doubled because we're retrieving both releases instead
            # of just one.
            self._checkCacheStats(cache.caches["blob"], 10, 8, 2)
            self._checkCacheStats(cache.caches["blob_version"], 10, 6, 4)

    def testGetReleaseBlobCachingWithBlobCacheExpiry(self):
        with mock.patch("time.time") as t:
            t.return_value = 0
            # Because timeout is set to 10 and we increment by one second each
            # iteration, we should end up with the following per blob:
            # * One miss (initial lookup)
            # * Nine hits (t=1 through 9)
            # * One more miss (because the cache expired)
            #
            # Times two gives us 22 lookups, 18 hits, 4 misses
            #
            # The blob version is a bit different because of its 4 second ttl:
            # * One miss (initial lookup)
            # * Three hits (t=1 through 3)
            # * One miss (cache expired @ t=4)
            # * Three hits (t=5 through 8)
            # * One miss (cache expired @ t=9)
            # * Two hits (t=10 and 11)
            #
            # Times two gives us 22 lookups, 16 hits, 6 misses
            for i in range(11):
                self.releases.getReleaseBlob(name="a")
                self.releases.getReleaseBlob(name="b")
                t.return_value += 1

            self._checkCacheStats(cache.caches["blob"], 22, 18, 4)
            self._checkCacheStats(cache.caches["blob_version"], 22, 16, 6)

    def testGetReleaseBlobCachingWithDataVersionChange(self):
        with mock.patch("time.time") as t:
            t.return_value = 0
            # Retrieve the blob a few times to warm the cache.
            self.releases.getReleaseBlob(name="b")
            t.return_value += 1
            self.releases.getReleaseBlob(name="b")
            t.return_value += 1
            self.releases.getReleaseBlob(name="b")
            t.return_value += 1

            newBlob = ReleaseBlobV1(name="b", appv="2", hashFunction="sha512")
            self._checkCacheStats(cache.caches["blob"], 3, 2, 1)
            self._checkCacheStats(cache.caches["blob_version"], 3, 2, 1)

            # Now change it, which will change data_version.
            self.releases.updateRelease("b", "bob", 1, blob=newBlob)

            # Ensure that we have the updated version, not the originally
            # cached one.
            blob = self.releases.getReleaseBlob(name="b")
            self.assertEquals(blob["appv"], "2")
            t.return_value += 1

            # And retrieve it a few more times for good measure
            self.releases.getReleaseBlob(name="b")
            t.return_value += 1
            self.releases.getReleaseBlob(name="b")
            t.return_value += 1
            self.releases.getReleaseBlob(name="b")

            # The first 3 retrievals here cause a miss and then 2 hits.
            # updateRelease doesn't affect the stats at all (but it updates
            # the cache with the new version
            # Which means that all 4 subsequent retrievals should be hits.
            self._checkCacheStats(cache.caches["blob"], 7, 6, 1)
            # Because we updated the blob before the blob_version cache
            # expired at t=4, its expiry got reset, which means that its only
            # miss was the original lookup.
            self._checkCacheStats(cache.caches["blob_version"], 7, 6, 1)

    def testAddReleaseUpdatesCache(self):
        with mock.patch("time.time") as t:
            t.return_value = 0
            self.releases.addRelease(
                name="abc",
                product="bbb",
                blob=ReleaseBlobV1(name="abc", schema_version=1, hashFunction="sha512"),
                changed_by="bill",
            )
            t.return_value += 1
            self.releases.getReleaseBlob(name="abc")
            t.return_value += 1
            self.releases.getReleaseBlob(name="abc")

            # Adding the release should've caused the cache to get an initial
            # version of the blob without changing the stats. The two retrievals
            # should both be cache hits because of this.
            self._checkCacheStats(cache.caches["blob"], 2, 2, 0)
            self._checkCacheStats(cache.caches["blob_version"], 2, 2, 0)

    def testDeleteReleaseClobbersCache(self):
        with mock.patch("time.time") as t:
            t.return_value = 0
            self.releases.getReleaseBlob(name="b")
            t.return_value += 1
            self.releases.getReleaseBlob(name="b")
            t.return_value += 1
            self.releases.deleteRelease("bob", "b", 1)
            t.return_value += 1

            # We've just got two lookups here (one hit, one miss).
            # Deleting shouldn't cause any cache lookups...
            self._checkCacheStats(cache.caches["blob"], 2, 1, 1)
            self._checkCacheStats(cache.caches["blob_version"], 2, 1, 1)
            # ...but we do need to verify that the blob is no longer in the
            # cache or otherwise retrievable.
            self.assertRaises(KeyError, self.releases.getReleaseBlob, name="b")

    def testAddLocaleToReleaseUpdatesCaches(self):
        with mock.patch("time.time") as t:
            t.return_value = 0
            self.releases.getReleaseBlob(name="b")
            t.return_value += 1
            self.releases.addLocaleToRelease("b", "win", "zu", dict(buildID=123), 1, "bob")
            t.return_value += 1
            blob = self.releases.getReleaseBlob(name="b")

            newBlob = {
                "schema_version": 1,
                "name": "b",
                "hashFunction": "sha512",
                "platforms": {
                    "win": {
                        "locales": {
                            "zu": {
                                "buildID": 123,
                            }
                        }
                    }
                }
            }

            self.assertEquals(blob, newBlob)
            # The first getReleaseBlob call is a miss
            # addLocaleToRelease retrieve the blob (a hit) before updating it,
            # and updates the cache.
            # The second getReleaseBlob call will be a cache hit of the newly
            # updated contents.
            self._checkCacheStats(cache.caches["blob"], 3, 2, 1)
            self._checkCacheStats(cache.caches["blob_version"], 3, 2, 1)


class TestReleasesSchema1(unittest.TestCase, MemoryDatabaseMixin):
    """Tests for the Releases class that depend on version 1 of the blob schema."""

    maxDiff = 1000

    def setUp(self):
        MemoryDatabaseMixin.setUp(self)
        self.db = AUSDatabase(self.dburi)
        self.db.create()
        self.releases = self.db.releases
        self.releases.t.insert().execute(name='a', product='a', data_version=1, data="""
{
    "name": "a",
    "schema_version": 1,
    "hashFunction": "sha512",
    "platforms": {
        "p": {
            "locales": {
                "l": {
                    "complete": {
                        "filesize": 1234,
                        "from": "*",
                        "hashValue": "def"
                    }
                }
            }
        },
        "p2": {
            "alias": "p"
        },
        "p3": {
        }
    }
}
""")
        self.releases.t.insert().execute(name='b', product='b', data_version=1, data="""
{
    "name": "b",
    "hashFunction": "sha512",
    "schema_version": 1
}
""")

    def testAddRelease(self):
        blob = ReleaseBlobV1(name="d", hashFunction="sha512")
        self.releases.addRelease(name='d', product='d', blob=blob, changed_by='bill')
        expected = [('d', 'd', False, json.dumps(dict(name="d", schema_version=1, hashFunction="sha512")), 1)]
        self.assertEquals(self.releases.t.select().where(self.releases.name == 'd').execute().fetchall(), expected)

    def testAddReleaseAlreadyExists(self):
        blob = ReleaseBlobV1(name="a", hashFunction="sha512")
        self.assertRaises(TransactionError, self.releases.addRelease, name='a', product='a', blob=blob, changed_by='bill')

    def testUpdateRelease(self):
        blob = ReleaseBlobV1(name='a', hashFunction="sha512")
        self.releases.updateRelease(name='a', product='z', blob=blob, changed_by='bill', old_data_version=1)
        expected = [('a', 'z', False, json.dumps(dict(name='a', schema_version=1, hashFunction="sha512")), 2)]
        self.assertEquals(self.releases.t.select().where(self.releases.name == 'a').execute().fetchall(), expected)

    def testUpdateReleaseWhenReadOnly(self):
        blob = ReleaseBlobV1(name='a', hashFunction="sha512")
        # set release 'a' to read-only
        self.releases.updateRelease('a', read_only=True, changed_by='me', old_data_version=1)
        self.assertRaises(ReadOnlyError, self.releases.updateRelease, name='a', product='z', blob=blob, changed_by='me', old_data_version=2)

    def testUpdateReleaseWithBlob(self):
        blob = ReleaseBlobV1(name='b', schema_version=1, hashFunction="sha512")
        self.releases.updateRelease(name='b', product='z', changed_by='bill', blob=blob, old_data_version=1)
        expected = [('b', 'z', False, json.dumps(dict(name='b', schema_version=1, hashFunction="sha512")), 2)]
        self.assertEquals(self.releases.t.select().where(self.releases.name == 'b').execute().fetchall(), expected)

    def testUpdateReleaseInvalidBlob(self):
        blob = ReleaseBlobV1(name="2", hashFunction="sha512")
        blob['foo'] = 'bar'
        self.assertRaises(BlobValidationError, self.releases.updateRelease, changed_by='bill', name='b', blob=blob, old_data_version=1)

    def testAddLocaleToRelease(self):
        data = {
            "complete": {
                "filesize": 1,
                "from": "*",
                "hashValue": "abc",
            }
        }
        self.releases.addLocaleToRelease(name='a', platform='p', locale='c', data=data, old_data_version=1, changed_by='bill')
        ret = json.loads(select([self.releases.data]).where(self.releases.name == 'a').execute().fetchone()[0])
        expected = json.loads("""
{
    "name": "a",
    "schema_version": 1,
    "hashFunction": "sha512",
    "platforms": {
        "p": {
            "locales": {
                "c": {
                    "complete": {
                        "filesize": 1,
                        "from": "*",
                        "hashValue": "abc"
                    }
                },
                "l": {
                    "complete": {
                        "filesize": 1234,
                        "from": "*",
                        "hashValue": "def"
                    }
                }
            }
        },
        "p2": {
            "alias": "p"
        },
        "p3": {
        }
    }
}
""")
        self.assertEqual(ret, expected)

    def testAddLocaleToReleaseWithAlias(self):
        data = {
            "complete": {
                "filesize": 123,
                "from": "*",
                "hashValue": "abc"
            }
        }
        self.releases.addLocaleToRelease(name='a', platform='p', locale='c', data=data, old_data_version=1, changed_by='bill', alias=['p4'])
        ret = json.loads(select([self.releases.data]).where(self.releases.name == 'a').execute().fetchone()[0])
        expected = json.loads("""
{
    "name": "a",
    "hashFunction": "sha512",
    "schema_version": 1,
    "platforms": {
        "p": {
            "locales": {
                "c": {
                    "complete": {
                        "filesize": 123,
                        "from": "*",
                        "hashValue": "abc"
                    }
                },
                "l": {
                    "complete": {
                        "filesize": 1234,
                        "from": "*",
                        "hashValue": "def"
                    }
                }
            }
        },
        "p2": {
            "alias": "p"
        },
        "p3": {
        },
        "p4": {
            "alias": "p"
        }
    }
}
""")
        self.assertEqual(ret, expected)

    def testAddLocaleToReleaseOverride(self):
        data = {
            "complete": {
                "filesize": 123,
                "from": "*",
                "hashValue": "789"
            }
        }
        self.releases.addLocaleToRelease(name='a', platform='p', locale='l', data=data, old_data_version=1, changed_by='bill')
        ret = json.loads(select([self.releases.data]).where(self.releases.name == 'a').execute().fetchone()[0])
        expected = json.loads("""
{
    "name": "a",
    "hashFunction": "sha512",
    "schema_version": 1,
    "platforms": {
        "p": {
            "locales": {
                "l": {
                    "complete": {
                        "filesize": 123,
                        "from": "*",
                        "hashValue": "789"
                    }
                }
            }
        },
        "p2": {
            "alias": "p"
        },
        "p3": {
        }
    }
}
""")
        self.assertEqual(ret, expected)

    def testAddLocaleToReleasePlatformsDoesntExist(self):
        data = {
            "complete": {
                "filesize": 432,
                "from": "*",
                "hashValue": "abc"
            }
        }
        self.releases.addLocaleToRelease(name='b', platform='q', locale='l', data=data, old_data_version=1, changed_by='bill')
        ret = json.loads(select([self.releases.data]).where(self.releases.name == 'b').execute().fetchone()[0])
        expected = json.loads("""
{
    "name": "b",
    "hashFunction": "sha512",
    "schema_version": 1,
    "platforms": {
        "q": {
            "locales": {
                "l": {
                    "complete": {
                        "filesize": 432,
                        "from": "*",
                        "hashValue": "abc"
                    }
                }
            }
        }
    }
}
""")
        self.assertEqual(ret, expected)

    def testAddLocaleToReleaseNoLocales(self):
        data = {
            "complete": {
                "filesize": 432,
                "from": "*",
                "hashValue": "abc",
            }
        }
        self.releases.addLocaleToRelease(name='a', platform='p3', locale='l', data=data, old_data_version=1, changed_by='bill')
        ret = json.loads(select([self.releases.data]).where(self.releases.name == 'a').execute().fetchone()[0])
        expected = json.loads("""
{
    "name": "a",
    "hashFunction": "sha512",
    "schema_version": 1,
    "platforms": {
        "p": {
            "locales": {
                "l": {
                    "complete": {
                        "filesize": 1234,
                        "from": "*",
                        "hashValue": "def"
                    }
                }
            }
        },
        "p2": {
            "alias": "p"
        },
        "p3": {
            "locales": {
                "l": {
                    "complete": {
                        "filesize": 432,
                        "from": "*",
                        "hashValue": "abc"
                    }
                }
            }
        }
    }
}
""")
        self.assertEqual(ret, expected)

    def testAddLocaleToReleaseSecondPlatform(self):
        data = {
            "complete": {
                "filesize": 324,
                "from": "*",
                "hashValue": "abc",
            }
        }
        self.releases.addLocaleToRelease(name='a', platform='q', locale='l', data=data, old_data_version=1, changed_by='bill')
        ret = json.loads(select([self.releases.data]).where(self.releases.name == 'a').execute().fetchone()[0])
        expected = json.loads("""
{
    "name": "a",
    "hashFunction": "sha512",
    "schema_version": 1,
    "platforms": {
        "p": {
            "locales": {
                "l": {
                    "complete": {
                        "filesize": 1234,
                        "from": "*",
                        "hashValue": "def"
                    }
                }
            }
        },
        "p2": {
            "alias": "p"
        },
        "p3": {
        },
        "q": {
            "locales": {
                "l": {
                    "complete": {
                        "filesize": 324,
                        "from": "*",
                        "hashValue": "abc"
                    }
                }
            }
        }
    }
}
""")
        self.assertEqual(ret, expected)

    def testAddLocaleToReleaseResolveAlias(self):
        data = {
            "complete": {
                "filesize": 444,
                "from": "*",
                "hashValue": "abc",
            }
        }
        self.releases.addLocaleToRelease(name='a', platform='p2', locale='j', data=data, old_data_version=1, changed_by='bill')
        ret = json.loads(select([self.releases.data]).where(self.releases.name == 'a').execute().fetchone()[0])
        expected = json.loads("""
{
    "name": "a",
    "hashFunction": "sha512",
    "schema_version": 1,
    "platforms": {
        "p": {
            "locales": {
                "l": {
                    "complete": {
                        "filesize": 1234,
                        "from": "*",
                        "hashValue": "def"
                    }
                },
                "j": {
                    "complete": {
                        "filesize": 444,
                        "from": "*",
                        "hashValue": "abc"
                    }
                }
            }
        },
        "p2": {
            "alias": "p"
        },
        "p3": {
        }
    }
}
""")
        self.assertEqual(ret, expected)

    def testAddLocaleWhenReadOnly(self):
        data = {
            "complete": {
                "filesize": 1,
                "from": "*",
                "hashValue": "abc",
            }
        }
        self.releases.updateRelease('a', read_only=True, changed_by='me', old_data_version=1)
        self.assertRaises(ReadOnlyError, self.releases.addLocaleToRelease, name='a', platform='p', locale='c', data=data, old_data_version=1, changed_by='bill')


class TestPermissions(unittest.TestCase, MemoryDatabaseMixin):

    def setUp(self):
        MemoryDatabaseMixin.setUp(self)
        self.db = AUSDatabase(self.dburi)
        self.db.create()
        self.permissions = self.db.permissions
        self.permissions.t.insert().execute(permission='admin', username='bill', data_version=1)
        self.permissions.t.insert().execute(permission='/users/:id/permissions/:permission', username='bob', data_version=1)
        self.permissions.t.insert().execute(permission='/releases/:name', username='bob', options=json.dumps(dict(product=['fake'])), data_version=1)
        self.permissions.t.insert().execute(permission='/rules', username='cathy', data_version=1)
        self.permissions.t.insert().execute(permission='/rules/:id', username='bob', options=json.dumps(dict(method='POST')), data_version=1)
        self.permissions.t.insert().execute(
            permission='/rules/:id', username='fred', options=json.dumps(dict(product=['foo', 'bar'], method='POST')), data_version=1)

    def testGrantPermissions(self):
        query = self.permissions.t.select().where(self.permissions.username == 'jess')
        self.assertEquals(len(query.execute().fetchall()), 0)
        self.permissions.grantPermission('bob', 'jess', '/rules/:id')
        self.assertEquals(query.execute().fetchall(), [('/rules/:id', 'jess', None, 1)])

    def testGrantPermissionsWithOptions(self):
        self.permissions.grantPermission('bob', 'cathy', '/releases/:name', options=dict(product=['SeaMonkey']))
        query = self.permissions.t.select().where(self.permissions.username == 'cathy')
        query = query.where(self.permissions.permission == '/releases/:name')
        self.assertEquals(query.execute().fetchall(), [('/releases/:name', 'cathy', json.dumps(dict(product=['SeaMonkey'])), 1)])

    def testGrantPermissionsUnknownPermission(self):
        self.assertRaises(ValueError, self.permissions.grantPermission,
                          'bob', 'bud', 'bad'
                          )

    def testGrantPermissionsUnknownOption(self):
        self.assertRaises(ValueError, self.permissions.grantPermission,
                          'bob', 'bud', '/rules/:id', dict(foo=1)
                          )

    def testRevokePermission(self):
        self.permissions.revokePermission(changed_by='bill', username='bob', permission='/releases/:name',
                                          old_data_version=1)
        query = self.permissions.t.select().where(self.permissions.username == 'bob')
        query = query.where(self.permissions.permission == '/releases/:name')
        self.assertEquals(len(query.execute().fetchall()), 0)

    def testGetAllUsers(self):
        self.assertEquals(set(self.permissions.getAllUsers()), set(['bill', 'bob', 'cathy', 'fred']))

    def testCountAllUsers(self):
        # bill, bob and cathy
        self.assertEquals(self.permissions.countAllUsers(), 4)

    def testGetPermission(self):
        expected = {
            'permission': '/releases/:name',
            'username': 'bob',
            'options': dict(product=['fake']),
            'data_version': 1
        }
        self.assertEquals(self.permissions.getPermission('bob', '/releases/:name'), expected)

    def testGetPermissionNonExistant(self):
        self.assertEquals(self.permissions.getPermission('bob', '/rules'), {})

    def testGetUserPermissions(self):
        expected = {'/users/:id/permissions/:permission': dict(options=None, data_version=1),
                    '/releases/:name': dict(options=dict(product=['fake']), data_version=1),
                    '/rules/:id': dict(options=dict(method='POST'), data_version=1)}
        self.assertEquals(self.permissions.getUserPermissions('bob'), expected)

    def testGetOptions(self):
        expected = dict(product=['fake'])
        self.assertEquals(self.permissions.getOptions('bob', '/releases/:name'), expected)

    def testGetOptionsPermissionDoesntExist(self):
        self.assertRaises(ValueError, self.permissions.getOptions, 'fake', 'fake')

    def testGetOptionsNoOptions(self):
        self.assertEquals(self.permissions.getOptions('cathy', '/rules'), {})

    def testHasUrlPermissionAdmin(self):
        self.assertTrue(self.permissions.hasUrlPermission('bill', '/rules', 'FOO'))

    def testHasUrlPermissionGranular(self):
        self.assertTrue(self.permissions.hasUrlPermission('cathy', '/rules', 'FOO'))

    def testHasUrlPermissionWithDbOption(self):
        self.assertTrue(self.permissions.hasUrlPermission('bob', '/rules/:id', 'POST'))

    def testHasUrlPermissionWithUrlOption(self):
        self.assertTrue(self.permissions.hasUrlPermission('bob', '/releases/:name', 'FOO', dict(product='fake')))

    def testHasUrlPermissionWithUrlOptionMulti(self):
        self.assertTrue(self.permissions.hasUrlPermission('fred', '/rules/:id', 'POST', dict(product='foo')))
        self.assertTrue(self.permissions.hasUrlPermission('fred', '/rules/:id', 'POST', dict(product='bar')))

    def testHasUrlPermissionNotAllowed(self):
        self.assertFalse(self.permissions.hasUrlPermission('cathy', '/rules/:id', 'FOO'))

    def testHasUrlPermissionNotAllowedWithDbOption(self):
        self.assertFalse(self.permissions.hasUrlPermission('bob', '/rules/:id', 'NOTPOST'))

    def testHasUrlPermissionNotAllowedWithUrlOption(self):
        self.assertFalse(self.permissions.hasUrlPermission('bob', '/releases/:name', 'FOO', dict(product='reallyfake')))


class TestDB(unittest.TestCase):

    def testSetDburiAlreadySetup(self):
        db = AUSDatabase('sqlite:///:memory:')
        self.assertRaises(AlreadySetupError, db.setDburi, 'sqlite:///:memory:')

    def testReset(self):
        db = AUSDatabase('sqlite:///:memory:')
        db.reset()
        # If we can set the dburi again, reset worked!
        db.setDburi('sqlite:///:memory:')
        db.create()
        insp = Inspector.from_engine(db.engine)
        self.assertNotEqual(insp.get_table_names(), [])


class PartialString(str):
    """Super hacky way to do partial string matches in mock's assert_called_with, because
    it doesn't provide a way to access individual arguments of a call."""

    def __eq__(self, other):
        return self in other

    def __repr__(self):
        return "Partial string of: '%s'" % self


class TestChangeNotifiers(unittest.TestCase):

    def setUp(self):
        self.db = AUSDatabase('sqlite:///:memory:')
        self.db.create()
        self.db.rules.t.insert().execute(rule_id=2, priority=100, channel='release', backgroundRate=100, update_type='z', data_version=1)

    def _runTest(self, changer):
        with mock.patch("smtplib.SMTP") as smtp:
            mock_conn = mock.Mock()
            smtp.return_value = mock_conn
            self.db.setupChangeMonitors("fake", 25, "fake", "fake", "fake@to.com", "fake@from.com")
            changer()
            return mock_conn

    def testOnInsert(self):
        def doit():
            self.db.rules.addRule("bob", {"product": "foo", "channel": "bar", "backgroundRate": 100, "priority": 50, "update_type": "minor"})
        mock_conn = self._runTest(doit)
        mock_conn.sendmail.assert_called_with("fake@from.com", "fake@to.com", PartialString("INSERT"))
        mock_conn.sendmail.assert_called_with("fake@from.com", "fake@to.com", PartialString("Row to be inserted:"))
        mock_conn.sendmail.assert_called_with("fake@from.com", "fake@to.com", PartialString("'channel': 'bar'"))

    def testOnUpdate(self):
        def doit():
            self.db.rules.updateRule("bob", 2, {"product": "blah"}, 1)
        mock_conn = self._runTest(doit)
        mock_conn.sendmail.assert_called_with("fake@from.com", "fake@to.com", PartialString("UPDATE"))
        mock_conn.sendmail.assert_called_with("fake@from.com", "fake@to.com", PartialString("Row(s) to be updated as follows:"))
        mock_conn.sendmail.assert_called_with("fake@from.com", "fake@to.com", PartialString("'product': None ---> 'blah'"))
        mock_conn.sendmail.assert_called_with("fake@from.com", "fake@to.com", PartialString("'channel': u'release' (unchanged)"))

    def testOnDelete(self):
        def doit():
            self.db.rules.deleteRule("bob", 2, 1)
        mock_conn = self._runTest(doit)
        mock_conn.sendmail.assert_called_with("fake@from.com", "fake@to.com", PartialString("DELETE"))
        mock_conn.sendmail.assert_called_with("fake@from.com", "fake@to.com", PartialString("Row(s) to be removed:"))
        mock_conn.sendmail.assert_called_with("fake@from.com", "fake@to.com", PartialString("'rule_id': 2"))
        mock_conn.sendmail.assert_called_with("fake@from.com", "fake@to.com", PartialString("'channel': 'release'"))


class TestDBUpgrade(unittest.TestCase, NamedFileDatabaseMixin):

    def setUp(self):
        NamedFileDatabaseMixin.setUp(self)
        self.db = AUSDatabase(self.dburi)
        self.db.metadata.create_all()

    def testModelIsSameAsRepository(self):
        db2 = AUSDatabase('sqlite:///' + self.getTempfile())
        db2.create()
        diff = migrate.versioning.api.compare_model_to_db(db2.engine, self.db.migrate_repo, self.db.metadata)
        if diff:
            self.fail(str(diff))<|MERGE_RESOLUTION|>--- conflicted
+++ resolved
@@ -14,11 +14,8 @@
 
 from auslib.global_state import cache
 from auslib.db import AUSDatabase, AUSTable, AlreadySetupError, \
-<<<<<<< HEAD
-    AUSTransaction, TransactionError, OutdatedDataError, UpdateMergeError
-=======
-    AUSTransaction, TransactionError, OutdatedDataError, ReadOnlyError
->>>>>>> 5dbc5e7a
+    AUSTransaction, TransactionError, OutdatedDataError, UpdateMergeError, \
+    ReadOnlyError
 from auslib.blobs.base import BlobValidationError
 from auslib.blobs.apprelease import ReleaseBlobV1
 

--- conflicted
+++ resolved
@@ -15,14 +15,9 @@
 
 from auslib.global_state import cache, dbo
 from auslib.db import AUSDatabase, AUSTable, AlreadySetupError, \
-<<<<<<< HEAD
     AUSTransaction, TransactionError, OutdatedDataError, ReadOnlyError, \
     PermissionDeniedError
-from auslib.blobs.base import BlobValidationError
-=======
-    AUSTransaction, TransactionError, OutdatedDataError, ReadOnlyError
 from auslib.blobs.base import BlobValidationError, createBlob
->>>>>>> 8b6c33d3
 from auslib.blobs.apprelease import ReleaseBlobV1
 
 

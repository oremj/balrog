--- conflicted
+++ resolved
@@ -36,13 +36,10 @@
         dbo.permissions.t.insert().execute(permission='release', username='bob', options=json.dumps(dict(products=['fake', 'b'])), data_version=1)
         dbo.permissions.t.insert().execute(permission='release_read_only', username='bob', options=json.dumps(dict(actions=["set"])), data_version=1)
         dbo.permissions.t.insert().execute(permission='rule', username='bob', options=json.dumps(dict(actions=["modify"], products=['fake'])), data_version=1)
-<<<<<<< HEAD
         dbo.permissions.t.insert().execute(permission='build', username='ashanti', options=json.dumps(dict(actions=["modify"], products=['a'])), data_version=1)
         dbo.permissions.t.insert().execute(permission="scheduled_change", username="mary", data_version=1)
-=======
         dbo.permissions.t.insert().execute(permission='release_locale', username='ashanti',
                                            options=json.dumps(dict(actions=["modify"], products=['a'])), data_version=1)
->>>>>>> 4b49895a
         dbo.releases.t.insert().execute(
             name='a', product='a', data=json.dumps(dict(name='a', hashFunction="sha512", schema_version=1)), data_version=1)
         dbo.releases.t.insert().execute(

import json
import mock

from auslib.global_state import dbo
from auslib.test.admin.views.base import ViewTest
from auslib.util.comparison import operators


class TestRulesAPI_JSON(ViewTest):
    maxDiff = 1000

    def testGetRules(self):
        ret = self._get("/rules")
        got = json.loads(ret.data)
        self.assertEquals(got["count"], 6)

    def testGetRulesWithProductFilter(self):
        ret = self._get("/rules", qs={"product": "fake"})
        got = json.loads(ret.data)
        expected = [
            {
                "rule_id": 4, "product": "fake", "priority": 80, "buildTarget": "d", "backgroundRate": 100, "mapping": "a",
                "update_type": "minor", "channel": "a", "data_version": 1, "comment": None, "fallbackMapping": None,
                "version": None, "buildID": None, "locale": None, "distribution": None, "osVersion": None,
                "systemCapabilities": None, "distVersion": None, "headerArchitecture": None, "alias": None, "whitelist": None,
            },
            {
                "rule_id": 6, "product": "fake", "priority": 40, "backgroundRate": 50, "mapping": "a", "update_type": "minor",
                "channel": "e", "data_version": 1, "buildTarget": None, "comment": None, "fallbackMapping": None,
                "version": None, "buildID": None, "locale": None, "distribution": None, "osVersion": None,
                "systemCapabilities": None, "distVersion": None, "headerArchitecture": None, "alias": None, "whitelist": None,

            }
        ]
        self.assertEquals(got["count"], 2)
        rules = sorted(got["rules"], key=lambda r: r["rule_id"])
        self.assertEquals(rules, expected)

    def testNewRulePost(self):
        ret = self._post('/rules', data=dict(backgroundRate=31, mapping='c', priority=33,
                                             product='Firefox', update_type='minor', channel='nightly'))
        self.assertEquals(ret.status_code, 200, "Status Code: %d, Data: %s" % (ret.status_code, ret.data))
        r = dbo.rules.t.select().where(dbo.rules.rule_id == ret.data).execute().fetchall()
        self.assertEquals(len(r), 1)
        self.assertEquals(r[0]['mapping'], 'c')
        self.assertEquals(r[0]['backgroundRate'], 31)
        self.assertEquals(r[0]['priority'], 33)
        self.assertEquals(r[0]['data_version'], 1)

    def testBackgroundRateZero(self):
        ret = self._post('/rules', data=dict(backgroundRate=0, mapping='c', priority=33,
                                             product='Firefox', update_type='minor', channel='nightly'))
        self.assertEquals(ret.status_code, 200, "Status Code: %d, Data: %s" % (ret.status_code, ret.data))
        r = dbo.rules.t.select().where(dbo.rules.rule_id == ret.data).execute().fetchall()
        self.assertEquals(len(r), 1)
        self.assertEquals(r[0]['mapping'], 'c')
        self.assertEquals(r[0]['backgroundRate'], 0)
        self.assertEquals(r[0]['priority'], 33)
        self.assertEquals(r[0]['data_version'], 1)

    def testPriorityZero(self):
        ret = self._post('/rules', data=dict(backgroundRate=33, mapping='c', priority=0,
                                             product='Firefox', update_type='minor', channel='nightly'))
        self.assertEquals(ret.status_code, 200, "Status Code: %d, Data: %s" % (ret.status_code, ret.data))
        r = dbo.rules.t.select().where(dbo.rules.rule_id == ret.data).execute().fetchall()
        self.assertEquals(len(r), 1)
        self.assertEquals(r[0]['mapping'], 'c')
        self.assertEquals(r[0]['backgroundRate'], 33)
        self.assertEquals(r[0]['priority'], 0)
        self.assertEquals(r[0]['data_version'], 1)

    def testVersionMaxFieldLength(self):
        # Max field length of rules.version is 75
        version = '3.3,3.4,3.5,3.6,3.8,3.9,3.10,3.11,3.12,3.13,3.14,3.15'
        ret = self._post(
            '/rules/1',
            data=dict(
                backgroundRate=71,
                mapping='d',
                version='{}'.format(version),
                priority=73,
                data_version=1,
                product='Firefox',
                update_type='minor',
                channel='nightly',
                buildID='1234',
                osVersion='10.5',
                headerArchitecture='INTEL',
                distVersion='19',
                buildTarget='MAC',
            )
        )
        self.assertEquals(
            ret.status_code,
            200,
            "Status Code: %d, Data: %s" % (ret.status_code, ret.data)
        )
        ret = dbo.rules.select(where={"rule_id": 1}, columns=["version"])
        self.assertEquals(ret[0].get("version"), version)
        self.assertEquals(len(ret[0].get("version")), len(version))

    def testNewRulePostJSON(self):
        data = dict(
            backgroundRate=31, mapping="c", priority=33, product="Firefox",
            update_type="minor", channel="nightly"
        )
        ret = self._post("/rules", data=data)
        self.assertEquals(ret.status_code, 200, "Status Code: %d, Data: %s" % (ret.status_code, ret.data))
        r = dbo.rules.t.select().where(dbo.rules.rule_id == ret.data).execute().fetchall()
        self.assertEquals(len(r), 1)
        self.assertEquals(r[0]['mapping'], 'c')
        self.assertEquals(r[0]['backgroundRate'], 31)
        self.assertEquals(r[0]['priority'], 33)
        self.assertEquals(r[0]['data_version'], 1)

    def testNewRuleWithoutProductAdminPermission(self):
        data = dict(
            backgroundRate=31, mapping="a", priority=33, product="Firefox",
            update_type="minor", channel="nightly"
        )
        ret = self._post("/rules", data=data, username="billy")
        self.assertStatusCode(ret, 403)

    def testNewRuleWithProductAdminPermission(self):
        data = dict(
            backgroundRate=31, mapping="a", priority=33, product="a",
            update_type="minor", channel="nightly"
        )
        ret = self._post("/rules", data=data, username="billy")
        self.assertStatusCode(ret, 200)

    def testNewRuleWithoutPermission(self):
        data = dict(
            backgroundRate=31, mapping="c", priority=33, product="Firefox",
            update_type="minor", channel="nightly"
        )
        ret = self._post("/rules", data=data, username="jack")
        self.assertEquals(ret.status_code, 403, "Status Code: %d, Data: %s" % (ret.status_code, ret.data))

    # A POST without the required fields shouldn't be valid
    def testMissingFields(self):
        # But we still need to pass product, because permission checking
        # is done before what we're testing
        ret = self._post('/rules', data=dict({'product': 'a'}))
        self.assertEquals(ret.status_code, 400, "Status Code: %d, Data: %s" % (ret.status_code, ret.data))
        self.assertTrue('backgroundRate' in ret.data, msg=ret.data)
        self.assertTrue('priority' in ret.data, msg=ret.data)

    def testVersionValidation(self):
        for op in operators:
            ret = self._post('/rules', data=dict(backgroundRate=42, mapping='d', priority=50,
                             product='Firefox', channel="nightly", update_type='minor', version='%s4.0' % op))
            self.assertEquals(ret.status_code, 200, "Status Code: %d, Data: %s, Operator: %s" % (ret.status_code, ret.data, op))
            r = dbo.rules.t.select().where(dbo.rules.rule_id == ret.data).execute().fetchall()
            self.assertEquals(len(r), 1)
            self.assertEquals(r[0]['version'], '%s4.0' % op)

    def testBuildIDValidation(self):
        for op in operators:
            ret = self._post('/rules', data=dict(backgroundRate=42, mapping='d', priority=50,
                             product='Firefox', channel="nightly", update_type='minor', buildID='%s20010101000000' % op))
            self.assertEquals(ret.status_code, 200, "Status Code: %d, Data: %s, Operator: %s" % (ret.status_code, ret.data, op))
            r = dbo.rules.t.select().where(dbo.rules.rule_id == ret.data).execute().fetchall()
            self.assertEquals(len(r), 1)
            self.assertEquals(r[0]['buildID'], '%s20010101000000' % op)

    def testVersionListValidInput(self):
        for validVersionList in ('3.3,4.2', '3.1.3,4.2'):
            ret = self._post('/rules', data=dict(backgroundRate=42, mapping='d', priority=50,
                                                 product='Firefox', channel="nightly",
                                                 update_type='minor', version=validVersionList))
            self.assertEquals(ret.status_code, 200,
                              "Status Code: %d, Data: %s, Input: %s" % (ret.status_code, ret.data, validVersionList))

    def testVersionValidationBogusInput(self):
        for bogus in ('<= 4.0', ' <=4.0', '<>4.0', '<=-4.0', '=4.0', '> 4.0', '>= 4.0', ' >=4.0', ' 4.0 ',
                      '<=4.0,3.0', '>=4.0,3.0', '4.0,<3.0', '4.0,>3.0', '=4.0,3.0', '=4.0,=3.0', '4.0,=3.0'):
            ret = self._post('/rules', data=dict(backgroundRate=42, mapping='d', priority=50,
                             product='Firefox', channel="nightly", update_type='minor', version=bogus))
            self.assertEquals(ret.status_code, 400, "Status Code: %d, Data: %s, Input: %s" % (ret.status_code, ret.data, bogus))
            self.assertTrue('version' in ret.data, msg=ret.data)

    def testBuilIDValidationBogusInput(self):
        for bogus in ('<= 4120', ' <=4120', '<>4120', '<=-4120', '=41230', '> 41210', '>= 41220', ' >=41220', ' 41220 '):
            ret = self._post('/rules', data=dict(backgroundRate=42, mapping='d', priority=50,
                             product='Firefox', channel="nightly", update_type='minor', buildID=bogus))
            self.assertEquals(ret.status_code, 400, "Status Code: %d, Data: %s, Input: %s" % (ret.status_code, ret.data, bogus))
            self.assertTrue('buildID' in ret.data, msg=ret.data)

    def testValidationEmptyInput(self):
        ret = self._post('/rules', data=dict(backgroundRate=42, mapping='d', priority=50,
                         product='Firefox', channel="nightly", update_type='minor', version='', buildID=''))
        self.assertEquals(ret.status_code, 200, "Status Code: %d, Data: %s" % (ret.status_code, ret.data))
        r = dbo.rules.t.select().where(dbo.rules.rule_id == ret.data).execute().fetchall()
        self.assertEquals(len(r), 1)
        self.assertEquals(r[0]['buildID'], None)
        self.assertEquals(r[0]['version'], None)


class TestSingleRuleView_JSON(ViewTest):

    def testGetRule(self):
        ret = self._get("/rules/1")
        expected = dict(
            backgroundRate=100,
            mapping="c",
            fallbackMapping=None,
            priority=100,
            product="a",
            version="3.5",
            buildID=None,
            channel="a",
            locale=None,
            distribution=None,
            buildTarget="d",
            osVersion=None,
            systemCapabilities=None,
            distVersion=None,
            comment=None,
            update_type="minor",
            headerArchitecture=None,
            data_version=1,
            rule_id=1,
            alias=None,
            whitelist=None,
        )
        self.assertEquals(json.loads(ret.data), expected)

    def testGetRuleByAlias(self):
        ret = self._get("/rules/frodo")
        expected = dict(
            backgroundRate=100,
            mapping="b",
            fallbackMapping=None,
            priority=100,
            product="a",
            version="3.3",
            buildID=None,
            channel="a",
            locale=None,
            distribution=None,
            buildTarget="d",
            osVersion=None,
            systemCapabilities=None,
            distVersion=None,
            comment=None,
            update_type="minor",
            headerArchitecture=None,
            data_version=1,
            rule_id=2,
            alias="frodo",
            whitelist=None,
        )
        self.assertEquals(json.loads(ret.data), expected)

    def testGetRule404(self):
        ret = self.client.get("/rules/123")
        self.assertEquals(ret.status_code, 404)

    def testPost(self):
        # Make some changes to a rule
        ret = self._post('/rules/1', data=dict(backgroundRate=71, mapping='d',
                                               fallbackMapping="fallback_d", priority=73, data_version=1,
                                               product='Firefox', channel='nightly', systemCapabilities="SSE"))
        self.assertEquals(ret.status_code, 200, "Status Code: %d, Data: %s" % (ret.status_code, ret.data))
        load = json.loads(ret.data)
        self.assertEquals(load['new_data_version'], 2)

        # Assure the changes made it into the database
        r = dbo.rules.t.select().where(dbo.rules.rule_id == 1).execute().fetchall()
        self.assertEquals(len(r), 1)
        self.assertEquals(r[0]['mapping'], 'd')
        self.assertEquals(r[0]['fallbackMapping'], 'fallback_d')
        self.assertEquals(r[0]['backgroundRate'], 71)
        self.assertEquals(r[0]['systemCapabilities'], "SSE")
        self.assertEquals(r[0]['priority'], 73)
        self.assertEquals(r[0]['data_version'], 2)
        # And that we didn't modify other fields
        self.assertEquals(r[0]['update_type'], 'minor')
        self.assertEquals(r[0]['version'], '3.5')
        self.assertEquals(r[0]['buildTarget'], 'd')

    def testPutRuleOutdatedData(self):
        # Make changes to a rule
        ret = self._put('/rules/1', data=dict(backgroundRate=71, mapping='d', priority=73, data_version=1, product='Firefox', channel='nightly'))
        self.assertEquals(ret.status_code, 200, "Status Code: %d, Data: %s" % (ret.status_code, ret.data))
        load = json.loads(ret.data)
        self.assertEquals(load['new_data_version'], 2)
        # Assure the changes made it into the database
        r = dbo.rules.t.select().where(dbo.rules.rule_id == 1).execute().fetchall()
        self.assertEquals(r[0]['data_version'], 2)

        # OutdatedDataVersion Request
        ret2 = self._put('/rules/1', data=dict(backgroundRate=71, mapping='d', priority=73, data_version=1, product='Firefox', channel='nightly'))
        self.assertEquals(ret2.status_code, 400, "Status Code: %d, Data: %s" % (ret2.status_code, ret2.data))

    def testPostRuleOutdatedData(self):
        # Make changes to a rule
        ret = self._post('/rules/1', data=dict(backgroundRate=71, mapping='d', priority=73, data_version=1, product='Firefox', channel='nightly'))
        self.assertEquals(ret.status_code, 200, "Status Code: %d, Data: %s" % (ret.status_code, ret.data))
        load = json.loads(ret.data)
        self.assertEquals(load['new_data_version'], 2)
        # Assure the changes made it into the database
        r = dbo.rules.t.select().where(dbo.rules.rule_id == 1).execute().fetchall()
        self.assertEquals(r[0]['data_version'], 2)

        # OutdatedDataVersion Request
        ret2 = self._put('/rules/1', data=dict(backgroundRate=71, mapping='d', priority=73, data_version=1, product='Firefox', channel='nightly'))
        self.assertEquals(ret2.status_code, 400, "Status Code: %d, Data: %s" % (ret2.status_code, ret2.data))

    def testPostByAlias(self):
        # Make some changes to a rule
        ret = self._post('/rules/frodo', data=dict(backgroundRate=71, mapping='d', priority=73, data_version=1,
                                                   product='Firefox', channel='nightly'))
        self.assertEquals(ret.status_code, 200, "Status Code: %d, Data: %s" % (ret.status_code, ret.data))
        load = json.loads(ret.data)
        self.assertEquals(load['new_data_version'], 2)

        # Assure the changes made it into the database
        r = dbo.rules.t.select().where(dbo.rules.rule_id == 2).execute().fetchall()
        self.assertEquals(len(r), 1)
        self.assertEquals(r[0]['mapping'], 'd')
        self.assertEquals(r[0]['backgroundRate'], 71)
        self.assertEquals(r[0]['priority'], 73)
        self.assertEquals(r[0]['data_version'], 2)
        # And that we didn't modify other fields
        self.assertEquals(r[0]['update_type'], 'minor')
        self.assertEquals(r[0]['version'], '3.3')
        self.assertEquals(r[0]['buildTarget'], 'd')

    def testPostJSON(self):
        data = dict(
            backgroundRate=71, mapping="d", priority=73, data_version=1,
            product="Firefox", channel="nightly"
        )
        ret = self._post("/rules/1", data=data)
        self.assertEquals(ret.status_code, 200, "Status Code: %d, Data: %s" % (ret.status_code, ret.data))
        load = json.loads(ret.data)
        self.assertEquals(load['new_data_version'], 2)

        # Assure the changes made it into the database
        r = dbo.rules.t.select().where(dbo.rules.rule_id == 1).execute().fetchall()
        self.assertEquals(len(r), 1)
        self.assertEquals(r[0]['mapping'], 'd')
        self.assertEquals(r[0]['backgroundRate'], 71)
        self.assertEquals(r[0]['priority'], 73)
        self.assertEquals(r[0]['data_version'], 2)
        # And that we didn't modify other fields
        self.assertEquals(r[0]['update_type'], 'minor')
        self.assertEquals(r[0]['version'], '3.5')
        self.assertEquals(r[0]['buildTarget'], 'd')

    def testPostAddAlias(self):
        # Make some changes to a rule
        ret = self._post("/rules/1", data=dict(alias="sam", data_version=1))
        self.assertEquals(ret.status_code, 200, "Status Code: %d, Data: %s" % (ret.status_code, ret.data))
        load = json.loads(ret.data)
        self.assertEquals(load["new_data_version"], 2)

        # Assure the changes made it into the database
        r = dbo.rules.t.select().where(dbo.rules.rule_id == 1).execute().fetchall()
        self.assertEquals(len(r), 1)
        self.assertEquals(r[0]["alias"], "sam")
        self.assertEquals(r[0]["data_version"], 2)
        # And that we didn"t modify other fields
        self.assertEquals(r[0]["update_type"], "minor")
        self.assertEquals(r[0]["version"], "3.5")
        self.assertEquals(r[0]["buildTarget"], "d")

    def testPostAddBadAlias(self):
        ret = self._post("/rules/1", data=dict(alias="abc#$%", data_version=1))
        self.assertEquals(ret.status_code, 400, "Status Code: %d, Data: %s" % (ret.status_code, ret.data))

    def testPostWithoutProduct(self):
        ret = self._post('/rules/2', username='bob',
                         data=dict(backgroundRate=71, mapping='d', priority=73, data_version=1,
                                   channel='nightly'))
        self.assertEquals(ret.status_code, 200, "Status Code: %d, Data: %s" % (ret.status_code, ret.data))
        load = json.loads(ret.data)
        self.assertEquals(load['new_data_version'], 2)
        # Assure the changes made it into the database
        r = dbo.rules.t.select().where(dbo.rules.rule_id == 2).execute().fetchall()
        self.assertEquals(len(r), 1)
        self.assertEquals(r[0]['mapping'], 'd')
        self.assertEquals(r[0]['backgroundRate'], 71)
        self.assertEquals(r[0]['priority'], 73)
        self.assertEquals(r[0]['data_version'], 2)
        self.assertEquals(r[0]['channel'], 'nightly')
        # And that we didn't modify other fields
        self.assertEquals(r[0]['update_type'], 'minor')
        self.assertEquals(r[0]['buildTarget'], 'd')
        self.assertEquals(r[0]['product'], 'a')

    def testPostSetBackgroundRateTo0(self):
        ret = self._post("/rules/3", data=dict(backgroundRate=0, data_version=1))
        self.assertEquals(ret.status_code, 200, "Status Code: %d, Data: %s" % (ret.status_code, ret.data))
        load = json.loads(ret.data)
        self.assertEquals(load['new_data_version'], 2)
        # Assure the changes made it into the database
        r = dbo.rules.t.select().where(dbo.rules.rule_id == 3).execute().fetchall()
        self.assertEquals(len(r), 1)
        self.assertEquals(r[0]['backgroundRate'], 0)
        self.assertEquals(r[0]['data_version'], 2)
        # And that we didn't modify other fields
        self.assertEquals(r[0]['update_type'], 'minor')
        self.assertEquals(r[0]['mapping'], 'a')
        self.assertEquals(r[0]['priority'], 100)
        self.assertEquals(r[0]['buildTarget'], 'a')
        self.assertEquals(r[0]['product'], 'a')

    def testPostRemoveRestriction(self):
        ret = self._post("/rules/5", data=dict(buildTarget="", data_version=1))
        self.assertEquals(ret.status_code, 200, "Status Code: %d, Data: %s" % (ret.status_code, ret.data))
        load = json.loads(ret.data)
        self.assertEquals(load['new_data_version'], 2)
        # Assure the changes made it into the database
        r = dbo.rules.t.select().where(dbo.rules.rule_id == 5).execute().fetchall()
        self.assertEquals(len(r), 1)
        r = r[0]
        self.assertEquals(r["buildTarget"], None)
        # ...and that other fields weren't modified
        self.assertEquals(r["priority"], 80)
        self.assertEquals(r["version"], "3.3")
        self.assertEquals(r["backgroundRate"], 0)
        self.assertEquals(r["mapping"], "c")
        self.assertEquals(r["update_type"], "minor")
        self.assertEquals(r["product"], "a")

    def testPost404(self):
        ret = self._post("/rules/555", data=dict(mapping="d"))
        self.assertEquals(ret.status_code, 404)

    def testPostWithBadData(self):
        ret = self._post("/rules/1", data=dict(mapping="uhet"))
        self.assertEquals(ret.status_code, 400)

    def testPostWithBadAlias(self):
        ret = self._post("/rules/1", data=dict(alias="3", data_version=1))
        self.assertEquals(ret.status_code, 400)

    def testPostWithRequiredSignoff(self):
        ret = self._post("/rules/4", data=dict(product="c", channel="c", data_version=1))
        self.assertEquals(ret.status_code, 400)
        self.assertIn("This change requires signoff", ret.data)

    def testBadAuthPost(self):
        ret = self._badAuthPost('/rules/1', data=dict(backgroundRate=100, mapping='c', priority=100, data_version=1))
        self.assertEquals(ret.status_code, 403, "Status Code: %d, Data: %s" % (ret.status_code, ret.data))

    def testHttpRemoteUserAuth(self):
        # Make some changes to a rule
        ret = self._httpRemoteUserPost('/rules/1', data=dict(backgroundRate=71, mapping='d', priority=73, data_version=1,
                                                             product='Firefox', channel='nightly'))
        self.assertEquals(ret.status_code, 200, "Status Code: %d, Data: %s" % (ret.status_code, ret.data))
        load = json.loads(ret.data)
        self.assertEquals(load['new_data_version'], 2)

        # Assure the changes made it into the database
        r = dbo.rules.t.select().where(dbo.rules.rule_id == 1).execute().fetchall()
        self.assertEquals(len(r), 1)
        self.assertEquals(r[0]['mapping'], 'd')
        self.assertEquals(r[0]['backgroundRate'], 71)
        self.assertEquals(r[0]['priority'], 73)
        self.assertEquals(r[0]['data_version'], 2)
        # And that we didn't modify other fields
        self.assertEquals(r[0]['update_type'], 'minor')
        self.assertEquals(r[0]['version'], '3.5')
        self.assertEquals(r[0]['buildTarget'], 'd')

    def testNoPermissionToAlterExistingProduct(self):
        ret = self._post('/rules/4', data=dict(backgroundRate=71, data_version=1), username='bob')
        self.assertEquals(ret.status_code, 403)

    def testNoPermissionToAlterNewProduct(self):
        ret = self._post(
            '/rules/4', data=dict(product='protected', mapping='a', backgroundRate=71, priority=50, update_type='minor', data_version=1), username='bob')
        self.assertEquals(ret.status_code, 403)

    def testGetSingleRule(self):
        ret = self._get('/rules/1')
        self.assertEquals(ret.status_code, 200)
        self.assertTrue("c" in ret.data, msg=ret.data)
        for h in ("X-CSRF-Token", "X-Data-Version"):
            self.assertTrue(h in ret.headers, msg=ret.headers)

    def testDeleteRule(self):
        ret = self._delete('/rules/1', qs=dict(data_version=1))
        self.assertEquals(ret.status_code, 200, msg=ret.data)

    def testDeleteRuleOutdatedData(self):
        ret = self._get('/rules/1')
        self.assertEquals(ret.status_code, 200, msg=ret.data)
        ret = self._delete('/rules/1', qs=dict(data_version=7))
        self.assertEquals(ret.status_code, 400, msg=ret.data)

    def testDeleteRuleByAlias(self):
        ret = self._delete('/rules/frodo', qs=dict(data_version=1))
        self.assertEquals(ret.status_code, 200, msg=ret.data)

    def testDeleteRule404(self):
        ret = self._delete("/rules/112")
        self.assertEquals(ret.status_code, 404)

    def testDeleteWithProductAdminPermission(self):
        ret = self._delete("/rules/3", username="billy",
                           qs=dict(data_version=1))
        self.assertEquals(ret.status_code, 200)

    def testDeleteWithoutProductAdminPermission(self):
        ret = self._delete("/rules/4", username="billy",
                           qs=dict(data_version=1))
        self.assertEquals(ret.status_code, 403)

    def testDeleteWithoutPermission(self):
        ret = self._delete("/rules/2", username="tony", qs=dict(data_version=1))
        self.assertEquals(ret.status_code, 403)


class TestRuleHistoryView(ViewTest):

    def testGetNoRevisions(self):
        url = '/rules/1/revisions'
        ret = self._get(url)
        self.assertEquals(ret.status_code, 200, msg=ret.data)
        got = json.loads(ret.data)
        self.assertEquals(got["count"], 0)

    def testGetRefusesAlias(self):
        ret = self._get("/rules/frodo/revisions")
        self.assertEquals(ret.status_code, 404)

    def testGetRevisions(self):
        # Make some changes to a rule
        ret = self._post(
            '/rules/1',
            data=dict(
                backgroundRate=71,
                mapping='d',
                priority=73,
                data_version=1,
                product='Firefox',
                update_type='minor',
                channel='nightly',
            )
        )
        self.assertEquals(
            ret.status_code,
            200,
            "Status Code: %d, Data: %s" % (ret.status_code, ret.data)
        )
        # and again
        ret = self._post(
            '/rules/1',
            data=dict(
                backgroundRate=72,
                mapping='d',
                priority=73,
                data_version=2,
                product='Firefux',
                update_type='minor',
                channel='nightly',
            )
        )
        self.assertEquals(
            ret.status_code,
            200,
            "Status Code: %d, Data: %s" % (ret.status_code, ret.data)
        )

        url = '/rules/1/revisions'
        ret = self._get(url)
        got = json.loads(ret.data)
        self.assertEquals(ret.status_code, 200, msg=ret.data)
        self.assertEquals(got["count"], 2)
        self.assertTrue(u"rule_id" in got["rules"][0])
        self.assertTrue(u"backgroundRate" in got["rules"][0])

    def testVersionMaxFieldLength(self):
        # Max field length of rules.version is 75
        version = '3.3,3.4,3.5,3.6,3.8,3.9,3.10,3.11'
        ret = self._post(
            '/rules/1',
            data=dict(
                backgroundRate=71,
                mapping='d',
                version='{}'.format(version),
                priority=73,
                data_version=1,
                product='Firefox',
                update_type='minor',
                channel='nightly',
                buildID='1234',
                osVersion='10.5',
                headerArchitecture='INTEL',
                distVersion='19',
                buildTarget='MAC',
            )
        )
        self.assertEquals(
            ret.status_code,
            200,
            "Status Code: %d, Data: %s" % (ret.status_code, ret.data)
        )
        ret = dbo.rules.history.select(where={"rule_id": 1}, columns=["version"])
        self.assertEquals(ret[0].get("version"), version)
        self.assertEquals(len(ret[0].get("version")), len(version))

    def testPostRevisionRollback(self):
        # Make some changes to a rule
        ret = self._post(
            '/rules/1',
            data=dict(
                backgroundRate=71,
                mapping='d',
                priority=73,
                data_version=1,
                product='Firefox',
                update_type='minor',
                channel='nightly',
                buildID='1234',
                osVersion='10.5',
                headerArchitecture='INTEL',
                distVersion='19',
                buildTarget='MAC',
            )
        )
        self.assertEquals(
            ret.status_code,
            200,
            "Status Code: %d, Data: %s" % (ret.status_code, ret.data)
        )
        # and again
        ret = self._post(
            '/rules/1',
            data=dict(
                backgroundRate=72,
                mapping='d',
                priority=73,
                data_version=2,
                product='Firefux',
                update_type='minor',
                channel='nightly',
            )
        )
        self.assertEquals(
            ret.status_code,
            200,
            "Status Code: %d, Data: %s" % (ret.status_code, ret.data)
        )

        table = dbo.rules
        row, = table.select(where=[table.rule_id == 1])
        self.assertEqual(row['backgroundRate'], 72)
        self.assertEqual(row['data_version'], 3)

        query = table.history.t.count()
        count, = query.execute().first()
        self.assertEqual(count, 2)

        # Oh no! We prefer the product=Firefox, backgroundRate=71 one better
        row, = table.history.select(
            where=[table.history.product == 'Firefox',
                   table.history.backgroundRate == 71],
            limit=1
        )
        change_id = row['change_id']
        assert row['rule_id'] == 1  # one of the fixtures

        url = '/rules/1/revisions'
        ret = self._post(url, {'change_id': change_id})
        self.assertEquals(ret.status_code, 200, ret.data)

        query = table.history.t.count()
        count, = query.execute().first()
        self.assertEqual(count, 3)

        row, = table.select(where=[table.rule_id == 1])
        self.assertEqual(row['backgroundRate'], 71)
        self.assertEqual(row['product'], 'Firefox')
        self.assertEqual(row['data_version'], 4)
        self.assertEqual(row['buildID'], '1234')
        self.assertEqual(row['osVersion'], '10.5')
        self.assertEqual(row['headerArchitecture'], 'INTEL')
        self.assertEqual(row['distVersion'], '19')
        self.assertEqual(row['buildTarget'], 'MAC')

    def testRollbackWithoutPermission(self):
        ret = self._post(
            '/rules/1',
            data=dict(
                backgroundRate=71,
                mapping='d',
                priority=73,
                data_version=1,
                product='foo',
                update_type='minor',
                channel='nightly',
                buildID='1234',
                osVersion='10.5',
                headerArchitecture='INTEL',
                distVersion='19',
                buildTarget='MAC',
            )
        )
        ret = self._post(
            '/rules/1',
            data=dict(
                backgroundRate=72,
                mapping='d',
                priority=73,
                product='foo',
                data_version=2,
                update_type='minor',
                channel='nightly',
            )
        )
        row, = dbo.rules.history.select(
            where=[dbo.rules.history.backgroundRate == 72],
            limit=1
        )
        change_id = row['change_id']

        url = '/rules/1/revisions'
        ret = self._post(url, {'change_id': change_id}, username='bob')
        self.assertEquals(ret.status_code, 403)

    def testPostRevisionRollbackBadRequests(self):
        ret = self._post(
            '/rules/1',
            data=dict(
                backgroundRate=71,
                mapping='d',
                priority=73,
                data_version=1,
                product='Firefox',
                update_type='minor',
                channel='nightly',
                buildID='1234',
                osVersion='10.5',
                headerArchitecture='INTEL',
                distVersion='19',
                buildTarget='MAC',
            )
        )
        self.assertEquals(
            ret.status_code,
            200,
            "Status Code: %d, Data: %s" % (ret.status_code, ret.data)
        )
        # when posting you need both the rule_id and the change_id
        wrong_url = '/rules/999/revisions'
        # not found rule_id
        ret = self._post(wrong_url, {'change_id': 10})
        self.assertEquals(ret.status_code, 404, ret.data)

        url = '/rules/1/revisions'
        ret = self._post(url, {'change_id': 999})
        # not found change_id
        self.assertEquals(ret.status_code, 400)

        url = '/rules/1/revisions'
        ret = self._post(url)  # no change_id posted
        self.assertEquals(ret.status_code, 400)


class TestSingleColumn_JSON(ViewTest):

    def testGetRules(self):
        expected_product = ["fake", "a"]
        expected = dict(count=2, product=expected_product)
        ret = self._get("/rules/columns/product")
        returned_data = json.loads(ret.data)
        self.assertEquals(returned_data['count'], expected['count'])
        self.assertItemsEqual(returned_data['product'], expected['product'])

    def testGetRuleColumn404(self):
        ret = self.client.get("/rules/columns/blah")
        self.assertEquals(ret.status_code, 404)


class TestRuleScheduledChanges(ViewTest):
    maxDiff = 50000

    def setUp(self):
        super(TestRuleScheduledChanges, self).setUp()
        dbo.rules.scheduled_changes.t.insert().execute(
            sc_id=1, scheduled_by="bill", data_version=1, base_rule_id=1, base_priority=100, base_version="3.5", base_buildTarget="d",
            base_backgroundRate=100, base_mapping="b", base_update_type="minor", base_data_version=1, change_type="update",
            base_product="a", base_channel="a",
        )
        dbo.rules.scheduled_changes.conditions.t.insert().execute(sc_id=1, when=1000000, data_version=1)

        dbo.rules.scheduled_changes.t.insert().execute(
            sc_id=2, scheduled_by="bill", data_version=1, base_priority=50, base_backgroundRate=100, base_product="baz",
            base_mapping="ab", base_update_type="minor", change_type="insert",
        )
        dbo.rules.scheduled_changes.history.t.insert().execute(change_id=4, changed_by="bill", timestamp=15, sc_id=2)
        dbo.rules.scheduled_changes.history.t.insert().execute(
            change_id=5, changed_by="bill", timestamp=16, sc_id=2, scheduled_by="bill", data_version=1, base_priority=50,
            base_backgroundRate=100, base_product="baz", base_mapping="ab", base_update_type="minor", change_type="insert"
        )
        dbo.rules.scheduled_changes.conditions.t.insert().execute(sc_id=2, when=1500000, data_version=1)
        dbo.rules.scheduled_changes.conditions.history.t.insert().execute(change_id=4, changed_by="bill", timestamp=15, sc_id=2)
        dbo.rules.scheduled_changes.conditions.history.t.insert().execute(change_id=5, changed_by="bill", timestamp=16, sc_id=2, when=1500000, data_version=1)

        dbo.rules.scheduled_changes.t.insert().execute(
            sc_id=3, scheduled_by="bill", data_version=2, base_priority=150, base_backgroundRate=100, base_channel="a",
            base_mapping="ghi", base_update_type="minor", change_type="insert",
        )
        dbo.rules.scheduled_changes.history.t.insert().execute(change_id=1, changed_by="bill", timestamp=5, sc_id=3)
        dbo.rules.scheduled_changes.history.t.insert().execute(
            change_id=2, changed_by="bill", timestamp=6, sc_id=3, scheduled_by="bill", data_version=1, base_priority=150,
            base_backgroundRate=100, base_channel="a", base_mapping="def", base_update_type="minor", change_type="insert"
        )
        dbo.rules.scheduled_changes.history.t.insert().execute(
            change_id=3, changed_by="bill", timestamp=10, sc_id=3, scheduled_by="bill", data_version=2, base_priority=150,
            base_backgroundRate=100, base_channel="a", base_mapping="ghi", base_update_type="minor", change_type="insert"
        )
        dbo.rules.scheduled_changes.conditions.t.insert().execute(sc_id=3, when=2900000, data_version=2)
        dbo.rules.scheduled_changes.conditions.history.t.insert().execute(change_id=1, changed_by="bill", timestamp=5, sc_id=3)
        dbo.rules.scheduled_changes.conditions.history.t.insert().execute(change_id=2, changed_by="bill", timestamp=6, sc_id=3, when=2000000, data_version=1)
        dbo.rules.scheduled_changes.conditions.history.t.insert().execute(change_id=3, changed_by="bill", timestamp=10, sc_id=3, when=2900000, data_version=2)
        dbo.rules.scheduled_changes.signoffs.t.insert().execute(sc_id=3, username="bill", role="releng")

        dbo.rules.scheduled_changes.t.insert().execute(
            sc_id=4, scheduled_by="bill", data_version=2, complete=True, base_rule_id=5, base_priority=80, base_version="3.3",
            base_buildTarget="d", base_backgroundRate=0, base_mapping="c", base_update_type="minor", base_data_version=1, change_type="update",
        )
        dbo.rules.scheduled_changes.history.t.insert().execute(change_id=6, changed_by="bill", timestamp=5, sc_id=4)
        dbo.rules.scheduled_changes.history.t.insert().execute(change_id=7, changed_by="bill", timestamp=5, sc_id=4)
        dbo.rules.scheduled_changes.history.t.insert().execute(
            change_id=8, changed_by="bill", timestamp=6, sc_id=4, scheduled_by="bill", data_version=1, base_priority=80,
            base_version="3.3", base_buildTarget="d", base_backgroundRate=0, base_mapping="c", base_update_type="minor", base_data_version=1,
            change_type="update")
        dbo.rules.scheduled_changes.history.t.insert().execute(
            change_id=9, changed_by="bill", timestamp=7, sc_id=4, scheduled_by="bill", data_version=2, complete=True, base_rule_id=5,
            base_priority=80, base_version="3.3", base_buildTarget="d", base_backgroundRate=0, base_mapping="c", base_update_type="minor", base_data_version=1,
            change_type="update")
        dbo.rules.scheduled_changes.conditions.t.insert().execute(sc_id=4, when=500000, data_version=2)
        dbo.rules.scheduled_changes.conditions.history.t.insert().execute(change_id=6, changed_by="bill", timestamp=5, sc_id=4)
        dbo.rules.scheduled_changes.conditions.history.t.insert().execute(change_id=7, changed_by="bill", timestamp=5, sc_id=4)
        dbo.rules.scheduled_changes.conditions.history.t.insert().execute(change_id=8, changed_by="bill", timestamp=6, sc_id=4, when=500000, data_version=1)
        dbo.rules.scheduled_changes.conditions.history.t.insert().execute(change_id=9, changed_by="bill", timestamp=7, sc_id=4, when=500000, data_version=2)

        dbo.rules.scheduled_changes.t.insert().execute(
            sc_id=5, scheduled_by="bill", data_version=1, complete=False, change_type="delete", base_rule_id=4, base_data_version=1
        )
        dbo.rules.scheduled_changes.history.t.insert().execute(change_id=10, changed_by="bill", timestamp=50, sc_id=5)
        dbo.rules.scheduled_changes.history.t.insert().execute(
            change_id=11, changed_by="bill", timestamp=51, sc_id=5, scheduled_by="bill", data_version=1, complete=False,
            base_rule_id=4, base_data_version=1
        )
        dbo.rules.scheduled_changes.conditions.t.insert().execute(sc_id=5, when=600000, data_version=1)
        dbo.rules.scheduled_changes.conditions.history.t.insert().execute(change_id=10, changed_by="bill", timestamp=50, sc_id=5)
        dbo.rules.scheduled_changes.conditions.history.t.insert().execute(
            change_id=11, changed_by="bill", timestamp=50, sc_id=5, when=600000, data_version=1
        )

        dbo.rules.scheduled_changes.t.insert().execute(
            sc_id=6, scheduled_by="bill", data_version=1, base_priority=100, base_backgroundRate=100, base_product="fake", base_channel="k",
            base_mapping="ab", base_update_type="minor", change_type="insert",
        )
        dbo.rules.scheduled_changes.history.t.insert().execute(change_id=12, changed_by="bill", timestamp=75, sc_id=6)
        dbo.rules.scheduled_changes.history.t.insert().execute(
            change_id=13, changed_by="bill", timestamp=76, sc_id=6, scheduled_by="bill", data_version=1, base_priority=100,
            base_backgroundRate=100, base_product="fake", base_channel="k", base_mapping="ab", base_update_type="minor", change_type="insert"
        )
        dbo.rules.scheduled_changes.conditions.t.insert().execute(sc_id=6, when=5500000, data_version=1)
        dbo.rules.scheduled_changes.conditions.history.t.insert().execute(change_id=12, changed_by="bill", timestamp=75, sc_id=6)
        dbo.rules.scheduled_changes.conditions.history.t.insert().execute(change_id=13, changed_by="bill", timestamp=76, sc_id=6, when=5500000, data_version=1)

        dbo.rules.scheduled_changes.t.insert().execute(
            sc_id=7, scheduled_by="bill", data_version=1, base_priority=40, base_backgroundRate=50, base_mapping="a", base_update_type="minor",
<<<<<<< HEAD
            base_channel="g", base_product="fake", base_rule_id=6, change_type="update",
=======
            base_channel="k", base_product="fake", base_rule_id=6, change_type="update",
>>>>>>> 7eb6163e
        )
        dbo.rules.scheduled_changes.history.t.insert().execute(change_id=14, changed_by="bill", timestamp=123, sc_id=7)
        dbo.rules.scheduled_changes.history.t.insert().execute(
            change_id=15, changed_by="bill", timestamp=124, sc_id=7, scheduled_by="bill", data_version=1, base_priority=40,
<<<<<<< HEAD
            base_backgroundRate=50, base_mapping="a", base_update_type="minor", base_channel="g", base_product="fake", base_rule_id=6,
=======
            base_backgroundRate=50, base_mapping="a", base_update_type="minor", base_channel="k", base_product="fake", base_rule_id=6,
>>>>>>> 7eb6163e
            change_type="update",
        )
        dbo.rules.scheduled_changes.conditions.t.insert().execute(sc_id=7, when=7500000, data_version=1)
        dbo.rules.scheduled_changes.conditions.history.t.insert().execute(change_id=14, changed_by="bill", timestamp=123, sc_id=7)
        dbo.rules.scheduled_changes.conditions.history.t.insert().execute(change_id=15, changed_by="bill", timestamp=124, sc_id=7, when=7500000, data_version=1)

    def testGetScheduledChanges(self):
        ret = self._get("/scheduled_changes/rules")
        expected = {
            "count": 6,
            "scheduled_changes": [
                {
                    "sc_id": 1, "when": 1000000, "scheduled_by": "bill", "complete": False, "sc_data_version": 1, "rule_id": 1, "priority": 100,
                    "version": "3.5", "buildTarget": "d", "backgroundRate": 100, "mapping": "b", "update_type": "minor",
                    "data_version": 1, "alias": None, "product": "a", "channel": "a", "buildID": None, "locale": None,
                    "osVersion": None, "distribution": None, "fallbackMapping": None, "distVersion": None, "headerArchitecture": None, "comment": None,
                    "whitelist": None, "systemCapabilities": None, "telemetry_product": None, "telemetry_channel": None, "telemetry_uptake": None,
                    "change_type": "update", "signoffs": {}, "required_signoffs": {},
                },
                {
                    "sc_id": 2, "when": 1500000, "scheduled_by": "bill", "complete": False, "sc_data_version": 1, "rule_id": None, "priority": 50,
                    "backgroundRate": 100, "product": "baz", "mapping": "ab", "update_type": "minor", "version": None,
                    "buildTarget": None, "alias": None, "channel": None, "buildID": None, "locale": None, "osVersion": None,
                    "distribution": None, "fallbackMapping": None, "distVersion": None, "headerArchitecture": None, "comment": None, "whitelist": None,
                    "data_version": None, "systemCapabilities": None, "telemetry_product": None, "telemetry_channel": None, "telemetry_uptake": None,
                    "change_type": "insert", "signoffs": {}, "required_signoffs": {},
                },
                {
                    "sc_id": 3, "when": 2900000, "scheduled_by": "bill", "complete": False, "sc_data_version": 2, "rule_id": None, "priority": 150,
                    "backgroundRate": 100, "channel": "a", "mapping": "ghi", "update_type": "minor", "version": None,
                    "buildTarget": None, "alias": None, "product": None, "buildID": None, "locale": None, "osVersion": None,
                    "distribution": None, "fallbackMapping": None, "distVersion": None, "headerArchitecture": None, "comment": None, "whitelist": None,
                    "data_version": None, "systemCapabilities": None, "telemetry_product": None, "telemetry_channel": None, "telemetry_uptake": None,
                    "change_type": "insert", "signoffs": {"bill": "releng"}, "required_signoffs": {"releng": 1},
                },
                {
                    "sc_id": 5, "when": 600000, "scheduled_by": "bill", "complete": False, "sc_data_version": 1, "rule_id": 4, "priority": None,
                    "backgroundRate": None, "channel": None, "mapping": None, "update_type": None, "version": None,
                    "buildTarget": None, "alias": None, "product": None, "buildID": None, "locale": None, "osVersion": None,
                    "distribution": None, "fallbackMapping": None, "distVersion": None, "headerArchitecture": None, "comment": None, "whitelist": None,
                    "data_version": 1, "systemCapabilities": None, "telemetry_product": None, "telemetry_channel": None, "telemetry_uptake": None,
                    "change_type": "delete", "signoffs": {}, "required_signoffs": {"releng": 1},
                },
                {
                    "sc_id": 6, "when": 5500000, "scheduled_by": "bill", "complete": False, "sc_data_version": 1, "rule_id": None, "priority": 100,
                    "backgroundRate": 100, "product": "fake", "mapping": "ab", "update_type": "minor", "version": None,
                    "buildTarget": None, "alias": None, "channel": "k", "buildID": None, "locale": None, "osVersion": None,
                    "distribution": None, "fallbackMapping": None, "distVersion": None, "headerArchitecture": None, "comment": None, "whitelist": None,
                    "data_version": None, "systemCapabilities": None, "telemetry_product": None, "telemetry_channel": None, "telemetry_uptake": None,
                    "change_type": "insert", "signoffs": {}, "required_signoffs": {"relman": 1},
                },
                {
                    "sc_id": 7, "when": 7500000, "scheduled_by": "bill", "complete": False, "sc_data_version": 1, "rule_id": 6, "priority": 40,
                    "backgroundRate": 50, "product": "fake", "mapping": "a", "update_type": "minor", "version": None,
<<<<<<< HEAD
                    "buildTarget": None, "alias": None, "channel": "g", "buildID": None, "locale": None, "osVersion": None,
                    "distribution": None, "fallbackMapping": None, "distVersion": None, "headerArchitecture": None, "comment": None, "whitelist": None,
                    "data_version": None, "systemCapabilities": None, "telemetry_product": None, "telemetry_channel": None, "telemetry_uptake": None,
                    "change_type": "update", "signoffs": {}, "required_signoffs": {"releng": 1},
=======
                    "buildTarget": None, "alias": None, "channel": "k", "buildID": None, "locale": None, "osVersion": None,
                    "distribution": None, "fallbackMapping": None, "distVersion": None, "headerArchitecture": None, "comment": None, "whitelist": None,
                    "data_version": None, "systemCapabilities": None, "telemetry_product": None, "telemetry_channel": None, "telemetry_uptake": None,
                    "change_type": "update", "signoffs": {}, "required_signoffs": {"releng": 1, "relman": 1},
>>>>>>> 7eb6163e
                },
            ],
        }
        self.assertEquals(json.loads(ret.data), expected)

    def testGetScheduledChangesWithCompleted(self):
        ret = self._get("/scheduled_changes/rules", qs={"all": 1})
        expected = {
            "count": 7,
            "scheduled_changes": [
                {
                    "sc_id": 1, "when": 1000000, "scheduled_by": "bill", "complete": False, "sc_data_version": 1, "rule_id": 1, "priority": 100,
                    "version": "3.5", "buildTarget": "d", "backgroundRate": 100, "mapping": "b", "update_type": "minor",
                    "data_version": 1, "alias": None, "product": "a", "channel": "a", "buildID": None, "locale": None,
                    "osVersion": None, "distribution": None, "fallbackMapping": None, "distVersion": None, "headerArchitecture": None, "comment": None,
                    "whitelist": None, "systemCapabilities": None, "telemetry_product": None, "telemetry_channel": None, "telemetry_uptake": None,
                    "change_type": "update", "signoffs": {}, "required_signoffs": {},
                },
                {
                    "sc_id": 2, "when": 1500000, "scheduled_by": "bill", "complete": False, "sc_data_version": 1, "rule_id": None, "priority": 50,
                    "backgroundRate": 100, "product": "baz", "mapping": "ab", "update_type": "minor", "version": None,
                    "buildTarget": None, "alias": None, "channel": None, "buildID": None, "locale": None, "osVersion": None,
                    "distribution": None, "fallbackMapping": None, "distVersion": None, "headerArchitecture": None, "comment": None, "whitelist": None,
                    "data_version": None, "systemCapabilities": None, "telemetry_product": None, "telemetry_channel": None, "telemetry_uptake": None,
                    "change_type": "insert", "signoffs": {}, "required_signoffs": {},
                },
                {
                    "sc_id": 3, "when": 2900000, "scheduled_by": "bill", "complete": False, "sc_data_version": 2, "rule_id": None, "priority": 150,
                    "backgroundRate": 100, "channel": "a", "mapping": "ghi", "update_type": "minor", "version": None,
                    "buildTarget": None, "alias": None, "product": None, "buildID": None, "locale": None, "osVersion": None,
                    "distribution": None, "fallbackMapping": None, "distVersion": None, "headerArchitecture": None, "comment": None, "whitelist": None,
                    "data_version": None, "systemCapabilities": None, "telemetry_product": None, "telemetry_channel": None, "telemetry_uptake": None,
                    "change_type": "insert", "signoffs": {"bill": "releng"}, "required_signoffs": {"releng": 1},
                },
                {
                    "sc_id": 4, "when": 500000, "scheduled_by": "bill", "complete": True, "sc_data_version": 2, "rule_id": 5, "priority": 80,
                    "version": "3.3", "buildTarget": "d", "backgroundRate": 0, "mapping": "c", "update_type": "minor",
                    "data_version": 1, "alias": None, "product": None, "channel": None, "buildID": None, "locale": None,
                    "osVersion": None, "distribution": None, "fallbackMapping": None, "distVersion": None, "headerArchitecture": None, "comment": None,
                    "whitelist": None, "systemCapabilities": None, "telemetry_product": None, "telemetry_channel": None, "telemetry_uptake": None,
                    "change_type": "update", "signoffs": {}, "required_signoffs": {},
                },
                {
                    "sc_id": 5, "when": 600000, "scheduled_by": "bill", "complete": False, "sc_data_version": 1, "rule_id": 4, "priority": None,
                    "backgroundRate": None, "channel": None, "mapping": None, "update_type": None, "version": None,
                    "buildTarget": None, "alias": None, "product": None, "buildID": None, "locale": None, "osVersion": None,
                    "distribution": None, "fallbackMapping": None, "distVersion": None, "headerArchitecture": None, "comment": None, "whitelist": None,
                    "data_version": 1, "systemCapabilities": None, "telemetry_product": None, "telemetry_channel": None, "telemetry_uptake": None,
                    "change_type": "delete", "signoffs": {}, "required_signoffs": {"releng": 1},
                },
                {
                    "sc_id": 6, "when": 5500000, "scheduled_by": "bill", "complete": False, "sc_data_version": 1, "rule_id": None, "priority": 100,
                    "backgroundRate": 100, "product": "fake", "mapping": "ab", "update_type": "minor", "version": None,
                    "buildTarget": None, "alias": None, "channel": "k", "buildID": None, "locale": None, "osVersion": None,
                    "distribution": None, "fallbackMapping": None, "distVersion": None, "headerArchitecture": None, "comment": None, "whitelist": None,
                    "data_version": None, "systemCapabilities": None, "telemetry_product": None, "telemetry_channel": None, "telemetry_uptake": None,
                    "change_type": "insert", "signoffs": {}, "required_signoffs": {"relman": 1},
                },
                {
                    "sc_id": 7, "when": 7500000, "scheduled_by": "bill", "complete": False, "sc_data_version": 1, "rule_id": 6, "priority": 40,
                    "backgroundRate": 50, "product": "fake", "mapping": "a", "update_type": "minor", "version": None,
<<<<<<< HEAD
                    "buildTarget": None, "alias": None, "channel": "g", "buildID": None, "locale": None, "osVersion": None,
                    "distribution": None, "fallbackMapping": None, "distVersion": None, "headerArchitecture": None, "comment": None, "whitelist": None,
                    "data_version": None, "systemCapabilities": None, "telemetry_product": None, "telemetry_channel": None, "telemetry_uptake": None,
                    "change_type": "update", "signoffs": {}, "required_signoffs": {"releng": 1},
=======
                    "buildTarget": None, "alias": None, "channel": "k", "buildID": None, "locale": None, "osVersion": None,
                    "distribution": None, "fallbackMapping": None, "distVersion": None, "headerArchitecture": None, "comment": None, "whitelist": None,
                    "data_version": None, "systemCapabilities": None, "telemetry_product": None, "telemetry_channel": None, "telemetry_uptake": None,
                    "change_type": "update", "signoffs": {}, "required_signoffs": {"releng": 1, "relman": 1},
>>>>>>> 7eb6163e
                },
            ],
        }
        self.assertEquals(json.loads(ret.data), expected)

    def testAddScheduledChangeExistingRule(self):
        data = {
            "telemetry_product": "foo", "telemetry_channel": "bar", "telemetry_uptake": 42, "rule_id": 5,
            "priority": 80, "buildTarget": "d", "version": "3.3", "backgroundRate": 100, "mapping": "c", "update_type": "minor",
            "data_version": 1, "change_type": "update",
        }
        ret = self._post("/scheduled_changes/rules", data=data)
        self.assertEquals(ret.status_code, 200, ret.data)
        self.assertEquals(json.loads(ret.data), {"sc_id": 8})

        r = dbo.rules.scheduled_changes.t.select().where(dbo.rules.scheduled_changes.sc_id == 8).execute().fetchall()
        self.assertEquals(len(r), 1)
        db_data = dict(r[0])
        expected = {
            "scheduled_by": "bill", "base_rule_id": 5, "base_priority": 80, "base_buildTarget": "d", "base_version": "3.3", "base_backgroundRate": 100,
            "base_mapping": "c", "base_update_type": "minor", "base_data_version": 1, "data_version": 1, "sc_id": 8, "complete": False, "base_alias": None,
            "base_product": None, "base_channel": None, "base_buildID": None, "base_locale": None, "base_osVersion": None, "base_distribution": None,
            "base_fallbackMapping": None, "base_distVersion": None, "base_headerArchitecture": None, "base_comment": None, "base_whitelist": None,
            "base_systemCapabilities": None, "change_type": "update",
        }
        self.assertEquals(db_data, expected)
        cond = dbo.rules.scheduled_changes.conditions.t.select().where(dbo.rules.scheduled_changes.conditions.sc_id == 8).execute().fetchall()
        self.assertEquals(len(cond), 1)
        cond_expected = {"sc_id": 8, "data_version": 1, "telemetry_product": "foo", "telemetry_channel": "bar", "telemetry_uptake": 42, "when": None}
        self.assertEquals(dict(cond[0]), cond_expected)

    def testAddScheduledChangeExistingDeletingRule(self):
        data = {
            "telemetry_product": "foo", "telemetry_channel": "bar", "telemetry_uptake": 42, "data_version": 1,
            "rule_id": 5, "change_type": "delete",
        }
        ret = self._post("/scheduled_changes/rules", data=data)
        self.assertEquals(ret.status_code, 200, ret.data)
        self.assertEquals(json.loads(ret.data), {"sc_id": 8})

        r = dbo.rules.scheduled_changes.t.select().where(dbo.rules.scheduled_changes.sc_id == 8).execute().fetchall()
        self.assertEquals(len(r), 1)
        db_data = dict(r[0])
        expected = {
            "scheduled_by": "bill", "base_rule_id": 5, "base_priority": None, "base_buildTarget": None, "base_version": None, "base_backgroundRate": None,
            "base_mapping": None, "base_update_type": None, "base_data_version": 1, "data_version": 1, "sc_id": 8, "complete": False, "base_alias": None,
            "base_product": None, "base_channel": None, "base_buildID": None, "base_locale": None, "base_osVersion": None, "base_distribution": None,
            "base_fallbackMapping": None, "base_distVersion": None, "base_headerArchitecture": None, "base_comment": None, "base_whitelist": None,
            "base_systemCapabilities": None, "change_type": "delete",
        }
        self.assertEquals(db_data, expected)
        cond = dbo.rules.scheduled_changes.conditions.t.select().where(dbo.rules.scheduled_changes.conditions.sc_id == 8).execute().fetchall()
        self.assertEquals(len(cond), 1)
        cond_expected = {"sc_id": 8, "data_version": 1, "telemetry_product": "foo", "telemetry_channel": "bar", "telemetry_uptake": 42, "when": None}
        self.assertEquals(dict(cond[0]), cond_expected)

    @mock.patch("time.time", mock.MagicMock(return_value=300))
    def testAddScheduledChangeNewRule(self):
        data = {
            "when": 1234567, "priority": 120, "backgroundRate": 100, "product": "blah", "channel": "blah",
            "update_type": "minor", "mapping": "a", "change_type": "insert"
        }
        ret = self._post("/scheduled_changes/rules", data=data)
        self.assertEquals(ret.status_code, 200, ret.data)
        self.assertEquals(json.loads(ret.data), {"sc_id": 8})

        r = dbo.rules.scheduled_changes.t.select().where(dbo.rules.scheduled_changes.sc_id == 8).execute().fetchall()
        self.assertEquals(len(r), 1)
        db_data = dict(r[0])
        expected = {
            "scheduled_by": "bill", "base_priority": 120, "base_backgroundRate": 100, "base_product": "blah", "base_channel": "blah",
            "base_update_type": "minor", "base_mapping": "a", "sc_id": 8, "data_version": 1, "complete": False, "base_data_version": None,
            "base_rule_id": None, "base_buildTarget": None, "base_version": None, "base_alias": None, "base_buildID": None, "base_locale": None,
            "base_osVersion": None, "base_distribution": None, "base_fallbackMapping": None, "base_distVersion": None, "base_headerArchitecture": None,
            "base_comment": None, "base_whitelist": None, "base_systemCapabilities": None, "change_type": "insert",
        }
        self.assertEquals(db_data, expected)
        cond = dbo.rules.scheduled_changes.conditions.t.select().where(dbo.rules.scheduled_changes.conditions.sc_id == 8).execute().fetchall()
        self.assertEquals(len(cond), 1)
        cond_expected = {"sc_id": 8, "data_version": 1, "when": 1234567, "telemetry_product": None, "telemetry_channel": None, "telemetry_uptake": None}
        self.assertEquals(dict(cond[0]), cond_expected)

    @mock.patch("time.time", mock.MagicMock(return_value=300))
    def testAddScheduledChangeNewRuleWithoutUpdateType(self):
        data = {
            "when": 1234567, "priority": 120, "backgroundRate": 100, "product": "blah", "channel": "blah", "mapping": "a", "change_type": "insert"
        }
        ret = self._post("/scheduled_changes/rules", data=data)
        self.assertEquals(ret.status_code, 400, ret.data)

    @mock.patch("time.time", mock.MagicMock(return_value=300))
    def testAddScheduledChangeUpdateRuleRuleWithoutUpdateType(self):
        data = {
            "when": 1234567, "priority": 120, "backgroundRate": 100, "product": "blah", "channel": "blah",
            "mapping": "a", "change_type": "insert", "data_version": 1
        }
        ret = self._post("/scheduled_changes/rules", data=data)
        self.assertEquals(ret.status_code, 400, ret.data)

    @mock.patch("time.time", mock.MagicMock(return_value=300))
    def testAddScheduledChangeInThePast(self):
        data = {
            "when": 67, "priority": 120, "backgroundRate": 100, "product": "blah", "channel": "blah",
            "update_type": "minor", "mapping": "a", "change_type": "insert"
        }
        ret = self._post("/scheduled_changes/rules", data=data)
        self.assertEquals(ret.status_code, 400, ret.data)

    @mock.patch("time.time", mock.MagicMock(return_value=300))
    def testAddScheduledChangeNoPermissionsToSchedule(self):
        data = {
            "when": 1234567, "priority": 120, "backgroundRate": 100, "product": "blah", "channel": "blah",
            "update_type": "minor", "mapping": "a", "change_type": "insert",
        }
        ret = self._post("/scheduled_changes/rules", data=data, username="bob")
        self.assertEquals(ret.status_code, 403, ret.data)

    @mock.patch("time.time", mock.MagicMock(return_value=300))
    def testAddScheduledChangeNoPermissionsToMakeChange(self):
        data = {
            "when": 1234567, "priority": 120, "backgroundRate": 100, "product": "foo", "channel": "blah",
            "update_type": "minor", "mapping": "a", "change_type": "insert"
        }
        ret = self._post("/scheduled_changes/rules", data=data, username="mary")
        self.assertEquals(ret.status_code, 403, ret.data)

    @mock.patch("time.time", mock.MagicMock(return_value=300))
    def testAddScheduledChangeMultipleConditions(self):
        data = {
            "when": 23893254, "telemetry_product": "foo", "telemetry_channel": "foo", "telemetry_uptake": 5,
            "priority": 120, "backgroundRate": 100, "update_type": "minor", "change_type": "insert"
        }
        ret = self._post("scheduled_changes/rules", data=data)
        self.assertEquals(ret.status_code, 400)

    def testAddScheduledChangeMissingRequiredTelemetryFields(self):
        data = {
            "telemetry_product": "foo", "priority": 120, "backgroundRate": 100, "update_type": "minor", "change_type": "insert"
        }
        ret = self._post("scheduled_changes/rules", data=data)
        self.assertEquals(ret.status_code, 400)

    def testAddScheduledChangeForDeletionMissingRequiredPKColumns(self):
        data = {
            "telemetry_product": "foo", "telemetry_channel": "bar", "telemetry_uptake": 42, "data_version": 1,
            "change_type": "delete",
        }
        ret = self._post("/scheduled_changes/rules", data=data)
        self.assertEquals(ret.status_code, 400)

    @mock.patch("time.time", mock.MagicMock(return_value=300))
    def testUpdateCompletedScheduleChange(self):
        data = {
            "when": 2000000, "data_version": 1, "rule_id": 1, "priority": 100, "version": "3.5", "buildTarget": "d",
            "backgroundRate": 100, "mapping": "c", "update_type": "minor", "sc_data_version": 1
        }
        ret = self._post("/scheduled_changes/rules/4", data=data)
        self.assertEquals(ret.status_code, 400, ret.data)

    @mock.patch("time.time", mock.MagicMock(return_value=300))
    def testUpdateScheduledChange(self):
        data = {
            "when": 2000000, "data_version": 1, "rule_id": 1, "priority": 100, "version": "3.5", "buildTarget": "d",
            "backgroundRate": 100, "mapping": "c", "update_type": "minor", "sc_data_version": 1
        }
        ret = self._post("/scheduled_changes/rules/1", data=data)
        self.assertEquals(ret.status_code, 200, ret.data)

        r = dbo.rules.scheduled_changes.t.select().where(dbo.rules.scheduled_changes.sc_id == 1).execute().fetchall()
        self.assertEquals(len(r), 1)
        db_data = dict(r[0])
        expected = {
            "sc_id": 1, "scheduled_by": "bill", "data_version": 2, "complete": False, "base_rule_id": 1,
            "base_priority": 100, "base_version": "3.5", "base_buildTarget": "d", "base_backgroundRate": 100,
            "base_mapping": "c", "base_update_type": "minor", "base_data_version": 1, "base_alias": None,
            "base_product": "a", "base_channel": "a", "base_buildID": None, "base_locale": None, "base_osVersion": None,
            "base_distribution": None, "base_fallbackMapping": None, "base_distVersion": None,
            "base_headerArchitecture": None, "base_comment": None, "base_whitelist": None, "base_systemCapabilities": None,
            "change_type": "update",
        }
        self.assertEquals(db_data, expected)
        cond = dbo.rules.scheduled_changes.conditions.t.select().where(dbo.rules.scheduled_changes.conditions.sc_id == 1).execute().fetchall()
        self.assertEquals(len(cond), 1)
        cond_expected = {"sc_id": 1, "data_version": 2, "when": 2000000, "telemetry_product": None, "telemetry_channel": None, "telemetry_uptake": None}
        self.assertEquals(dict(cond[0]), cond_expected)

    @mock.patch("time.time", mock.MagicMock(return_value=300))
    def testUpdateScheduledChangeVersionFieldLength(self):
        version = '3.3,3.4,3.5,3.6,3.8,3.9,3.10,3.11'
        data = {
            "when": 2000000, "data_version": 1, "rule_id": 1, "priority": 100, "version": "{}".format(version),
            "buildTarget": "d", "backgroundRate": 100, "mapping": "c", "update_type": "minor", "sc_data_version": 1
        }
        ret = self._post("/scheduled_changes/rules/1", data=data)
        self.assertEquals(ret.status_code, 200, ret.data)

        ret = dbo.rules.scheduled_changes.t.select().where(dbo.rules.scheduled_changes.sc_id == 1).execute().fetchall()
        self.assertEquals(len(ret), 1)
        db_data = dict(ret[0])
        expected = {
            "sc_id": 1, "scheduled_by": "bill", "data_version": 2, "complete": False, "base_rule_id": 1,
            "base_priority": 100, "base_version": "{}".format(version), "base_buildTarget": "d",
            "base_backgroundRate": 100, "base_mapping": "c", "base_update_type": "minor", "base_data_version": 1,
            "base_alias": None, "base_product": "a", "base_channel": "a", "base_buildID": None, "base_locale": None,
            "base_osVersion": None, "base_distribution": None, "base_fallbackMapping": None, "base_distVersion": None,
            "base_headerArchitecture": None, "base_comment": None, "base_whitelist": None,
            "base_systemCapabilities": None, "change_type": "update",
        }
        self.assertEquals(db_data, expected)

    @mock.patch("time.time", mock.MagicMock(return_value=300))
    def testUpdateScheduledChangeHistoryVersionFieldLength(self):
        version = '3.3,3.4,3.5,3.6,3.8,3.9,3.10,3.11'
        data = {
            "when": 2000000, "data_version": 1, "rule_id": 1, "priority": 100, "version": "{}".format(version),
            "buildTarget": "d", "backgroundRate": 100, "mapping": "c", "update_type": "minor", "sc_data_version": 1
        }
        ret = self._post("/scheduled_changes/rules/1", data=data)
        self.assertEquals(ret.status_code, 200, ret.data)

        ret = dbo.rules.scheduled_changes.history.t.select().where(dbo.rules.scheduled_changes.history.sc_id == 1).execute().fetchall()
        self.assertEquals(len(ret), 1)
        db_data = dict(ret[0])
        expected = {"base_version": "{}".format(version)}
        self.assertEquals(db_data["base_version"], expected["base_version"])
        self.assertEquals(len(db_data["base_version"]), len(expected["base_version"]))

    @mock.patch("time.time", mock.MagicMock(return_value=300))
    def testUpdateScheduledChangeResetSignOffs(self):
        data = {
            "when": 2900000, "priority": 150, "backgroundRate": 100, "mapping": "c", "channel": "a", "update_type": "minor",
            "sc_data_version": 2
        }
        rows = dbo.rules.scheduled_changes.signoffs.t.select().where(
            dbo.rules.scheduled_changes.signoffs.sc_id == 3).execute().fetchall()
        self.assertEquals(len(rows), 1)
        ret = self._post("/scheduled_changes/rules/3", data=data)
        self.assertEquals(ret.status_code, 200, ret.data)

        r = dbo.rules.scheduled_changes.t.select().where(dbo.rules.scheduled_changes.sc_id == 3).execute().fetchall()
        self.assertEquals(len(r), 1)
        db_data = dict(r[0])
        expected = {
            "sc_id": 3, "scheduled_by": "bill", "data_version": 3, "complete": False,
            "base_priority": 150, "base_backgroundRate": 100, "base_mapping": "c", "base_update_type": "minor",
            "base_channel": "a", "base_buildID": None, "base_locale": None, "base_osVersion": None,
            "base_product": None, "base_data_version": None, "base_alias": None,
            "base_distribution": None, "base_fallbackMapping": None, "base_distVersion": None,
            "base_headerArchitecture": None, "base_comment": None, "base_whitelist": None,
            "base_systemCapabilities": None, "base_version": None, "base_rule_id": None, "base_buildTarget": None,
            "change_type": "insert",
        }
        self.assertEquals(db_data, expected)
        rows = dbo.rules.scheduled_changes.signoffs.t.select().where(
            dbo.rules.scheduled_changes.signoffs.sc_id == 3).execute().fetchall()
        self.assertEquals(len(rows), 0)

    @mock.patch("time.time", mock.MagicMock(return_value=300))
    def testUpdateScheduledChangeCantRemoveProductWithoutPermission(self):
        data = {"data_version": 1, "product": None, "sc_data_version": 1}
        ret = self._post("/scheduled_changes/rules/2", username="bob", data=data)
        self.assertEquals(ret.status_code, 403, ret.data)

    def testUpdateRuleWithMergeError(self):
        data = {"mapping": "a", "data_version": 1}
        ret = self._post("/rules/1", data=data)
        self.assertEquals(ret.status_code, 400, ret.data)
        self.assertIn("Is there a scheduled change", ret.data)

    def testDeleteRuleWithScheduledChange(self):
        ret = self._delete("/rules/1", qs=dict(data_version=1))
        self.assertEquals(ret.status_code, 400, ret.data)
        self.assertIn("Cannot delete rows that have", ret.data)

    def testDeleteScheduledChange(self):
        ret = self._delete("/scheduled_changes/rules/1", qs=dict(data_version=1))
        self.assertEquals(ret.status_code, 200, msg=ret.data)

    def testDeleteCompletedScheduledChange(self):
        ret = self._delete("/scheduled_changes/rules/4", qs=dict(data_version=1))
        self.assertEquals(ret.status_code, 400, msg=ret.data)

    def testDeleteScheduledChangeWrongDataVersion(self):
        ret = self._delete("/scheduled_changes/rules/1", qs=dict(data_version=5))
        self.assertEquals(ret.status_code, 400, msg=ret.data)
        self.assertIn("Outdated Data Version", ret.data)

    def testDeleteScheduledChangeWithoutPermission(self):
        ret = self._delete("/scheduled_changes/rules/1", username="rex", qs=dict(data_version=1))
        self.assertEquals(ret.status_code, 403, msg=ret.data)

    def testDeleteNonExistentScheduledChange(self):
        ret = self._delete("/scheduled_changes/rules/62", qs=dict(data_version=1))
        self.assertEquals(ret.status_code, 404, msg=ret.data)

    def testEnactScheduledChangeExistingRule(self):
        ret = self._post("/scheduled_changes/rules/1/enact", username="mary")
        self.assertEquals(ret.status_code, 200, ret.data)

        sc_row = dbo.rules.scheduled_changes.t.select().where(dbo.rules.scheduled_changes.sc_id == 1).execute().fetchall()[0]
        self.assertEquals(sc_row["complete"], True)

        row = dbo.rules.t.select().where(dbo.rules.rule_id == 1).execute().fetchall()[0]
        expected = {
            "rule_id": 1, "priority": 100, "version": "3.5", "buildTarget": "d", "backgroundRate": 100, "mapping": "b", "fallbackMapping": None,
            "update_type": "minor", "data_version": 2, "alias": None, "product": "a", "channel": "a", "buildID": None,
            "locale": None, "osVersion": None, "distribution": None, "distVersion": None, "headerArchitecture": None,
            "comment": None, "whitelist": None, "systemCapabilities": None,
        }
        self.assertEquals(dict(row), expected)

    def testEnactScheduledChangeNewRule(self):
        ret = self._post("/scheduled_changes/rules/2/enact", username="mary")
        self.assertEquals(ret.status_code, 200, ret.data)

        sc_row = dbo.rules.scheduled_changes.t.select().where(dbo.rules.scheduled_changes.sc_id == 2).execute().fetchall()[0]
        self.assertEquals(sc_row["complete"], True)

        row = dbo.rules.t.select().where(dbo.rules.rule_id == 7).execute().fetchall()[0]
        expected = {
            "rule_id": 7, "priority": 50, "version": None, "buildTarget": None, "backgroundRate": 100, "mapping": "ab", "fallbackMapping": None,
            "update_type": "minor", "data_version": 1, "alias": None, "product": "baz", "channel": None, "buildID": None,
            "locale": None, "osVersion": None, "distribution": None, "distVersion": None, "headerArchitecture": None,
            "comment": None, "whitelist": None, "systemCapabilities": None,
        }
        self.assertEquals(dict(row), expected)

    def testEnactScheduledChangeNoPermissions(self):
        ret = self._post("/scheduled_changes/rules/2/enact", username="bob")
        self.assertEquals(ret.status_code, 403, ret.data)

    def testGetScheduledChangeHistoryRevisions(self):
        ret = self._get("/scheduled_changes/rules/3/revisions")
        self.assertEquals(ret.status_code, 200)
        expected = {
            "count": 2,
            "revisions": [
                {
                    "change_id": 3, "changed_by": "bill", "timestamp": 10, "sc_id": 3, "scheduled_by": "bill", "when": 2900000, "sc_data_version": 2,
                    "priority": 150, "backgroundRate": 100, "channel": "a", "mapping": "ghi", "fallbackMapping": None, "update_type": "minor",
                    "complete": False, "telemetry_product": None, "telemetry_channel": None, "telemetry_uptake": None, "rule_id": None,
                    "version": None, "product": None, "buildTarget": None, "buildID": None, "locale": None,
                    "osVersion": None, "systemCapabilities": None, "distribution": None, "distVersion": None,
                    "headerArchitecture": None, "comment": None, "whitelist": None, "alias": None, "data_version": None, "change_type": "insert"
                },
                {
                    "change_id": 2, "changed_by": "bill", "timestamp": 6, "sc_id": 3, "scheduled_by": "bill", "when": 2000000, "sc_data_version": 1,
                    "priority": 150, "backgroundRate": 100, "channel": "a", "mapping": "def", "fallbackMapping": None, "update_type": "minor",
                    "complete": False, "telemetry_product": None, "telemetry_channel": None, "telemetry_uptake": None, "rule_id": None,
                    "version": None, "product": None, "buildTarget": None, "buildID": None, "locale": None,
                    "osVersion": None, "systemCapabilities": None, "distribution": None, "distVersion": None,
                    "headerArchitecture": None, "comment": None, "whitelist": None, "alias": None, "data_version": None, "change_type": "insert",
                },
            ],
        }
        self.assertEquals(json.loads(ret.data), expected)

    @mock.patch("time.time", mock.MagicMock(return_value=300))
    def testRevertScheduledChange(self):
        ret = self._post("/scheduled_changes/rules/3/revisions", data={"change_id": 2})
        self.assertEquals(ret.status_code, 200, ret.data)

        self.assertEquals(dbo.rules.scheduled_changes.history.t.count().execute().first()[0], 16)
        r = dbo.rules.scheduled_changes.t.select().where(dbo.rules.scheduled_changes.sc_id == 3).execute().fetchall()
        self.assertEquals(len(r), 1)
        db_data = dict(r[0])
        expected = {
            "sc_id": 3, "scheduled_by": "bill", "complete": False, "data_version": 3, "base_rule_id": None, "base_priority": 150,
            "base_backgroundRate": 100, "base_channel": "a", "base_mapping": "def", "base_update_type": "minor", "base_version": None,
            "base_buildTarget": None, "base_alias": None, "base_product": None, "base_buildID": None, "base_locale": None, "base_osVersion": None,
            "base_distribution": None, 'base_fallbackMapping': None, "base_distVersion": None, "base_headerArchitecture": None, "base_comment": None,
            "base_whitelist": None, "base_data_version": None, "base_systemCapabilities": None, "change_type": "insert",
        }
        self.assertEquals(db_data, expected)
        self.assertEquals(dbo.rules.scheduled_changes.conditions.history.t.count().execute().first()[0], 16)
        cond = dbo.rules.scheduled_changes.conditions.t.select().where(dbo.rules.scheduled_changes.conditions.sc_id == 3).execute().fetchall()
        self.assertEquals(len(cond), 1)
        cond_expected = {"sc_id": 3, "data_version": 3, "when": 2000000, "telemetry_product": None, "telemetry_channel": None, "telemetry_uptake": None}
        self.assertEquals(dict(cond[0]), cond_expected)

    def testRevertScheduledChangeBadChangeId(self):
        ret = self._post("/scheduled_changes/rules/3/revisions", data={"change_id": 43})
        self.assertEquals(ret.status_code, 400, ret.data)

    def testRevertScheduledChangeChangeIdDoesntMatchScId(self):
        ret = self._post("/scheduled_changes/rules/3/revisions", data={"change_id": 4})
        self.assertEquals(ret.status_code, 400, ret.data)

    def testSignoffWithPermission(self):
        ret = self._post("/scheduled_changes/rules/2/signoffs", data=dict(role="qa"), username="bill")
        self.assertEquals(ret.status_code, 200, ret.data)
        r = dbo.rules.scheduled_changes.signoffs.t.select().where(dbo.rules.scheduled_changes.signoffs.sc_id == 2).execute().fetchall()
        self.assertEquals(len(r), 1)
        db_data = dict(r[0])
        self.assertEquals(db_data, {"sc_id": 2, "username": "bill", "role": "qa"})

    def testSignoffWithoutPermission(self):
        ret = self._post("/scheduled_changes/rules/2/signoffs", data=dict(role="relman"), username="bill")
        self.assertEquals(ret.status_code, 403, ret.data)

    def testSignoffASecondTimeWithSameRole(self):
        ret = self._post("/scheduled_changes/rules/3/signoffs", data=dict(role="releng"), username="bill")
        self.assertEquals(ret.status_code, 200, ret.data)
        r = dbo.rules.scheduled_changes.signoffs.t.select().where(dbo.rules.scheduled_changes.signoffs.sc_id == 3).execute().fetchall()
        self.assertEquals(len(r), 1)
        db_data = dict(r[0])
        self.assertEquals(db_data, {"sc_id": 3, "username": "bill", "role": "releng"})

    def testSignoffWithSecondRole(self):
        ret = self._post("/scheduled_changes/rules/3/signoffs", data=dict(role="qa"), username="bill")
        self.assertEquals(ret.status_code, 403, ret.data)

    def testRevokeSignoff(self):
        ret = self._delete("/scheduled_changes/rules/3/signoffs", username="bill")
        self.assertEquals(ret.status_code, 200, ret.data)
        r = dbo.rules.scheduled_changes.signoffs.t.select().where(dbo.rules.scheduled_changes.signoffs.sc_id == 3).execute().fetchall()
        self.assertEquals(len(r), 0)

    def testRevokeOtherUsersSignoff(self):
        ret = self._delete("/scheduled_changes/rules/3/signoffs", username="bob")
        self.assertEquals(ret.status_code, 403, ret.data)<|MERGE_RESOLUTION|>--- conflicted
+++ resolved
@@ -871,20 +871,12 @@
 
         dbo.rules.scheduled_changes.t.insert().execute(
             sc_id=7, scheduled_by="bill", data_version=1, base_priority=40, base_backgroundRate=50, base_mapping="a", base_update_type="minor",
-<<<<<<< HEAD
-            base_channel="g", base_product="fake", base_rule_id=6, change_type="update",
-=======
             base_channel="k", base_product="fake", base_rule_id=6, change_type="update",
->>>>>>> 7eb6163e
         )
         dbo.rules.scheduled_changes.history.t.insert().execute(change_id=14, changed_by="bill", timestamp=123, sc_id=7)
         dbo.rules.scheduled_changes.history.t.insert().execute(
             change_id=15, changed_by="bill", timestamp=124, sc_id=7, scheduled_by="bill", data_version=1, base_priority=40,
-<<<<<<< HEAD
-            base_backgroundRate=50, base_mapping="a", base_update_type="minor", base_channel="g", base_product="fake", base_rule_id=6,
-=======
             base_backgroundRate=50, base_mapping="a", base_update_type="minor", base_channel="k", base_product="fake", base_rule_id=6,
->>>>>>> 7eb6163e
             change_type="update",
         )
         dbo.rules.scheduled_changes.conditions.t.insert().execute(sc_id=7, when=7500000, data_version=1)
@@ -939,17 +931,10 @@
                 {
                     "sc_id": 7, "when": 7500000, "scheduled_by": "bill", "complete": False, "sc_data_version": 1, "rule_id": 6, "priority": 40,
                     "backgroundRate": 50, "product": "fake", "mapping": "a", "update_type": "minor", "version": None,
-<<<<<<< HEAD
-                    "buildTarget": None, "alias": None, "channel": "g", "buildID": None, "locale": None, "osVersion": None,
-                    "distribution": None, "fallbackMapping": None, "distVersion": None, "headerArchitecture": None, "comment": None, "whitelist": None,
-                    "data_version": None, "systemCapabilities": None, "telemetry_product": None, "telemetry_channel": None, "telemetry_uptake": None,
-                    "change_type": "update", "signoffs": {}, "required_signoffs": {"releng": 1},
-=======
                     "buildTarget": None, "alias": None, "channel": "k", "buildID": None, "locale": None, "osVersion": None,
                     "distribution": None, "fallbackMapping": None, "distVersion": None, "headerArchitecture": None, "comment": None, "whitelist": None,
                     "data_version": None, "systemCapabilities": None, "telemetry_product": None, "telemetry_channel": None, "telemetry_uptake": None,
                     "change_type": "update", "signoffs": {}, "required_signoffs": {"releng": 1, "relman": 1},
->>>>>>> 7eb6163e
                 },
             ],
         }
@@ -1011,17 +996,10 @@
                 {
                     "sc_id": 7, "when": 7500000, "scheduled_by": "bill", "complete": False, "sc_data_version": 1, "rule_id": 6, "priority": 40,
                     "backgroundRate": 50, "product": "fake", "mapping": "a", "update_type": "minor", "version": None,
-<<<<<<< HEAD
-                    "buildTarget": None, "alias": None, "channel": "g", "buildID": None, "locale": None, "osVersion": None,
-                    "distribution": None, "fallbackMapping": None, "distVersion": None, "headerArchitecture": None, "comment": None, "whitelist": None,
-                    "data_version": None, "systemCapabilities": None, "telemetry_product": None, "telemetry_channel": None, "telemetry_uptake": None,
-                    "change_type": "update", "signoffs": {}, "required_signoffs": {"releng": 1},
-=======
                     "buildTarget": None, "alias": None, "channel": "k", "buildID": None, "locale": None, "osVersion": None,
                     "distribution": None, "fallbackMapping": None, "distVersion": None, "headerArchitecture": None, "comment": None, "whitelist": None,
                     "data_version": None, "systemCapabilities": None, "telemetry_product": None, "telemetry_channel": None, "telemetry_uptake": None,
                     "change_type": "update", "signoffs": {}, "required_signoffs": {"releng": 1, "relman": 1},
->>>>>>> 7eb6163e
                 },
             ],
         }

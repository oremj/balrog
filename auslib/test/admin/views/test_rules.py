--- conflicted
+++ resolved
@@ -29,20 +29,15 @@
                 "rule_id": 6, "product": "fake", "priority": 40, "backgroundRate": 50, "mapping": "a", "update_type": "minor",
                 "channel": "e", "data_version": 1, "buildTarget": None, "comment": None, "fallbackMapping": None,
                 "version": None, "buildID": None, "locale": None, "distribution": None, "osVersion": None,
-<<<<<<< HEAD
                 "instructionSet": None, "distVersion": None, "headerArchitecture": None, "alias": None,
                 "memory": None,
-=======
-                "systemCapabilities": None, "distVersion": None, "headerArchitecture": None, "alias": None,
-
             },
             {
                 "rule_id": 7, "product": "fake", "priority": 30, "backgroundRate": 85, "mapping": "a", "update_type": "minor",
                 "channel": "c", "data_version": 1, "buildTarget": None, "comment": None, "fallbackMapping": None,
                 "version": None, "buildID": None, "locale": None, "distribution": None, "osVersion": None,
-                "systemCapabilities": None, "distVersion": None, "headerArchitecture": None, "alias": None,
-
->>>>>>> 752d1d54
+                "instructionSet": None, "distVersion": None, "headerArchitecture": None, "alias": None,
+                "memory": None,
             }
         ]
         self.assertEquals(got["count"], 3)

--- conflicted
+++ resolved
@@ -790,13 +790,9 @@
                     }
                 }
             }
-<<<<<<< HEAD
-        releaseBlob['platforms'][platform]['locales'][locale] = data
-=======
         if platform not in releaseBlob['platforms']:
             releaseBlob['platforms'][platform] = dict(locales=dict())
-        releaseBlob['platforms'][platform]['locales'][locale] = blob
->>>>>>> fdb9e573
+        releaseBlob['platforms'][platform]['locales'][locale] = data
         if not releaseBlob.isValid():
             log.debug("Releases.addLocaleToRelease: invalid releaseBlob is %s" % releaseBlob)
             raise ValueError("New release blob is invalid.")

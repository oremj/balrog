--- conflicted
+++ resolved
@@ -176,14 +176,9 @@
        @type onUpdate: callable
     """
 
-<<<<<<< HEAD
-    def __init__(self, dialect, history=True, versioned=True, scheduled_changes=False,
+    def __init__(self, db, dialect, history=True, versioned=True, scheduled_changes=False,
                  onInsert=None, onUpdate=None, onDelete=None):
-=======
-    def __init__(self, db, dialect, history=True, versioned=True, onInsert=None,
-                 onUpdate=None, onDelete=None):
         self.db = db
->>>>>>> 7f8860c7
         self.t = self.table
         # Enable versioning, if required
         if versioned:
@@ -205,7 +200,7 @@
             self.history = None
         # Set-up a scheduled changes table if required
         if scheduled_changes:
-            self.scheduled_changes = ScheduledChangeTable(dialect, self.t.metadata, self)
+            self.scheduled_changes = ScheduledChangeTable(db, dialect, self.t.metadata, self)
         else:
             self.scheduled_changes = None
         self.log = logging.getLogger(self.__class__.__name__)
@@ -683,7 +678,7 @@
         ("telemetry_product", "telemetry_channel", "telemetry_uptake"),
     )
 
-    def __init__(self, dialect, metadata, baseTable):
+    def __init__(self, db, dialect, metadata, baseTable):
         self.baseTable = baseTable
         self.table = Table("%s_scheduled_changes" % baseTable.t.name, metadata,
                            Column("sc_id", Integer, primary_key=True, autoincrement=True),
@@ -725,7 +720,7 @@
             # modifying an existing one, those NOT NULL columns are required.
             self.table.append_column(newcol)
 
-        super(ScheduledChangeTable, self).__init__(dialect, history=True, versioned=True)
+        super(ScheduledChangeTable, self).__init__(db, dialect, history=True, versioned=True)
 
     def _prefixColumns(self, columns):
         ret = {}
@@ -890,11 +885,7 @@
                            Column('comment', String(500)),
                            Column('whitelist', String(100)),
                            )
-<<<<<<< HEAD
-        AUSTable.__init__(self, dialect, scheduled_changes=True)
-=======
-        AUSTable.__init__(self, db, dialect)
->>>>>>> 7f8860c7
+        AUSTable.__init__(self, db, dialect, scheduled_changes=True)
 
     def _matchesRegex(self, foo, bar):
         # Expand wildcards and use ^/$ to make sure we don't succeed on partial

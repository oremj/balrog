from collections import defaultdict
from copy import copy
from os import path
import pprint
import re
import simplejson as json
import sys
import time

from sqlalchemy import Table, Column, Integer, Text, String, MetaData, \
    create_engine, select, BigInteger, Boolean, join
from sqlalchemy.exc import SQLAlchemyError
from sqlalchemy.sql.expression import null

import migrate.versioning.schema
import migrate.versioning.api

import dictdiffer
import dictdiffer.merge

from auslib.global_state import cache, dbo
from auslib.AUS import isForbiddenUrl
from auslib.blobs.base import createBlob
from auslib.util.comparison import string_compare, version_compare

import logging


def rowsToDicts(fn):
    """Decorator that converts the result of any function returning a dict-like
       object to an actual dict. Eg, converts read-only row objects to writable
       dicts."""
    def convertRows(*args, **kwargs):
        ret = []
        for row in fn(*args, **kwargs):
            d = {}
            for key in row.keys():
                d[key] = row[key]
            ret.append(d)
        return ret
    return convertRows


class AlreadySetupError(Exception):

    def __str__(self):
        return "Can't connect to new database, still connected to previous one"


class PermissionDeniedError(Exception):
    pass


class TransactionError(SQLAlchemyError):
    """Raised when a transaction fails for any reason."""


class OutdatedDataError(SQLAlchemyError):
    """Raised when an update or delete fails because of outdated data."""


class WrongNumberOfRowsError(SQLAlchemyError):
    """Raised when an update or delete fails because the clause matches more than one row."""


class ReadOnlyError(SQLAlchemyError):
    """Raised when a release marked as read-only is attempted to be changed."""


class AUSTransaction(object):
    """Manages a single transaction. Requires a connection object.

       @param conn: connection object to perform the transaction on
       @type conn: sqlalchemy.engine.base.Connection
    """

    def __init__(self, engine):
        self.engine = engine
        self.conn = self.engine.connect()
        self.trans = self.conn.begin()
        self.log = logging.getLogger(self.__class__.__name__)

    def __enter__(self):
        return self

    def __exit__(self, *exc):
        try:
            # If something that executed in the context raised an Exception,
            # rollback and re-raise it.
            self.log.debug("exc is:", exc_info=True)
            if exc[0]:
                self.rollback()
                raise exc[0], exc[1], exc[2]
            # Also need to check for exceptions during commit!
            try:
                self.commit()
            except:
                self.rollback()
                raise
        finally:
            # Always make sure the connection is closed, bug 740360
            self.close()

    def close(self):
        # For some reason, sometimes the connection appears to close itself...
        if not self.conn.closed:
            self.conn.close()

    def execute(self, statement):
        try:
            self.log.debug("Attempting to execute %s" % statement)
            return self.conn.execute(statement)
        except:
            self.log.debug("Caught exception")
            # We want to raise our own Exception, so that errors are easily
            # caught by consumers. The dance below lets us do that without
            # losing the original Traceback, which will be much more
            # informative than one starting from this point.
            klass, e, tb = sys.exc_info()
            self.rollback()
            e = TransactionError(e.args)
            raise TransactionError, e, tb

    def commit(self):
        try:
            self.trans.commit()
        except:
            klass, e, tb = sys.exc_info()
            self.rollback()
            e = TransactionError(e.args)
            raise TransactionError, e, tb

    def rollback(self):
        self.trans.rollback()


class AUSTable(object):
    """Base class for all AUS Tables. By default, all tables have a history
       table created for them, too, which mirrors their own structure and adds
       a record of who made a change, and when the change happened.

       @param history: Whether or not to create a history table for this table.
                       When True, a History object will be created for this
                       table, and all changes will be logged to it. Defaults
                       to True.
       @type history: bool
       @param versioned: Whether or not this table is versioned. When True,
                         an additional 'data_version' column will be added
                         to the Table, and its version increased with every
                         update. This is useful for detecting colliding
                         updates.
       @type versioned: bool
       @param onInsert: A callback that will be called whenever an insert is
                        made to the table. It must accept the following 4
                        parameters:
                         * The table object the query is being performed on
                         * The type of query being performed (eg: INSERT)
                         * The name of the user making the change
                         * The query object that will be execeuted
                        If the callback raises an exception the change will
                        be aborted.
       @type onInsert: callable
       @param onDelete: See onInsert
       @type onDelete: callable
       @param onUpdate: See onInsert
       @type onUpdate: callable
    """

    def __init__(self, db, dialect, history=True, versioned=True, onInsert=None,
                 onUpdate=None, onDelete=None):
        self.db = db
        self.t = self.table
        # Enable versioning, if required
        if versioned:
            self.t.append_column(Column('data_version', Integer, nullable=False))
        self.versioned = versioned
        self.onInsert = onInsert
        self.onUpdate = onUpdate
        self.onDelete = onDelete
        # Mirror the columns as attributes for easy access
        self.primary_key = []
        for col in self.table.get_children():
            setattr(self, col.name, col)
            if col.primary_key:
                self.primary_key.append(col)
        # Set-up a history table to do logging in, if required
        if history:
            self.history = History(db, dialect, self.t.metadata, self)
        else:
            self.history = None
        self.log = logging.getLogger(self.__class__.__name__)

    # Can't do this in the constructor, because the engine is always
    # unset when we're instantiated
    def getEngine(self):
        return self.t.metadata.bind

    def _returnRowOrRaise(self, where, columns=None, transaction=None):
        """Return the row matching the where clause supplied. If no rows match or multiple rows match,
           a WrongNumberOfRowsError will be raised."""
        rows = self.select(where=where, columns=columns, transaction=transaction)
        if len(rows) == 0:
            raise WrongNumberOfRowsError("where clause matched no rows")
        if len(rows) > 1:
            raise WrongNumberOfRowsError("where clause matches multiple rows (primary keys: %s)" % rows)
        return rows[0]

    def _selectStatement(self, columns=None, where=None, order_by=None, limit=None, offset=None, distinct=False):
        """Create a SELECT statement on this table.

           @param columns: Column objects to select. Defaults to None, meaning select all columns
           @type columns: A sequence of sqlalchemy.schema.Column objects or column names as strings
           @param where: Conditions to apply on this select. Defaults to None, meaning no conditions
           @type where: A sequence of sqlalchemy.sql.expression.ClauseElement objects
           @param order_by: Columns to sort the rows by. Defaults to None, meaning no ORDER BY clause
           @type order_by: A sequence of sqlalchemy.schema.Column objects
           @param limit: Limit results to this many. Defaults to None, meaning no limit
           @type limit: int
           @param distinct: Whether or not to return only distinct rows. Default: False.
           @type distinct: bool

           @rtype: sqlalchemy.sql.expression.Select
        """
        if columns:
            query = select(columns, order_by=order_by, limit=limit, offset=offset, distinct=distinct)
        else:
            query = self.t.select(order_by=order_by, limit=limit, offset=offset, distinct=distinct)
        if where:
            for cond in where:
                query = query.where(cond)
        return query

    @rowsToDicts
    def select(self, transaction=None, **kwargs):
        """Perform a SELECT statement on this table.
           See AUSTable._selectStatement for possible arguments.

           @rtype: sqlalchemy.engine.base.ResultProxy
        """
        query = self._selectStatement(**kwargs)
        if transaction:
            return transaction.execute(query).fetchall()
        else:
            return query.execute().fetchall()

    def _insertStatement(self, **columns):
        """Create an INSERT statement for this table

           @param columns: Data to insert
           @type colmuns: dict

           @rtype: sqlalchemy.sql.express.Insert
        """
        return self.t.insert(values=columns)

    def _prepareInsert(self, trans, changed_by, **columns):
        """Prepare an INSERT statement for commit. If this table has versioning enabled,
           data_version will be set to 1. If this table has history enabled, two rows
           will be created in that table: one representing the current state (NULL),
           and one representing the new state.

           @rtype: sqlalchemy.engine.base.ResultProxy
        """
        data = columns.copy()
        if self.versioned:
            data['data_version'] = 1
        query = self._insertStatement(**data)

        if self.onInsert:
            self.onInsert(self, "INSERT", changed_by, query)

        ret = trans.execute(query)
        if self.history:
            for q in self.history.forInsert(ret.inserted_primary_key, data, changed_by):
                trans.execute(q)
        return ret

    def insert(self, changed_by=None, transaction=None, **columns):
        """Perform an INSERT statement on this table. See AUSTable._insertStatement for
           a description of columns.

           @param changed_by: The username of the person inserting the row. Required when
                              history is enabled. Unused otherwise. No authorization checks are done
                              at this level.
           @type changed_by: str
           @param transaction: A transaction object to add the insert statement (and history changes) to.
                               If provided, you must commit the transaction yourself. If None, they will
                               be added to a locally-scoped transaction and committed.

           @rtype: sqlalchemy.engine.base.ResultProxy
        """
        if self.history and not changed_by:
            raise ValueError("changed_by must be passed for Tables that have history")

        if transaction:
            return self._prepareInsert(transaction, changed_by, **columns)
        else:
            with AUSTransaction(self.getEngine()) as trans:
                return self._prepareInsert(trans, changed_by, **columns)

    def _deleteStatement(self, where):
        """Create a DELETE statement for this table.

           @param where: Conditions to apply on this select.
           @type where: A sequence of sqlalchemy.sql.expression.ClauseElement objects

           @rtype: sqlalchemy.sql.expression.Delete
        """
        query = self.t.delete()
        if where:
            for cond in where:
                query = query.where(cond)
        return query

    def _prepareDelete(self, trans, where, changed_by, old_data_version):
        """Prepare a DELETE statament for commit. If this table has history enabled,
           a row will be created in that table representing the new state of the
           row being deleted (NULL). If versioning is enabled and old_data_version
           doesn't match the current version of the row to be deleted, an OutdatedDataError
           will be raised.

           @rtype: sqlalchemy.engine.base.ResultProxy
        """
        row = self._returnRowOrRaise(where=where, columns=self.primary_key, transaction=trans)

        if self.versioned:
            where = copy(where)
            where.append(self.data_version == old_data_version)

        query = self._deleteStatement(where)

        if self.onDelete:
            self.onDelete(self, "DELETE", changed_by, query)

        ret = trans.execute(query)
        if ret.rowcount != 1:
            raise OutdatedDataError("Failed to delete row, old_data_version doesn't match current data_version")
        if self.history:
            trans.execute(self.history.forDelete(row, changed_by))
        return ret

    def delete(self, where, changed_by=None, old_data_version=None, transaction=None):
        """Perform a DELETE statement on this table. See AUSTable._deleteStatement for
           a description of `where'. To simplify versioning, this method can only
           delete a single row per invocation. If the where clause given would delete
           zero or multiple rows, a WrongNumberOfRowsError is raised.

           @param changed_by: The username of the person deleting the row(s). Required when
                              history is enabled. Unused otherwise. No authorization checks are done
                              at this level.
           @type changed_by: str
           @param old_data_version: Previous version of the row to be deleted. If this version doesn't
                                    match the current version of the row, an OutdatedDataError will be
                                    raised and the delete will fail. Required when versioning is enabled.
           @type old_data_version: int

           @rtype: sqlalchemy.engine.base.ResultProxy
        """
        if self.history and not changed_by:
            raise ValueError("changed_by must be passed for Tables that have history")
        if self.versioned and not old_data_version:
            raise ValueError("old_data_version must be passed for Tables that are versioned")

        if transaction:
            return self._prepareDelete(transaction, where, changed_by, old_data_version)
        else:
            with AUSTransaction(self.getEngine()) as trans:
                return self._prepareDelete(trans, where, changed_by, old_data_version)

    def _updateStatement(self, where, what):
        """Create an UPDATE statement for this table

           @param where: Conditions to apply to this UPDATE.
           @type where: A sequence of sqlalchemy.sql.expression.ClauseElement objects.
           @param what: Data to update
           @type what: dict

           @rtype: sqlalchemy.sql.expression.Update
        """
        query = self.t.update(values=what)
        if where:
            for cond in where:
                query = query.where(cond)
        return query

    def _prepareUpdate(self, trans, where, what, changed_by, old_data_version):
        """Prepare an UPDATE statement for commit. If this table has versioning enabled,
           data_version will be increased by 1. If this table has history enabled, a
           row will be added to that table represent the new state of the data.

           @rtype: sqlalchemy.engine.base.ResultProxy
        """
        row = self._returnRowOrRaise(where=where, transaction=trans)
        if self.versioned:
            where = copy(where)
            where.append(self.data_version == old_data_version)
            row['data_version'] += 1

        # Copy the new data into the row
        for col in what:
            row[col] = what[col]

        query = self._updateStatement(where, row)

        if self.onUpdate:
            self.onUpdate(self, "UPDATE", changed_by, query)

        ret = trans.execute(query)
        if self.history:
            trans.execute(self.history.forUpdate(row, changed_by))
        if ret.rowcount != 1:
            raise OutdatedDataError("Failed to update row, old_data_version doesn't match current data_version")
        return ret

    def update(self, where, what, changed_by=None, old_data_version=None, transaction=None):
        """Perform an UPDATE statement on this stable. See AUSTable._updateStatement for
           a description of `where' and `what'. This method can only update a single row
           per invocation. If the where clause given would update zero or multiple rows, a
           WrongNumberOfRowsError is raised.

           @param changed_by: The username of the person inserting the row. Required when
                              history is enabled. Unused otherwise. No authorization checks are done
                              at this level.
           @type changed_by: str
           @param old_data_version: Previous version of the row to be deleted. If this version doesn't
                                    match the current version of the row, an OutdatedDataError will be
                                    raised and the delete will fail. Required when versioning is enabled.
           @type old_data_version: int

           @rtype: sqlalchemy.engine.base.ResultProxy
        """
        if self.history and not changed_by:
            raise ValueError("changed_by must be passed for Tables that have history")
        if self.versioned and not old_data_version:
            raise ValueError("update: old_data_version must be passed for Tables that are versioned")

        if transaction:
            return self._prepareUpdate(transaction, where, what, changed_by, old_data_version)
        else:
            with AUSTransaction(self.getEngine()) as trans:
                return self._prepareUpdate(trans, where, what, changed_by, old_data_version)

    def getRecentChanges(self, limit=10, transaction=None):
        return self.history.select(transaction=transaction,
                                   limit=limit,
                                   order_by=self.history.timestamp.desc())


class History(AUSTable):
    """Represents a history table that may be attached to another AUSTable.
       History tables mirror the structure of their `baseTable', with the exception
       that nullable and primary_key attributes are always overwritten to be
       True and False respectively. Additionally, History tables have a unique
       change_id for each row, and record the username making a change, and the
       timestamp of each change. The methods forInsert, forDelete, and forUpdate
       will generate appropriate INSERTs to the History table given appropriate
       inputs, and are documented below. History tables are never versioned,
       and cannot have history of their own."""

    def __init__(self, db, dialect, metadata, baseTable):
        self.baseTable = baseTable
        self.table = Table('%s_history' % baseTable.t.name, metadata,
                           Column('change_id', Integer, primary_key=True, autoincrement=True),
                           Column('changed_by', String(100), nullable=False),
                           )
        # Timestamps are stored as an integer, but actually contain
        # precision down to the millisecond, achieved through
        # multiplication.
        # SQLAlchemy's SQLite dialect doesn't support fully support BigInteger.
        # The Column will work, but it ends up being a NullType Column which
        # breaks our upgrade unit tests. Because of this, we make sure to use
        # a plain Integer column for SQLite. In MySQL, an Integer is
        # Integer(11), which is too small for our needs.
        if dialect == 'sqlite':
            self.table.append_column(Column('timestamp', Integer, nullable=False))
        else:
            self.table.append_column(Column('timestamp', BigInteger, nullable=False))
        self.base_primary_key = [pk.name for pk in baseTable.primary_key]
        for col in baseTable.t.get_children():
            newcol = col.copy()
            if col.primary_key:
                newcol.primary_key = False
            else:
                newcol.nullable = True
            self.table.append_column(newcol)
        AUSTable.__init__(self, db, dialect, history=False, versioned=False)

    def getTimestamp(self):
        t = int(time.time() * 1000)
        return t

    def forInsert(self, insertedKeys, columns, changed_by):
        """Inserts cause two rows in the History table to be created. The first
           one records the primary key data and NULLs for other row data. This
           represents that the row did not exist prior to the insert. The
           timestamp for this row is 1 millisecond behind the real timestamp to
           reflect this. The second row records the full data of the row at the
           time of insert."""
        primary_key_data = {}
        queries = []
        for i in range(0, len(self.base_primary_key)):
            name = self.base_primary_key[i]
            primary_key_data[name] = insertedKeys[i]
            # Make sure the primary keys are included in the second row as well
            columns[name] = insertedKeys[i]

        ts = self.getTimestamp()
        queries.append(self._insertStatement(changed_by=changed_by, timestamp=ts - 1, **primary_key_data))
        queries.append(self._insertStatement(changed_by=changed_by, timestamp=ts, **columns))
        return queries

    def forDelete(self, rowData, changed_by):
        """Deletes cause a single row to be created, which only contains the
           primary key data. This represents that the row no longer exists."""
        row = {}
        for k in rowData:
            row[str(k)] = rowData[k]
        # Tack on history table information to the row
        row['changed_by'] = changed_by
        row['timestamp'] = self.getTimestamp()
        return self._insertStatement(**row)

    def forUpdate(self, rowData, changed_by):
        """Updates cause a single row to be created, which contains the full,
           new data of the row at the time of the update."""
        row = {}
        for k in rowData:
            row[str(k)] = rowData[k]
        row['changed_by'] = changed_by
        row['timestamp'] = self.getTimestamp()
        return self._insertStatement(**row)

    def getChange(self, change_id=None, column_values=None, data_version=None, transaction=None):
        """ Returns the unique change that matches the give change_id or
            combination of data_version and values for the specified columns.
            column_values is a dict that contains the column names that are
            versioned and their values.
            Ignores non primary key attributes specified in column_values."""
        # if change_id is not None, we use it to get the change, ignoring
        # data_version and column_values
        by_change_id = False if change_id is None else True
        # column_names lists all primary keys as string keys with the column
        # objects as values
        column_names = {col.name: col for col in self.table.columns if col.name in self.base_primary_key}

        if not by_change_id:
            # we check if the entire primary key is present in column_values,
            # since there might be multiple rows that match an incomplete
            # primary key
            for col in column_names.keys():
                if col not in column_values.keys():
                    raise ValueError("Entire primary key not present")
            # data_version can only be queried for versioned tables
            if not self.baseTable.versioned:
                raise ValueError("data_version queried for non-versioned table")

            where = [self.data_version == data_version]
            for col in column_names.keys():
                where.append(column_names[col] == column_values[col])
            changes = self.select(where=where,
                                  transaction=transaction)
        else:
            changes = self.select(where=[self.change_id == change_id], transaction=transaction)
        found = len(changes)
        if found > 1 or found == 0:
            self.log.debug("Found %s changes, should have been 1", found)
            return None
        return changes[0]

    def getPrevChange(self, change_id, row_primary_keys, transaction=None):
        """ Returns the most recent change to a given row in the base table """
        where = [self.change_id < change_id]
        for i in range(0, len(self.base_primary_key)):
            self_prim = getattr(self, self.base_primary_key[i])
            where.append((self_prim == row_primary_keys[i]))

        changes = self.select(where=where, transaction=transaction, limit=1, order_by=self.change_id.desc())
        length = len(changes)
        if(length == 0):
            self.log.debug("No previous changes found")
            return None
        return changes[0]

    def _stripNullColumns(self, change):
        # We know a bunch of columns are going to be empty...easier to strip them out
        # than to be super verbose (also should let this test continue to work even
        # if the schema changes).
        for key in change.keys():
            if change[key] is None:
                del change[key]
        return change

    def _stripHistoryColumns(self, change):
        """ Will strip history specific columns as well as data_version from the given change """
        del change['change_id']
        del change['changed_by']
        del change['timestamp']
        del change['data_version']
        return change

    def _isNull(self, change, row_primary_keys):
        # Define a row that's empty except for the primary keys
        # This is what the NULL rows for inserts and deletes will look like.
        null_row = dict()
        for i in range(0, len(self.base_primary_key)):
            null_row[self.base_primary_key[i]] = row_primary_keys[i]
        return self._stripNullColumns(change) == null_row

    def _isDelete(self, cur_base_state, row_primary_keys):
        return self._isNull(cur_base_state.copy(), row_primary_keys)

    def _isInsert(self, prev_base_state, row_primary_keys):
        return self._isNull(prev_base_state.copy(), row_primary_keys)

    def _isUpdate(self, cur_base_state, prev_base_state, row_primary_keys):
        return (not self._isNull(cur_base_state.copy(), row_primary_keys)) and (not self._isNull(prev_base_state.copy(), row_primary_keys))

    def rollbackChange(self, change_id, changed_by, transaction=None):
        """ Rollback the change given by the change_id,
        Will handle all cases: insert, delete, update """

        change = self.getChange(change_id=change_id, transaction=transaction)

        # Get the values of the primary keys for the given row
        row_primary_keys = [0] * len(self.base_primary_key)
        for i in range(0, len(self.base_primary_key)):
            row_primary_keys[i] = change[self.base_primary_key[i]]

        # Strip the History Specific Columns from the cahgnes
        prev_base_state = self._stripHistoryColumns(self.getPrevChange(change_id, row_primary_keys, transaction))
        cur_base_state = self._stripHistoryColumns(change.copy())

        # Define a row that's empty except for the primary keys
        # This is what the NULL rows for inserts and deletes will look like.
        null_row = dict()
        for i in range(0, len(self.base_primary_key)):
            null_row[self.base_primary_key[i]] = row_primary_keys[i]

        # If the row has all NULLS, then the operation we're rolling back is a DELETE
        # We need to do an insert, with the data from the previous change
        if self._isDelete(cur_base_state, row_primary_keys):
            self.log.debug("reverting a DELETE")
            self.baseTable.insert(changed_by=changed_by, transaction=transaction, **prev_base_state)

        # If the previous change is NULL, then the operation is an INSERT
        # We will need to do a delete.
        elif self._isInsert(prev_base_state, row_primary_keys):
            self.log.debug("reverting an INSERT")
            where = []
            for i in range(0, len(self.base_primary_key)):
                self_prim = getattr(self.baseTable, self.base_primary_key[i])
                where.append((self_prim == row_primary_keys[i]))

            self.baseTable.delete(changed_by=changed_by, transaction=transaction, where=where, old_data_version=change['data_version'])

        elif self._isUpdate(cur_base_state, prev_base_state, row_primary_keys):
            # If this operation is an UPDATE
            # We will need to do an update to the previous change's state
            self.log.debug("reverting an UPDATE")
            where = []
            for i in range(0, len(self.base_primary_key)):
                self_prim = getattr(self.baseTable, self.base_primary_key[i])
                where.append((self_prim == row_primary_keys[i]))

            what = prev_base_state
            old_data_version = change['data_version']
            self.baseTable.update(changed_by=changed_by, where=where, what=what, old_data_version=old_data_version, transaction=transaction)
        else:
            self.log.debug("ERROR, change doesn't correspond to any known operation")


class Rules(AUSTable):

    def __init__(self, db, metadata, dialect):
        self.table = Table('rules', metadata,
                           Column('rule_id', Integer, primary_key=True, autoincrement=True),
                           Column('alias', String(50), unique=True),
                           Column('priority', Integer),
                           Column('mapping', String(100)),
                           Column('backgroundRate', Integer),
                           Column('update_type', String(15), nullable=False),
                           Column('product', String(15)),
                           Column('version', String(10)),
                           Column('channel', String(75)),
                           Column('buildTarget', String(75)),
                           Column('buildID', String(20)),
                           Column('locale', String(200)),
                           Column('osVersion', String(1000)),
                           Column('systemCapabilities', String(1000)),
                           Column('distribution', String(100)),
                           Column('distVersion', String(100)),
                           Column('headerArchitecture', String(10)),
                           Column('comment', String(500)),
                           Column('whitelist', String(100)),
                           )
        AUSTable.__init__(self, db, dialect)

    def _matchesRegex(self, foo, bar):
        # Expand wildcards and use ^/$ to make sure we don't succeed on partial
        # matches. Eg, 3.6* matches 3.6, 3.6.1, 3.6b3, etc.
        test = foo.replace('.', '\.').replace('*', '.*')
        test = '^%s$' % test
        if re.match(test, bar):
            return True
        return False

    def _channelMatchesRule(self, ruleChannel, queryChannel, fallbackChannel):
        """Decides whether a channel from the rules matches an incoming one.
           If the ruleChannel is null, we match any queryChannel. We also match
           if the channels match exactly, or match after wildcards in ruleChannel
           are resolved. Channels may have a fallback specified, too, so we must
           check if the fallback version of the queryChannel matches the ruleChannel."""
        if ruleChannel is None:
            return True
        if self._matchesRegex(ruleChannel, queryChannel):
            return True
        if self._matchesRegex(ruleChannel, fallbackChannel):
            return True

    def _matchesList(self, ruleString, queryString):
        """Decides whether a ruleString from a rule matches an incoming string.
           The rule may specify multiple matches, delimited by a comma. Once
           split we look for an exact match against the string from the queries.
           We want an exact match so (eg) we only get the locales we specify"""
        if ruleString is None:
            return True
        for subString in ruleString.split(','):
            if subString == queryString:
                return True

    def _versionMatchesRule(self, ruleVersion, queryVersion):
        """Decides whether a version from the rules matches an incoming version.
           If the ruleVersion is null, we match any queryVersion. If it's not
           null, we must either match exactly, or match a comparison operator."""
        self.log.debug('ruleVersion: %s, queryVersion: %s', ruleVersion, queryVersion)
        if ruleVersion is None:
            return True
        return version_compare(queryVersion, ruleVersion)

    def _buildIDMatchesRule(self, ruleBuildID, queryBuildID):
        """Decides whether a buildID from the rules matches an incoming one.
           If the ruleBuildID is null, we match any queryBuildID. If it's not
           null, we must either match exactly, or match with a camparison
           operator."""
        if ruleBuildID is None:
            return True
        return string_compare(queryBuildID, ruleBuildID)

    def _csvMatchesRule(self, ruleString, queryString, substring=True):
        """Decides whether a column from a rule matches an incoming one.
           Some columns in a rule may specify multiple values delimited by a
           comma. Once split we do a full or substring match against the query
           string. Because we support substring matches, there's no need
           to support globbing as well."""
        if ruleString is None:
            return True
        for part in ruleString.split(','):
            if substring and part in queryString:
                return True
            elif part == queryString:
                return True
        return False

    def _localeMatchesRule(self, ruleLocales, queryLocale):
        """Decides if a comma seperated list of locales in a rule matches an
        update request"""
        return self._matchesList(ruleLocales, queryLocale)

    def _isAlias(self, id_or_alias):
        if re.match("^[a-zA-Z][a-zA-Z0-9-]*$", str(id_or_alias)):
            return True
        return False

    def addRule(self, changed_by, what, transaction=None):
        if not self.db.hasPermission(changed_by, "rule", "create", what.get("product"), transaction):
            raise PermissionDeniedError("%s is not allowed to create new rules for product %s" % (changed_by, what.get("product")))
        ret = self.insert(changed_by=changed_by, transaction=transaction, **what)
        return ret.inserted_primary_key[0]

    def getOrderedRules(self, transaction=None):
        """Returns all of the rules, sorted in ascending order"""
        return self.select(order_by=(self.priority, self.version, self.mapping), transaction=transaction)

    def countRules(self, transaction=None):
        """Returns a number of the count of rules"""
        count, = self.t.count().execute().fetchone()
        return count

    def getRulesMatchingQuery(self, updateQuery, fallbackChannel, transaction=None):
        """Returns all of the rules that match the given update query.
           For cases where a particular updateQuery channel has no
           fallback, fallbackChannel should match the channel from the query."""
        where = [
            ((self.product == updateQuery['product']) | (self.product == null())) &
            ((self.buildTarget == updateQuery['buildTarget']) | (self.buildTarget == null())) &
            ((self.headerArchitecture == updateQuery['headerArchitecture']) | (self.headerArchitecture == null()))
        ]
        # Query version 2 doesn't have distribution information, and to keep
        # us maximally flexible, we won't match any rules that have
        # distribution update set.
        if updateQuery['queryVersion'] == 2:
            where.extend([(self.distribution == null()) & (self.distVersion == null())])
        # Only query versions 3 and 4 have distribution information, so we
        # need to consider it.
        if updateQuery['queryVersion'] in (3, 4):
            where.extend([
                ((self.distribution == updateQuery['distribution']) | (self.distribution == null())) &
                ((self.distVersion == updateQuery['distVersion']) | (self.distVersion == null()))
            ])
        if not updateQuery['force']:
            where.append(self.backgroundRate > 0)
        rules = self.select(where=where, transaction=transaction)
        self.log.debug("where: %s" % where)
        self.log.debug("Raw matches:")

        matchingRules = []
        for rule in rules:
            self.log.debug(rule)
            # Resolve special means for channel, version, and buildID - dropping
            # rules that don't match after resolution.
            if not self._channelMatchesRule(rule['channel'], updateQuery['channel'], fallbackChannel):
                self.log.debug("%s doesn't match %s", rule['channel'], updateQuery['channel'])
                continue
            if not self._versionMatchesRule(rule['version'], updateQuery['version']):
                self.log.debug("%s doesn't match %s", rule['version'], updateQuery['version'])
                continue
            if not self._buildIDMatchesRule(rule['buildID'], updateQuery['buildID']):
                self.log.debug("%s doesn't match %s", rule['buildID'], updateQuery['buildID'])
                continue
            # To help keep the rules table compact, multiple OS versions may be
            # specified in a single rule. They are comma delimited, so we need to
            # break them out and create clauses for each one.
            if not self._csvMatchesRule(rule['osVersion'], updateQuery['osVersion']):
                self.log.debug("%s doesn't match %s", rule['osVersion'], updateQuery['osVersion'])
                continue
            # Same deal for system capabilities
            if not self._csvMatchesRule(rule['systemCapabilities'], updateQuery.get('systemCapabilities', ""), substring=False):
                self.log.debug("%s doesn't match %s", rule['systemCapabilities'], updateQuery.get('systemCapabilities'))
                continue
            # Locales may be a comma delimited rule too, exact matches only
            if not self._localeMatchesRule(rule['locale'], updateQuery['locale']):
                self.log.debug("%s doesn't match %s", rule['locale'], updateQuery['locale'])
                continue
            # If a rule has a whitelist attached to it, the rule is only
            # considered "matching" if it passes the whitelist check.
            # The decision about matching or not is delegated to the whitelist blob.
            if rule.get("whitelist"):
                self.log.debug("Matching rule requires a whitelist")
                try:
                    whitelist = dbo.releases.getReleaseBlob(name=rule["whitelist"], transaction=transaction)
                    if whitelist and not whitelist.shouldServeUpdate(updateQuery):
                        continue
                # It shouldn't be possible for the whitelist blob not to exist,
                # but just in case...
                except KeyError:
                    self.log.warning("Got exeception when looking for whitelist blob %s", rule["whitelist"], exc_info=True)

            matchingRules.append(rule)

        self.log.debug("Reduced matches:")
        if self.log.isEnabledFor(logging.DEBUG):
            for r in matchingRules:
                self.log.debug(r)
        return matchingRules

    def getRule(self, id_or_alias, transaction=None):
        """ Returns the unique rule that matches the give rule_id or alias."""
        where = []
        # Figuring out which column to use ahead of times means there's only
        # one potential index for the database to use, which should make
        # queries faster (it will always use the most efficient one).
        if self._isAlias(id_or_alias):
            where.append(self.alias == id_or_alias)
        else:
            where.append(self.rule_id == id_or_alias)

        rules = self.select(where=where, transaction=transaction)
        found = len(rules)
        if found > 1 or found == 0:
            self.log.debug("Found %s rules, should have been 1", found)
            return None
        return rules[0]

    def updateRule(self, changed_by, id_or_alias, what, old_data_version, transaction=None):
        """ Update the rule given by rule_id or alias with the parameter what """
        where = []
        if self._isAlias(id_or_alias):
            where.append(self.alias == id_or_alias)
        else:
            where.append(self.rule_id == id_or_alias)

        product = self.select(where=where, columns=[self.product], transaction=transaction)[0]["product"]
        if not self.db.hasPermission(changed_by, "rule", "modify", product, transaction):
            raise PermissionDeniedError("%s is not allowed to modify rules for product %s" % (changed_by, product))
        # If the product is being changed, we also need to make sure the user
        # permission to modify _that_ product.
        if "product" in what:
            if not self.db.hasPermission(changed_by, "rule", "modify", what["product"], transaction):
                raise PermissionDeniedError("%s is not allowed to modify rules for product %s" % (changed_by, what["product"]))

        self.update(changed_by=changed_by, where=where, what=what, old_data_version=old_data_version, transaction=transaction)

    def deleteRule(self, changed_by, id_or_alias, old_data_version, transaction=None):
        where = []
        if self._isAlias(id_or_alias):
            where.append(self.alias == id_or_alias)
        else:
            where.append(self.rule_id == id_or_alias)

        product = self.select(where=where, columns=[self.product], transaction=transaction)[0]["product"]
        if not self.db.hasPermission(changed_by, "rule", "delete", product, transaction):
            raise PermissionDeniedError("%s is not allowed to delete rules for product %s" % (changed_by, product))

        self.delete(changed_by=changed_by, where=where, old_data_version=old_data_version, transaction=transaction)


class Releases(AUSTable):

    def __init__(self, db, metadata, dialect):
        self.domainWhitelist = []

        self.table = Table('releases', metadata,
                           Column('name', String(100), primary_key=True),
                           Column('product', String(15), nullable=False),
                           Column('read_only', Boolean, default=False),
                           )
        if dialect == 'mysql':
            from sqlalchemy.dialects.mysql import LONGTEXT
            dataType = LONGTEXT
        else:
            dataType = Text
        self.table.append_column(Column('data', dataType, nullable=False))
        AUSTable.__init__(self, db, dialect)

    def setDomainWhitelist(self, domainWhitelist):
        self.domainWhitelist = domainWhitelist

    # TODO: This should really be part of the blob class(es) because it depends
    # on a lot of blob schema specific stuff.
    def containsForbiddenDomain(self, data, product):
        """Returns True if "data" contains any file URLs that contain a
           domain that we're not allowed to serve updates to."""
        # Check the top level URLs, if the exist.
        for c in data.get('fileUrls', {}).values():
            # New-style
            if isinstance(c, dict):
                for from_ in c.values():
                    for url in from_.values():
                        if isForbiddenUrl(url, product, self.domainWhitelist):
                            return True
            # Old-style
            else:
                if isForbiddenUrl(c, product, self.domainWhitelist):
                    return True

        # And also the locale-level URLs.
        for platform in data.get('platforms', {}).values():
            for locale in platform.get('locales', {}).values():
                for type_ in ('partial', 'complete'):
                    if type_ in locale and 'fileUrl' in locale[type_]:
                        if isForbiddenUrl(locale[type_]['fileUrl'], product, self.domainWhitelist):
                            return True
                for type_ in ('partials', 'completes'):
                    for update in locale.get(type_, {}):
                        if 'fileUrl' in update:
                            if isForbiddenUrl(update["fileUrl"], product, self.domainWhitelist):
                                return True

        return False

    def getReleases(self, name=None, product=None, limit=None, transaction=None):
        self.log.debug("Looking for releases with:")
        self.log.debug("name: %s", name)
        self.log.debug("product: %s", product)
        where = []
        if name:
            where.append(self.name == name)
        if product:
            where.append(self.product == product)
        # We could get the "data" column here too, but getReleaseBlob knows how
        # to grab cached versions of that, so it's better to let it take care
        # of it.
        rows = self.select(columns=[self.name, self.product, self.data_version],
                           where=where, limit=limit, transaction=transaction)
        for row in rows:
            row["data"] = self.getReleaseBlob(row["name"], transaction)
        return rows

    def countReleases(self, transaction=None):
        """Returns a number of the count of releases"""
        count, = self.t.count().execute().fetchone()
        return count

    def getReleaseInfo(self, product=None, limit=None,
                       transaction=None, nameOnly=False, name_prefix=None):
        where = []
        if product:
            where.append(self.product == product)
        if name_prefix:
            where.append(self.name.startswith(name_prefix))
        if nameOnly:
            column = [self.name]
        else:
            column = [self.name, self.product, self.data_version, self.read_only]

        rows = self.select(where=where, columns=column, limit=limit, transaction=transaction)

        if not nameOnly:
            j = join(dbo.releases.t, dbo.rules.t, ((dbo.releases.name == dbo.rules.mapping) | (dbo.releases.name == dbo.rules.whitelist)))
            ref_list = select([dbo.releases.name, dbo.rules.rule_id]).select_from(j).execute().fetchall()

            for row in rows:
                refs = [ref for ref in ref_list if ref[0] == row['name']]
                ref_list = [ref for ref in ref_list if ref[0] != row['name']]
                if len(refs) > 0:
                    row['rule_ids'] = [ref[1] for ref in refs]
                else:
                    row['rule_ids'] = []

        return rows

    def getReleaseNames(self, **kwargs):
        return self.getReleaseInfo(nameOnly=True, **kwargs)

    def getReleaseBlob(self, name, transaction=None):
        # Putting the data_version and blob getters into these methods lets us
        # delegate the decision about whether or not to use the cached values
        # to the cache class. It will either return as a cached value, or use
        # the getter to return a fresh value (and cache it).
        def getDataVersion():
            try:
                return self.select(where=[self.name == name], columns=[self.data_version], limit=1, transaction=transaction)[0]
            except IndexError:
                raise KeyError("Couldn't find release with name '%s'" % name)

        data_version = cache.get("blob_version", name, getDataVersion)

        def getBlob():
            try:
                row = self.select(where=[self.name == name], columns=[self.data], limit=1, transaction=transaction)[0]
                blob = createBlob(row['data'])
                return {"data_version": data_version, "blob": blob}
            except IndexError:
                raise KeyError("Couldn't find release with name '%s'" % name)

        cached_blob = cache.get("blob", name, getBlob)

        # Even though we may have retrieved a cached blob, we need to make sure
        # that it's not older than the one in the database. If the data version
        # of the cached blob and the latest data version don't match, we need
        # to update the cache with the latest blob.
        if data_version > cached_blob["data_version"]:
            blob_info = getBlob()
            cache.put("blob", name, blob_info)
            blob = blob_info["blob"]
        else:
            # And while it's extremely unlikely, there is a remote possibility
            # that the cached blob actually has a newer data version than the
            # blob version cache. This can occur if the blob cache expired
            # between retrieving the cached data version and cached blob.
            # (Because the blob version cache ttl should be shorter than the
            # blob cache ttl, if the blob cache expired prior to retrieving the
            # data version, the blob version cache would've expired as well.
            # If we hit one of these cases, we should bring the blob version
            # cache up to date since we have it.
            if cached_blob["data_version"] > data_version:
                cache.put("blob_version", name, data_version)
            blob = cached_blob["blob"]

        return blob

    def addRelease(self, name, product, blob, changed_by, transaction=None):
        blob.validate()

        if not self.db.hasPermission(changed_by, "release", "create", product, transaction):
            raise PermissionDeniedError("%s is not allowed to create releases for product %s" % (changed_by, product))

        # Generally blobs have names, but there's no requirement that they have to.
        if blob.get("name"):
            # If they do, we should not let the column and the in-blob name be different.
            if name != blob["name"]:
                raise ValueError("name in database (%s) does not match name in blob (%s)" % (name, blob.get("name")))
        if self.containsForbiddenDomain(blob, product):
            raise ValueError("Release blob contains forbidden domain.")

        columns = dict(name=name, product=product, data=blob.getJSON())
        # Raises DuplicateDataError if the release already exists.
        ret = self.insert(changed_by=changed_by, transaction=transaction, **columns)
        cache.put("blob", name, {"data_version": 1, "blob": blob})
        cache.put("blob_version", name, 1)
        return ret.inserted_primary_key[0]

    def updateRelease(self, name, changed_by, old_data_version, product=None, read_only=None, blob=None, transaction=None):
        if product or blob:
            self._proceedIfNotReadOnly(name, transaction=transaction)
        where = [self.name == name]
        what = {}

        current_product = self.select(where=where, columns=[self.product], transaction=transaction)[0]["product"]
        if not self.db.hasPermission(changed_by, "release", "modify", current_product, transaction):
            raise PermissionDeniedError("%s is not allowed to modify releases for product %s" % (changed_by, current_product))

        if product:
            what['product'] = product
            # If the product is being changed, we need to make sure the user
            # has permission to modify releases of that product, too.
            if not self.db.hasPermission(changed_by, "release", "modify", product, transaction):
                raise PermissionDeniedError("%s is not allowed to modify releases for product %s" % (changed_by, product))

        # The way things stand right now we cannot grant access to _only_ modify
        # the read only flag. When the permissions were still enforced at the
        # web level we had this because that flag had its own endpoint.
        # If we want this again we'll need to adjust this code, and perhaps
        # make a special method on this class that only modifies read_only
        # (similar to addLocaleToRelease).
        if read_only is not None:
            what["read_only"] = read_only
            # In addition to being able to modify the release overall, users
            # need to be granted explicit access to manipulate the read_only
            # flag. This lets us give out very granular access, which can be
            # very helpful particularly in automation.
            if read_only is False:
                if not self.db.hasPermission(changed_by, "release_read_only", "unset", product, transaction):
                    raise PermissionDeniedError("%s is not allowed to mark %s products read write" % (changed_by, product))
            elif read_only is True:
                if not self.db.hasPermission(changed_by, "release_read_only", "set", product, transaction):
                    raise PermissionDeniedError("%s is not allowed to mark %s products read only" % (changed_by, product))

        if blob:
            blob.validate()
            # Blob schemas often require a name property but we can't assume so here
            if blob.get("name"):
                # If they do, we should not let the column and the in-blob name be different.
                if name != blob["name"]:
                    raise ValueError("name in database (%s) does not match name in blob (%s)" % (name, blob.get("name")))
            if self.containsForbiddenDomain(blob, product):
                raise ValueError("Release blob contains forbidden domain.")
            what['data'] = blob.getJSON()
<<<<<<< HEAD

        self.update(where=where, what=what, changed_by=changed_by, old_data_version=old_data_version, transaction=transaction)
=======
>>>>>>> 8b6c33d3
        new_data_version = old_data_version + 1
        try:
            self.update(where=[self.name == name], what=what, changed_by=changed_by, old_data_version=old_data_version, transaction=transaction)
        except OutdatedDataError as e:
            self.log.debug("trying to update older data_version %s for release %s" % (name, old_data_version))
            if blob is not None and read_only is None:
                ancestor_change = self.history.getChange(data_version=old_data_version,
                                                         column_values={'name': name},
                                                         transaction=transaction)
                # if we have no historical information about the ancestor blob
                if ancestor_change is None:
                    self.log.debug("history for data_version %s for release %s absent" % (old_data_version, name))
                    raise
                ancestor_blob = createBlob(ancestor_change.get('data'))
                tip_release = self.getReleases(name=name,
                                               transaction=transaction)[0]
                tip_blob = tip_release.get('data')
                m = dictdiffer.merge.Merger(ancestor_blob, tip_blob, blob, {})
                try:
                    m.run()
                    # Merger merges the patches into a single unified patch,
                    # but we need dictdiffer.patch to actually apply the patch
                    # to the original blob
                    unified_blob = dictdiffer.patch(m.unified_patches, ancestor_blob)
                    # converting the resultant dict into a blob and then
                    # converting it to JSON
                    what['data'] = createBlob(unified_blob).getJSON()
                    # we want the data_version for the dictdiffer.merged blob to be one
                    # more than that of the latest blob
                    tip_data_version = tip_release['data_version']
                    self.update(where=[self.name == name], what=what, changed_by=changed_by,
                                old_data_version=tip_data_version, transaction=transaction)
                    # cache will have a data_version of one plus the tip
                    # data_version
                    new_data_version = tip_data_version + 1
                except dictdiffer.merge.UnresolvedConflictsException:
                    self.log.debug("latest version of release %s cannot be merged with new blob" % name)
                    raise e
        cache.put("blob", name, {"data_version": new_data_version, "blob": blob})
        cache.put("blob_version", name, new_data_version)

    def addLocaleToRelease(self, name, product, platform, locale, data, old_data_version, changed_by, transaction=None, alias=None):
        """Adds or update's the existing data for a specific platform + locale
           combination, in the release identified by 'name'. The data is
           validated before commiting it, and a ValueError is raised if it is
           invalid.
        """
        self._proceedIfNotReadOnly(name, transaction=transaction)

        where = [self.name == name]
        product = self.select(where=where, columns=[self.product], transaction=transaction)[0]["product"]
        if not self.db.hasPermission(changed_by, "release_locale", "modify", product, transaction):
            raise PermissionDeniedError("%s is not allowed to add builds for product %s" % (changed_by, product))

        releaseBlob = self.getReleaseBlob(name, transaction=transaction)
        if 'platforms' not in releaseBlob:
            releaseBlob['platforms'] = {}

        if platform in releaseBlob['platforms']:
            # If the platform we're given is aliased to another one, we need
            # to resolve that before doing any updating. If we don't, the data
            # will go into an aliased platform and be ignored!
            platform = releaseBlob.getResolvedPlatform(platform)

        if platform not in releaseBlob['platforms']:
            releaseBlob['platforms'][platform] = {}

        if 'locales' not in releaseBlob['platforms'][platform]:
            releaseBlob['platforms'][platform]['locales'] = {}

        releaseBlob['platforms'][platform]['locales'][locale] = data

        # we don't allow modification of existing platforms (aliased or not)
        if alias:
            for a in alias:
                if a not in releaseBlob['platforms']:
                    releaseBlob['platforms'][a] = {'alias': platform}

        releaseBlob.validate()
        if self.containsForbiddenDomain(releaseBlob, product):
            raise ValueError("Release blob contains forbidden domain.")
        what = dict(data=releaseBlob.getJSON())

        self.update(where=where, what=what, changed_by=changed_by, old_data_version=old_data_version,
                    transaction=transaction)
        new_data_version = old_data_version + 1
        cache.put("blob", name, {"data_version": new_data_version, "blob": releaseBlob})
        cache.put("blob_version", name, new_data_version)

    def getLocale(self, name, platform, locale, transaction=None):
        try:
            blob = self.getReleaseBlob(name, transaction=transaction)
            return blob['platforms'][platform]['locales'][locale]
        except KeyError:
            raise KeyError("Couldn't find locale identified by: %s, %s, %s" % (name, platform, locale))

    def localeExists(self, name, platform, locale, transaction=None):
        try:
            self.getLocale(name, platform, locale, transaction)
            return True
        except KeyError:
            return False

    def deleteRelease(self, changed_by, name, old_data_version, transaction=None):
        self._proceedIfNotReadOnly(name, transaction=transaction)
        where = [self.name == name]
        product = self.select(where=where, columns=[self.product], transaction=transaction)[0]["product"]
        if not self.db.hasPermission(changed_by, "release", "delete", product, transaction):
            raise PermissionDeniedError("%s is not allowed to delete releases for product %s" % (changed_by, product))
        self.delete(changed_by=changed_by, where=where, old_data_version=old_data_version, transaction=transaction)
        cache.invalidate("blob", name)
        cache.invalidate("blob_version", name)

    def isReadOnly(self, name, limit=None, transaction=None):
        where = [self.name == name]
        column = [self.read_only]
        row = self.select(where=where, columns=column, limit=limit, transaction=transaction)[0]
        return row['read_only']

    def _proceedIfNotReadOnly(self, name, limit=None, transaction=None):
        if self.isReadOnly(name, limit, transaction):
            raise ReadOnlyError("Release '%s' is read only" % name)


class Permissions(AUSTable):
    """allPermissions defines the structure and possible options for all
       available permissions. Permissions can be limited to specific types
       of actions. Eg: granting the "rule" permission with "actions" set to
       ["create"] allows rules to be created but not modified or deleted.
       Permissions that relate to rules or releases can be further limited
       by product. Eg: granting the "release" permission with "products" set
       to ["GMP"] allows the user to modify GMP releases, but not Firefox."""
    allPermissions = {
        "admin": [],
        "release": ["actions", "products"],
        "release_locale": ["actions", "products"],
        "release_read_only": ["actions", "products"],
        "rule": ["actions", "products"],
        "permission": ["actions"],
    }

    def __init__(self, db, metadata, dialect):
        self.table = Table('permissions', metadata,
                           Column('permission', String(50), primary_key=True),
                           Column('username', String(100), primary_key=True),
                           Column('options', Text)
                           )
        AUSTable.__init__(self, db, dialect)

    def assertPermissionExists(self, permission):
        if permission not in self.allPermissions.keys():
            raise ValueError('Unknown permission "%s"' % permission)

    def assertOptionsExist(self, permission, options):
        for opt in options:
            if opt not in self.allPermissions[permission]:
                raise ValueError('Unknown option "%s" for permission "%s"' % (opt, permission))

    def getAllUsers(self, transaction=None):
        res = self.select(columns=[self.username], distinct=True, transaction=transaction)
        return [r['username'] for r in res]

    def getAllPermissions(self, transaction=None):
        ret = defaultdict(dict)
        for r in self.select(transaction=transaction):
            ret[r["username"]][r["permission"]] = r["options"]
        return ret

    def countAllUsers(self, transaction=None):
        res = self.select(columns=[self.username], distinct=True, transaction=transaction)
        return len(res)

    def grantPermission(self, changed_by, username, permission, options=None, transaction=None):
        self.assertPermissionExists(permission)
        if options:
            self.assertOptionsExist(permission, options)

        if not self.db.hasPermission(changed_by, "permission", "create", transaction=transaction):
            raise PermissionDeniedError("%s is not allowed to grant permissions" % changed_by)

        columns = dict(username=username, permission=permission)
        if options:
            columns['options'] = json.dumps(options)
        self.log.debug("granting %s to %s with options %s" % (permission, username, options))
        self.insert(changed_by=changed_by, transaction=transaction, **columns)
        self.log.debug("successfully granted %s to %s with options %s" % (permission, username, options))

    def updatePermission(self, changed_by, username, permission, old_data_version, options=None, transaction=None):
        self.assertPermissionExists(permission)
        if options:
            self.assertOptionsExist(permission, options)
            what = dict(options=json.dumps(options))
        else:
            what = dict(options=None)

        if not self.db.hasPermission(changed_by, "permission", "modify", transaction=transaction):
            raise PermissionDeniedError("%s is not allowed to modify permissions" % changed_by)

        where = [self.username == username, self.permission == permission]
        self.update(changed_by=changed_by, where=where, what=what, old_data_version=old_data_version, transaction=transaction)

    def revokePermission(self, changed_by, username, permission, old_data_version, transaction=None):
        if not self.db.hasPermission(changed_by, "permission", "delete", transaction=transaction):
            raise PermissionDeniedError("%s is not allowed to revoke permissions" % changed_by)

        where = [self.username == username, self.permission == permission]
        self.delete(changed_by=changed_by, where=where, old_data_version=old_data_version, transaction=transaction)

    def getPermission(self, username, permission, transaction=None):
        try:
            row = self.select(where=[self.username == username, self.permission == permission], transaction=transaction)[0]
            if row['options']:
                row['options'] = json.loads(row['options'])
            return row
        except IndexError:
            return {}

    def getUserPermissions(self, username, transaction=None):
        rows = self.select(columns=[self.permission, self.options, self.data_version], where=[self.username == username], transaction=transaction)
        ret = dict()
        for row in rows:
            perm = row['permission']
            opt = row['options']
            ret[perm] = dict()
            ret[perm]['data_version'] = row['data_version']
            if opt:
                ret[perm]['options'] = json.loads(opt)
            else:
                ret[perm]['options'] = None
        return ret

    def getOptions(self, username, permission, transaction=None):
        ret = self.select(columns=[self.options], where=[self.username == username, self.permission == permission], transaction=transaction)
        if ret:
            if ret[0]['options']:
                return json.loads(ret[0]['options'])
            else:
                return {}
        else:
            raise ValueError('Permission "%s" doesn\'t exist' % permission)

    def hasPermission(self, username, thing, action, product=None, transaction=None):
        if self.select(where=[self.username == username, self.permission == 'admin'], transaction=transaction):
            return True
        try:
            options = self.getOptions(username, thing, transaction=transaction)
        except ValueError:
            return False

        # If a user has a permission that doesn't explicitly limit the type of
        # actions they can perform, they are allowed to do any type of action.
        if options.get("actions") and action not in options["actions"]:
            return False
        # Similarly, permissions without products specified grant that
        # that permission without any limitation on the product.
        if options.get("products") and product not in options["products"]:
            return False

        return True


class UTF8PrettyPrinter(pprint.PrettyPrinter):
    """Encodes strings as UTF-8 before printing to avoid ugly u'' style prints.
    Adapted from http://stackoverflow.com/questions/10883399/unable-to-encode-decode-pprint-output"""
    def format(self, object, context, maxlevels, level):
        if isinstance(object, unicode):
            return pprint._safe_repr(object.encode('utf8'), context, maxlevels, level)
        return pprint.PrettyPrinter.format(self, object, context, maxlevels, level)


class UnquotedStr(str):
    def __repr__(self):
        return self.__str__()


def send_email(relayhost, port, username, password, to_addr, from_addr, table, subj,
               body):
    from email.mime.text import MIMEText
    from smtplib import SMTP

    msg = MIMEText("\n".join(body), "plain")
    msg["Subject"] = subj
    msg["from"] = from_addr

    try:
        conn = SMTP()
        conn.connect(relayhost, port)
        conn.ehlo()
        conn.starttls()
        conn.ehlo()
    except:
        table.log.exception("Failed to connect to SMTP server:")
        return
    try:
        if username and password:
            conn.login(username, password)
        conn.sendmail(from_addr, to_addr, msg.as_string())
    except:
        table.log.exception("Failed to send change notification:")
    finally:
        conn.quit()


def make_change_notifier(relayhost, port, username, password, to_addr, from_addr):
    def bleet(table, type_, changed_by, query):
        body = ["Changed by: %s" % changed_by]
        if type_ == "UPDATE":
            body.append("Row(s) to be updated as follows:")
            where = [c for c in query._whereclause.get_children()]
            for row in table.select(where=where):
                for k in row:
                    if query.parameters[k] != row[k]:
                        row[k] = UnquotedStr("%s ---> %s" % (repr(row[k]), repr(query.parameters[k])))
                    else:
                        row[k] = UnquotedStr("%s (unchanged)" % repr(row[k]))
                body.append(UTF8PrettyPrinter().pformat(row))
        elif type_ == "DELETE":
            body.append("Row(s) to be removed:")
            where = [c for c in query._whereclause.get_children()]
            for row in table.select(where=where):
                body.append(UTF8PrettyPrinter().pformat(row))
        elif type_ == "INSERT":
            body.append("Row to be inserted:")
            body.append(UTF8PrettyPrinter().pformat(query.parameters))

        subj = "%s to %s detected" % (type_, table.t.name)
        send_email(relayhost, port, username, password, to_addr, from_addr,
                   table, subj, body)
        table.log.debug("Sending change notification mail for %s to %s", table.t.name, to_addr)
    return bleet


def make_change_notifier_for_read_only(relayhost, port, username, password, to_addr, from_addr):
    def bleet(table, type_, changed_by, query):
        body = ["Changed by: %s" % changed_by]
        where = [c for c in query._whereclause.get_children()]
        row = table.select(where=where)[0]
        if not query.parameters['read_only'] and row['read_only']:
            body.append("Row(s) to be updated as follows:")
            data = {}
            data['name'] = UnquotedStr(repr(row['name']))
            data['product'] = UnquotedStr(repr(row['product']))
            data['read_only'] = UnquotedStr("%s ---> %s" %
                                            (repr(row['read_only']),
                                             repr(query.parameters['read_only'])))
            body.append(UTF8PrettyPrinter().pformat(data))

            subj = "Read only release %s changed to modifiable" % data['name']
            send_email(relayhost, port, username, password, to_addr, from_addr,
                       table, subj, body)
            table.log.debug("Sending change notification mail for %s to %s", table.t.name, to_addr)
    return bleet

# A helper that sets sql_mode. This should only be used with MySQL, and
# lets us put the database in a stricter mode that will disallow things like
# automatic data truncation.
# From http://www.enricozini.org/2012/tips/sa-sqlmode-traditional/
from sqlalchemy.interfaces import PoolListener


class SetSqlMode(PoolListener):

    def connect(self, dbapi_con, connection_record):
        cur = dbapi_con.cursor()
        cur.execute("SET SESSION sql_mode='TRADITIONAL'")


class AUSDatabase(object):
    engine = None
    migrate_repo = path.join(path.dirname(__file__), "migrate")

    def __init__(self, dburi=None, mysql_traditional_mode=False):
        """Create a new AUSDatabase. Before this object is useful, dburi must be
           set, either through the constructor or setDburi()"""
        if dburi:
            self.setDburi(dburi, mysql_traditional_mode)
        self.log = logging.getLogger(self.__class__.__name__)

    def setDburi(self, dburi, mysql_traditional_mode=False):
        """Setup the database connection. Note that SQLAlchemy only opens a connection
           to the database when it needs to, however."""
        if self.engine:
            raise AlreadySetupError()
        self.dburi = dburi
        self.metadata = MetaData()
        listeners = []
        if mysql_traditional_mode and "mysql" in dburi:
            listeners.append(SetSqlMode())
        self.engine = create_engine(self.dburi, pool_recycle=60, listeners=listeners)
        dialect = self.engine.name
        self.rulesTable = Rules(self, self.metadata, dialect)
        self.releasesTable = Releases(self, self.metadata, dialect)
        self.permissionsTable = Permissions(self, self.metadata, dialect)
        self.metadata.bind = self.engine

    def setDomainWhitelist(self, domainWhitelist):
        self.releasesTable.setDomainWhitelist(domainWhitelist)

    def setupChangeMonitors(self, relayhost, port, username, password, to_addr, from_addr):
        bleeter = make_change_notifier(relayhost, port, username, password, to_addr, from_addr)
        read_only_bleeter = make_change_notifier_for_read_only(relayhost, port,
                                                               username,
                                                               password,
                                                               to_addr,
                                                               from_addr)
        self.rules.onInsert = bleeter
        self.rules.onUpdate = bleeter
        self.rules.onDelete = bleeter
        self.permissions.onInsert = bleeter
        self.permissions.onUpdate = bleeter
        self.permissions.onDelete = bleeter
        self.releases.onUpdate = read_only_bleeter

    def hasPermission(self, *args, **kwargs):
        return self.permissions.hasPermission(*args, **kwargs)

    def create(self, version=None):
        # Migrate's "create" merely declares a database to be under its control,
        # it doesn't actually create tables or upgrade it. So we need to call it
        # and then do the upgrade to get to the state we want. We also have to
        # tell create that we're creating at version 0 of the database, otherwise
        # uprgade will do nothing!
        migrate.versioning.schema.ControlledSchema.create(self.engine, self.migrate_repo, 0)
        self.upgrade(version)

    def upgrade(self, version=None):
        # This method was taken from Buildbot:
        # https://github.com/buildbot/buildbot/blob/87108ec4088dc7fd5394ac3c1d0bd3b465300d92/master/buildbot/db/model.py#L455
        # http://code.google.com/p/sqlalchemy-migrate/issues/detail?id=100
        # means  we cannot use the migrate.versioning.api module.  So these
        # methods perform similar wrapping functions to what is done by the API
        # functions, but without disposing of the engine.
        schema = migrate.versioning.schema.ControlledSchema(self.engine, self.migrate_repo)
        changeset = schema.changeset(version)
        for step, change in changeset:
            self.log.debug('migrating schema version %s -> %d' % (step, step + 1))
            schema.runchange(step, change, 1)

    def downgrade(self, version):
        schema = migrate.versioning.schema.ControlledSchema(self.engine, self.migrate_repo)
        changeset = schema.changeset(version)
        for step, change in changeset:
            self.log.debug('migrating schema version %s -> %d' % (step, step - 1))
            schema.runchange(step, change, -1)

    def reset(self):
        self.engine = None
        self.metadata.bind = None

    def begin(self):
        return AUSTransaction(self.engine)

    @property
    def rules(self):
        return self.rulesTable

    @property
    def releases(self):
        return self.releasesTable

    @property
    def permissions(self):
        return self.permissionsTable<|MERGE_RESOLUTION|>--- conflicted
+++ resolved
@@ -1136,14 +1136,9 @@
             if self.containsForbiddenDomain(blob, product):
                 raise ValueError("Release blob contains forbidden domain.")
             what['data'] = blob.getJSON()
-<<<<<<< HEAD
-
-        self.update(where=where, what=what, changed_by=changed_by, old_data_version=old_data_version, transaction=transaction)
-=======
->>>>>>> 8b6c33d3
         new_data_version = old_data_version + 1
         try:
-            self.update(where=[self.name == name], what=what, changed_by=changed_by, old_data_version=old_data_version, transaction=transaction)
+            self.update(where=where, what=what, changed_by=changed_by, old_data_version=old_data_version, transaction=transaction)
         except OutdatedDataError as e:
             self.log.debug("trying to update older data_version %s for release %s" % (name, old_data_version))
             if blob is not None and read_only is None:

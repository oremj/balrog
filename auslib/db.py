--- conflicted
+++ resolved
@@ -518,13 +518,6 @@
 
            @rtype: sqlalchemy.engine.base.ResultProxy
         """
-<<<<<<< HEAD
-        if dryrun:
-            self.log.debug("In dryrun mode, not doing anything...")
-            return
-
-=======
->>>>>>> 5819b60e
         # If "where" is key/value pairs, we need to convert it to SQLAlchemy
         # clauses before porceeding.
         if hasattr(where, "keys"):
@@ -775,7 +768,6 @@
     # conditions require mulitple arguments. This data structure defines
     # each type of condition, and groups their args together for easier
     # processing.
-<<<<<<< HEAD
     condition_groups = {
         "time": ("when",),
         "uptake": ("telemetry_product", "telemetry_channel", "telemetry_uptake"),
@@ -850,65 +842,8 @@
                            Column("sc_id", Integer, primary_key=True, autoincrement=True),
                            Column("scheduled_by", String(100), nullable=False),
                            Column("complete", Boolean, default=False),
-=======
-    condition_groups = (
-        ("when",),
-        ("telemetry_product", "telemetry_channel", "telemetry_uptake"),
-    )
-
-    def __init__(self, db, dialect, metadata, baseName, history=True):
-        self.table = Table("{}_conditions".format(baseName), metadata,
-                           Column("sc_id", Integer, primary_key=True),
-                           Column("telemetry_product", String(15)),
-                           Column("telemetry_channel", String(75)),
-                           Column("telemetry_uptake", Integer),
->>>>>>> 5819b60e
                            )
         self.conditions = ConditionsTable(db, dialect, metadata, table_name, conditions)
-
-        super(ConditionsTable, self).__init__(db, dialect, history=history, versioned=True)
-
-    def validate(self, conditions):
-        # Filter out conditions whose values are none before processing.
-        conditions = {k: v for k, v in conditions.iteritems() if conditions[k]}
-        if not conditions:
-            raise ValueError("No conditions found")
-
-        for c in conditions:
-            if c not in itertools.chain(*self.condition_groups):
-                raise ValueError("Invalid condition: %s", c)
-
-        for group in self.condition_groups:
-            if set(group) == set(conditions.keys()):
-                break
-        else:
-            raise ValueError("Invalid combination of conditions: %s", conditions.keys())
-
-        if "when" in conditions:
-            try:
-                time.gmtime(conditions["when"] / 1000)
-            except:
-                raise ValueError("Cannot parse 'when' as a unix timestamp.")
-
-            if conditions["when"] < getMillisecondTimestamp():
-                raise ValueError("Cannot schedule changes in the past")
-
-
-class ScheduledChangeTable(AUSTable):
-    """A Table that stores the necessary information to schedule changes
-    to the baseTable provided. A ScheduledChangeTable ends up mirroring the
-    columns of its base, and adding the necessary ones to provide the schedule.
-    By default, ScheduledChangeTables enable History on themselves."""
-
-    def __init__(self, db, dialect, metadata, baseTable, history=True):
-        table_name = "{}_scheduled_changes".format(baseTable.t.name)
-        self.baseTable = baseTable
-        self.table = Table(table_name, metadata,
-                           Column("sc_id", Integer, primary_key=True, autoincrement=True),
-                           Column("scheduled_by", String(100), nullable=False),
-                           Column("complete", Boolean, default=False),
-                           )
-        self.conditions = ConditionsTable(db, dialect, metadata, table_name)
 
         # The primary key column(s) are used in construct "where" clauses for
         # existing rows.
@@ -960,11 +895,7 @@
         base_columns = {}
         condition_columns = {}
         for k in columns:
-<<<<<<< HEAD
             if k in itertools.chain(*self.conditions.condition_groups.values()):
-=======
-            if k in itertools.chain(*self.conditions.condition_groups):
->>>>>>> 5819b60e
                 condition_columns[k] = columns[k]
             else:
                 base_columns[k] = columns[k]
@@ -977,8 +908,6 @@
         else:
             self.baseTable.insert(changed_by, transaction=transaction, dryrun=True, **new_row)
 
-<<<<<<< HEAD
-=======
     def _dataVersionsAreSynced(self, sc_id, transaction):
         sc_row = super(ScheduledChangeTable, self).select(where=[self.sc_id == sc_id], transaction=transaction, columns=[self.data_version])
         conditions_row = self.conditions.select(where=[self.conditions.sc_id == sc_id], transaction=transaction, columns=[self.conditions.data_version])
@@ -991,7 +920,6 @@
 
         return True
 
->>>>>>> 5819b60e
     def validate(self, base_columns, condition_columns, changed_by, sc_id=None, transaction=None):
         # We need to do additional checks for any changes that are modifying an
         # existing row. These lists will have PK clauses in them at the end of
@@ -1039,7 +967,6 @@
 
         self.conditions.validate(condition_columns)
         self._checkBaseTablePermissions(base_table_where, base_columns, changed_by, transaction)
-<<<<<<< HEAD
 
     def select(self, where=None, transaction=None, **kwargs):
         ret = []
@@ -1064,69 +991,16 @@
         base_columns = self._prefixColumns(base_columns)
         base_columns["scheduled_by"] = changed_by
         ret = super(ScheduledChangeTable, self).insert(changed_by=changed_by, transaction=transaction, dryrun=dryrun, **base_columns)
-        sc_id = ret.inserted_primary_key[0]
-        self.conditions.insert(changed_by, transaction, dryrun, sc_id=sc_id, **condition_columns)
-        return sc_id
-=======
-
-    def select(self, where=None, transaction=None, **kwargs):
-        ret = []
-        # We'll be retrieving condition information for each Scheduled Change,
-        # and we'll need sc_id to do so.
-        if kwargs.get("columns") is not None:
-            # Columns can be specified as names or Column instances, so we must check for both.
-            if "sc_id" not in kwargs["columns"] and self.sc_id not in kwargs["columns"]:
-                kwargs["columns"].append(self.sc_id)
-        for row in super(ScheduledChangeTable, self).select(where=where, transaction=transaction, **kwargs):
-            columns = [getattr(self.conditions, c) for c in itertools.chain(*self.conditions.condition_groups)]
-            conditions = self.conditions.select([self.conditions.sc_id == row["sc_id"]], transaction=transaction, columns=columns)
-            row.update(conditions[0])
-            ret.append(row)
-        return ret
-
-    def insert(self, changed_by, transaction=None, dryrun=False, **columns):
-        base_columns, condition_columns = self._splitColumns(columns)
-
-        self.validate(base_columns, condition_columns, changed_by, transaction)
-
-        base_columns = self._prefixColumns(base_columns)
-        base_columns["scheduled_by"] = changed_by
-        ret = super(ScheduledChangeTable, self).insert(changed_by=changed_by, transaction=transaction, dryrun=dryrun, **base_columns)
         if not dryrun:
             sc_id = ret.inserted_primary_key[0]
             self.conditions.insert(changed_by, transaction, dryrun, sc_id=sc_id, **condition_columns)
             if not self._dataVersionsAreSynced(sc_id, transaction):
                 raise MismatchedDataVersionError("Conditions data version is out of sync with main table for sc_id %s", sc_id)
             return sc_id
->>>>>>> 5819b60e
 
     def update(self, where, what, changed_by, old_data_version, transaction=None, dryrun=False):
         base_what, condition_what = self._splitColumns(what)
 
-<<<<<<< HEAD
-        # We need to check each Scheduled Change that would be affected by this
-        # to ensure the new row will be valid.
-        for row in self.select(where=where, transaction=transaction):
-            # Before validation, we need to create the new version of the
-            # Scheduled Change by combining the old one with the new data.
-            sc_columns, condition_columns = self._splitColumns(row)
-            base_columns = {}
-            for col in sc_columns:
-                if col.startswith("base_") and sc_columns[col] is not None:
-                    base_columns[col] = sc_columns[col]
-
-            base_columns = {col.replace("base_", ""): base_columns[col] for col in base_columns}
-            for col in base_columns:
-                if col in base_what:
-                    base_columns[col] = base_what[col]
-
-            condition_columns = self.conditions.select(
-                where=[self.conditions.sc_id == sc_columns["sc_id"]],
-                columns=[getattr(self.conditions, cond) for cond in itertools.chain(*self.conditions.enabled_condition_groups.values())],
-                transaction=transaction)[0]
-            condition_columns.update(condition_what)
-
-=======
         affected_ids = []
         # We need to check each Scheduled Change that would be affected by this
         # to ensure the new row will be valid.
@@ -1154,22 +1028,17 @@
             condition_columns.update(condition_what)
 
             # Now that we have all that sorted out, we can validate the new values for everything.
->>>>>>> 5819b60e
             self.validate(base_columns, condition_columns, changed_by, sc_id=sc_columns["sc_id"], transaction=transaction)
 
             self.conditions.update([self.conditions.sc_id == sc_columns["sc_id"]], condition_columns, changed_by, old_data_version, transaction, dryrun=dryrun)
 
         base_what = self._prefixColumns(base_what)
         base_what["scheduled_by"] = changed_by
-<<<<<<< HEAD
-        return super(ScheduledChangeTable, self).update(where, base_what, changed_by, old_data_version, transaction, dryrun=dryrun)
-=======
         super(ScheduledChangeTable, self).update(where, base_what, changed_by, old_data_version, transaction, dryrun=dryrun)
 
         for sc_id in affected_ids:
             if not self._dataVersionsAreSynced(sc_id, transaction):
                 raise MismatchedDataVersionError("Conditions data version is out of sync with main table for sc_id %s" % sc_id)
->>>>>>> 5819b60e
 
     def delete(self, where, changed_by=None, old_data_version=None, transaction=None, dryrun=False):
         conditions_where = []

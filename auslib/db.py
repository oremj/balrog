--- conflicted
+++ resolved
@@ -1254,13 +1254,6 @@
                 raise ValueError("{} are required.".format(self.decisionColumns))
 
         if transaction:
-<<<<<<< HEAD
-            users_with_role, = transaction.execute(self.db.permissions.user_roles.t.count().where(self.db.permissions.user_roles.role == columns["role"]))\
-                                          .fetchone()
-        else:
-            users_with_role, = self.db.permissions.user_roles.t.count().where(self.db.permissions.user_roles.role == columns["role"])\
-                                                                       .execute().fetchone()
-=======
             users_with_role, = transaction.execute(
                 self.db.permissions.user_roles.t.count().where(self.db.permissions.user_roles.role == columns["role"])
             ).fetchone()
@@ -1268,7 +1261,6 @@
             users_with_role, = self.getEngine().execute(
                 self.db.permissions.user_roles.t.count().where(self.db.permissions.user_roles.role == columns["role"])
             ).fetchone()
->>>>>>> a0b9d8cf
         if users_with_role < columns["signoffs_required"]:
             msg = ", ".join(self.decisionColumns)
             raise ValueError("Cannot require {} signoffs for {} - only {} users hold the {} role".format(

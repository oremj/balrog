--- conflicted
+++ resolved
@@ -771,11 +771,7 @@
         if blob:
             if not blob.isValid():
                 log.debug("Releases.updateRelease: invalid blob is %s" % blob)
-<<<<<<< HEAD
-                raise ValueError("New blob is invalid.")
-=======
                 raise ValueError("Release blob is invalid.")
->>>>>>> 9a847baf
             what['data'] = blob.getJSON()
         log.debug("Releases.updateRelease: Updating %s with %s", name, what)
         self.update(where=[self.name==name], what=what, changed_by=changed_by, old_data_version=old_data_version, transaction=transaction)

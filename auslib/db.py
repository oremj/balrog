from collections import defaultdict
from copy import copy
import itertools
from os import path
import pprint
import re
import simplejson as json
import sys
import time

from sqlalchemy import Table, Column, Integer, Text, String, MetaData, \
    create_engine, select, BigInteger, Boolean, join
from sqlalchemy.exc import SQLAlchemyError
from sqlalchemy.sql.expression import null
import sqlalchemy.types

import migrate.versioning.schema
import migrate.versioning.api

import dictdiffer
import dictdiffer.merge

from auslib.global_state import cache, dbo
from auslib.blobs.base import createBlob
from auslib.util.comparison import string_compare, version_compare
from auslib.util.timestamp import getMillisecondTimestamp

import logging


def rowsToDicts(fn):
    """Decorator that converts the result of any function returning a dict-like
       object to an actual dict. Eg, converts read-only row objects to writable
       dicts."""
    def convertRows(*args, **kwargs):
        ret = []
        for row in fn(*args, **kwargs):
            d = {}
            for key in row.keys():
                d[key] = row[key]
            ret.append(d)
        return ret
    return convertRows


class AlreadySetupError(Exception):

    def __str__(self):
        return "Can't connect to new database, still connected to previous one"


class PermissionDeniedError(Exception):
    pass


class TransactionError(SQLAlchemyError):
    """Raised when a transaction fails for any reason."""


class OutdatedDataError(SQLAlchemyError):
    """Raised when an update or delete fails because of outdated data."""


class MismatchedDataVersionError(SQLAlchemyError):
    """Raised when the data version of a scheduled change and its associated conditions
    row do not match after an insert or update."""


class WrongNumberOfRowsError(SQLAlchemyError):
    """Raised when an update or delete fails because the clause matches more than one row."""


class UpdateMergeError(SQLAlchemyError):
    pass


class ReadOnlyError(SQLAlchemyError):
    """Raised when a release marked as read-only is attempted to be changed."""


class ChangeScheduledError(SQLAlchemyError):
    """Raised when a Scheduled Change cannot be created, modified, or deleted
    for data consistency reasons."""


class JSONColumn(sqlalchemy.types.TypeDecorator):
    """JSONColumns are used for types that are deserialized JSON (usually
    dicts) in memory, but need to be serialized to text before storage.
    JSONColumn handles the conversion both ways, serialized just before
    storage, and deserialized just after retrieval."""

    impl = Text

    def process_bind_param(self, value, dialect):
<<<<<<< HEAD
        if value is not None:
=======
        if value:
>>>>>>> f379a802
            value = json.dumps(value)
        return value

    def process_result_value(self, value, dialect):
<<<<<<< HEAD
        if value is not None:
=======
        if value:
>>>>>>> f379a802
            value = json.loads(value)
        return value


def BlobColumn(impl=Text):
    """BlobColumns are used to store Release Blobs, which are ultimately dicts.
    Release Blobs must be serialized before storage, and deserialized upon
    retrevial. This type handles both conversions. Some database engines
    (eg: mysql) may require a different underlying type than Text. The
    desired type may be passed in as an argument."""
    class cls(sqlalchemy.types.TypeDecorator):

        def process_bind_param(self, value, dialect):
<<<<<<< HEAD
            if value is not None:
                value = value.getJSON()
            return value

        def process_result_value(self, value, dialect):
            if value is not None:
                value = createBlob(value)
            return value
=======
            return value.getJSON()

        def process_result_value(self, value, dialect):
            return createBlob(value)
>>>>>>> f379a802

    cls.impl = impl
    return cls


class AUSTransaction(object):
    """Manages a single transaction. Requires a connection object.

       @param conn: connection object to perform the transaction on
       @type conn: sqlalchemy.engine.base.Connection
    """

    def __init__(self, engine):
        self.engine = engine
        self.conn = self.engine.connect()
        self.trans = self.conn.begin()
        self.log = logging.getLogger(self.__class__.__name__)

    def __enter__(self):
        return self

    def __exit__(self, *exc):
        try:
            # If something that executed in the context raised an Exception,
            # rollback and re-raise it.
            if exc[0]:
                self.log.debug("exc is:", exc_info=True)
                self.rollback()
                raise exc[0], exc[1], exc[2]
            # Also need to check for exceptions during commit!
            try:
                self.commit()
            except:
                self.rollback()
                raise
        finally:
            # Always make sure the connection is closed, bug 740360
            self.close()

    def close(self):
        # For some reason, sometimes the connection appears to close itself...
        if not self.conn.closed:
            self.conn.close()

    def execute(self, statement):
        try:
            self.log.debug("Attempting to execute %s" % statement)
            return self.conn.execute(statement)
        except:
            self.log.debug("Caught exception")
            # We want to raise our own Exception, so that errors are easily
            # caught by consumers. The dance below lets us do that without
            # losing the original Traceback, which will be much more
            # informative than one starting from this point.
            klass, e, tb = sys.exc_info()
            self.rollback()
            e = TransactionError(e.args)
            raise TransactionError, e, tb

    def commit(self):
        try:
            self.trans.commit()
        except:
            klass, e, tb = sys.exc_info()
            self.rollback()
            e = TransactionError(e.args)
            raise TransactionError, e, tb

    def rollback(self):
        self.trans.rollback()


class AUSTable(object):
    """Base class for all AUS Tables. By default, all tables have a history
       table created for them, too, which mirrors their own structure and adds
       a record of who made a change, and when the change happened.

       @param history: Whether or not to create a history table for this table.
                       When True, a History object will be created for this
                       table, and all changes will be logged to it. Defaults
                       to True.
       @type history: bool
       @param versioned: Whether or not this table is versioned. When True,
                         an additional 'data_version' column will be added
                         to the Table, and its version increased with every
                         update. This is useful for detecting colliding
                         updates.
       @type versioned: bool
       @param scheduled_changes: Whether or not this table should allow changes
                                 to be scheduled. When True, two additional tables
                                 will be created: a $name_scheduled_changes, which
                                 will contain data needed to schedule changes to
                                 $name, and $name_scheduled_changes_history, which
                                 tracks the history of a scheduled change.
       @type scheduled_changes: bool
       @param onInsert: A callback that will be called whenever an insert is
                        made to the table. It must accept the following 4
                        parameters:
                         * The table object the query is being performed on
                         * The type of query being performed (eg: INSERT)
                         * The name of the user making the change
                         * The query object that will be execeuted
                        If the callback raises an exception the change will
                        be aborted.
       @type onInsert: callable
       @param onDelete: See onInsert
       @type onDelete: callable
       @param onUpdate: See onInsert
       @type onUpdate: callable
    """

    def __init__(self, db, dialect, history=True, versioned=True, scheduled_changes=False,
                 scheduled_changes_kwargs={}, onInsert=None, onUpdate=None, onDelete=None):
        self.db = db
        self.t = self.table
        # Enable versioning, if required
        if versioned:
            self.t.append_column(Column('data_version', Integer, nullable=False))
        self.versioned = versioned
        self.onInsert = onInsert
        self.onUpdate = onUpdate
        self.onDelete = onDelete
        # Mirror the columns as attributes for easy access
        self.primary_key = []
        for col in self.table.get_children():
            setattr(self, col.name, col)
            if col.primary_key:
                self.primary_key.append(col)
        # Set-up a history table to do logging in, if required
        if history:
            self.history = History(db, dialect, self.t.metadata, self)
        else:
            self.history = None
        # Set-up a scheduled changes table if required
        if scheduled_changes:
            self.scheduled_changes = ScheduledChangeTable(db, dialect, self.t.metadata, self, **scheduled_changes_kwargs)
        else:
            self.scheduled_changes = None
        self.log = logging.getLogger(self.__class__.__name__)

    # Can't do this in the constructor, because the engine is always
    # unset when we're instantiated
    def getEngine(self):
        return self.t.metadata.bind

    def _returnRowOrRaise(self, where, columns=None, transaction=None):
        """Return the row matching the where clause supplied. If no rows match or multiple rows match,
           a WrongNumberOfRowsError will be raised."""
        rows = self.select(where=where, columns=columns, transaction=transaction)
        if len(rows) == 0:
            raise WrongNumberOfRowsError("where clause matched no rows")
        if len(rows) > 1:
            raise WrongNumberOfRowsError("where clause matches multiple rows (primary keys: %s)" % rows)
        return rows[0]

    def _selectStatement(self, columns=None, where=None, order_by=None, limit=None, offset=None, distinct=False):
        """Create a SELECT statement on this table.

           @param columns: Column objects to select. Defaults to None, meaning select all columns
           @type columns: A sequence of sqlalchemy.schema.Column objects or column names as strings
           @param order_by: Columns to sort the rows by. Defaults to None, meaning no ORDER BY clause
           @type order_by: A sequence of sqlalchemy.schema.Column objects
           @param limit: Limit results to this many. Defaults to None, meaning no limit
           @type limit: int
           @param distinct: Whether or not to return only distinct rows. Default: False.
           @type distinct: bool

           @rtype: sqlalchemy.sql.expression.Select
        """
        if columns:
            query = select(columns, order_by=order_by, limit=limit, offset=offset, distinct=distinct)
        else:
            query = self.t.select(order_by=order_by, limit=limit, offset=offset, distinct=distinct)
        if where:
            for cond in where:
                query = query.where(cond)
        return query

    @rowsToDicts
    def select(self, where=None, transaction=None, **kwargs):
        """Perform a SELECT statement on this table.
           See AUSTable._selectStatement for possible arguments.

           @param where: A list of SQLAlchemy clauses, or a key/value pair of columns and values.
           @type where: list of clauses or key/value pairs.

           @rtype: sqlalchemy.engine.base.ResultProxy
        """

        # If "where" is key/value pairs, we need to convert it to SQLAlchemy
        # clauses before porceeding.
        if hasattr(where, "keys"):
            where = [getattr(self, k) == v for k, v in where.iteritems()]

        query = self._selectStatement(where=where, **kwargs)
        if transaction:
            return transaction.execute(query).fetchall()
        else:
            return query.execute().fetchall()

    def _insertStatement(self, **columns):
        """Create an INSERT statement for this table

           @param columns: Data to insert
           @type colmuns: dict

           @rtype: sqlalchemy.sql.express.Insert
        """
        return self.t.insert(values=columns)

    def _prepareInsert(self, trans, changed_by, **columns):
        """Prepare an INSERT statement for commit. If this table has versioning enabled,
           data_version will be set to 1. If this table has history enabled, two rows
           will be created in that table: one representing the current state (NULL),
           and one representing the new state.

           @rtype: sqlalchemy.engine.base.ResultProxy
        """
        data = columns.copy()
        if self.versioned:
            data['data_version'] = 1
        query = self._insertStatement(**data)

        if self.onInsert:
            self.onInsert(self, "INSERT", changed_by, query, trans)

        ret = trans.execute(query)
        if self.history:
            for q in self.history.forInsert(ret.inserted_primary_key, data, changed_by):
                trans.execute(q)
        return ret

    def insert(self, changed_by=None, transaction=None, dryrun=False, **columns):
        """Perform an INSERT statement on this table. See AUSTable._insertStatement for
           a description of columns.

           @param changed_by: The username of the person inserting the row. Required when
                              history is enabled. Unused otherwise. No authorization checks are done
                              at this level.
           @type changed_by: str
           @param transaction: A transaction object to add the insert statement (and history changes) to.
                               If provided, you must commit the transaction yourself. If None, they will
                               be added to a locally-scoped transaction and committed.
           @param dryrun: If true, this insert statement will not actually be run.
           @type dryrun bool

           @rtype: sqlalchemy.engine.base.ResultProxy
        """
        if self.history and not changed_by:
            raise ValueError("changed_by must be passed for Tables that have history")

        if dryrun:
            self.log.debug("In dryrun mode, not doing anything...")
            return

        if transaction:
            return self._prepareInsert(transaction, changed_by, **columns)
        else:
            with AUSTransaction(self.getEngine()) as trans:
                return self._prepareInsert(trans, changed_by, **columns)

    def _deleteStatement(self, where):
        """Create a DELETE statement for this table.

           @param where: Conditions to apply on this select.
           @type where: A sequence of sqlalchemy.sql.expression.ClauseElement objects

           @rtype: sqlalchemy.sql.expression.Delete
        """
        query = self.t.delete()
        if where:
            for cond in where:
                query = query.where(cond)
        return query

    def _prepareDelete(self, trans, where, changed_by, old_data_version):
        """Prepare a DELETE statament for commit. If this table has history enabled,
           a row will be created in that table representing the new state of the
           row being deleted (NULL). If versioning is enabled and old_data_version
           doesn't match the current version of the row to be deleted, an OutdatedDataError
           will be raised.

           @rtype: sqlalchemy.engine.base.ResultProxy
        """
        row = self._returnRowOrRaise(where=where, columns=self.primary_key, transaction=trans)

        if self.versioned:
            where = copy(where)
            where.append(self.data_version == old_data_version)

        query = self._deleteStatement(where)

        if self.onDelete:
            self.onDelete(self, "DELETE", changed_by, query, trans)

        ret = trans.execute(query)
        if ret.rowcount != 1:
            raise OutdatedDataError("Failed to delete row, old_data_version doesn't match current data_version")
        if self.history:
            trans.execute(self.history.forDelete(row, changed_by))
        if self.scheduled_changes:
            # If this table has active scheduled changes we cannot allow it to be deleted
            sc_where = [self.scheduled_changes.complete == False]  # noqa
            for pk in self.primary_key:
                sc_where.append(getattr(self.scheduled_changes, "base_%s" % pk.name) == row[pk.name])
            if self.scheduled_changes.select(where=sc_where, transaction=trans):
                raise ChangeScheduledError("Cannot delete rows that have changes scheduled.")

        return ret

    def delete(self, where, changed_by=None, old_data_version=None, transaction=None, dryrun=False):
        """Perform a DELETE statement on this table. See AUSTable._deleteStatement for
           a description of `where'. To simplify versioning, this method can only
           delete a single row per invocation. If the where clause given would delete
           zero or multiple rows, a WrongNumberOfRowsError is raised.

           @param where: A list of SQLAlchemy clauses, or a key/value pair of columns and values.
           @type where: list of clauses or key/value pairs.
           @param changed_by: The username of the person deleting the row(s). Required when
                              history is enabled. Unused otherwise. No authorization checks are done
                              at this level.
           @type changed_by: str
           @param old_data_version: Previous version of the row to be deleted. If this version doesn't
                                    match the current version of the row, an OutdatedDataError will be
                                    raised and the delete will fail. Required when versioning is enabled.
           @type old_data_version: int
           @param transaction: A transaction object to add the delete statement (and history changes) to.
                               If provided, you must commit the transaction yourself. If None, they will
                               be added to a locally-scoped transaction and committed.
           @param dryrun: If true, this insert statement will not actually be run.
           @type dryrun bool

           @rtype: sqlalchemy.engine.base.ResultProxy
        """
        # If "where" is key/value pairs, we need to convert it to SQLAlchemy
        # clauses before porceeding.
        if hasattr(where, "keys"):
            where = [getattr(self, k) == v for k, v in where.iteritems()]

        if self.history and not changed_by:
            raise ValueError("changed_by must be passed for Tables that have history")
        if self.versioned and not old_data_version:
            raise ValueError("old_data_version must be passed for Tables that are versioned")

        if dryrun:
            self.log.debug("In dryrun mode, not doing anything...")
            return

        if transaction:
            return self._prepareDelete(transaction, where, changed_by, old_data_version)
        else:
            with AUSTransaction(self.getEngine()) as trans:
                return self._prepareDelete(trans, where, changed_by, old_data_version)

    def _updateStatement(self, where, what):
        """Create an UPDATE statement for this table

           @param where: Conditions to apply to this UPDATE.
           @type where: A sequence of sqlalchemy.sql.expression.ClauseElement objects.
           @param what: Data to update
           @type what: dict

           @rtype: sqlalchemy.sql.expression.Update
        """
        query = self.t.update(values=what)
        if where:
            for cond in where:
                query = query.where(cond)
        return query

    def _prepareUpdate(self, trans, where, what, changed_by, old_data_version):
        """Prepare an UPDATE statement for commit. If this table has versioning enabled,
           data_version will be increased by 1. If this table has history enabled, a
           row will be added to that table represent the new state of the data.

           @rtype: sqlalchemy.engine.base.ResultProxy
        """
        # To do merge detection for tables with scheduled changes we need a
        # copy of the original row, and what will be changed. To record
        # history, we need a copy of the entire new row.
        orig_row = self._returnRowOrRaise(where=where, transaction=trans)
        new_row = orig_row.copy()
        if self.versioned:
            where = copy(where)
            where.append(self.data_version == old_data_version)
            new_row['data_version'] += 1
            what["data_version"] = new_row["data_version"]

        # Copy the new data into the row
        for col in what:
            new_row[col] = what[col]

        query = self._updateStatement(where, new_row)

        if self.onUpdate:
            self.onUpdate(self, "UPDATE", changed_by, query, trans)

        ret = trans.execute(query)
        if self.history:
            trans.execute(self.history.forUpdate(new_row, changed_by))
        if self.scheduled_changes:
            self.scheduled_changes.mergeUpdate(orig_row, what, changed_by, trans)
        if ret.rowcount != 1:
            raise OutdatedDataError("Failed to update row, old_data_version doesn't match current data_version")
        return ret

    def update(self, where, what, changed_by=None, old_data_version=None, transaction=None, dryrun=False):
        """Perform an UPDATE statement on this stable. See AUSTable._updateStatement for
           a description of `where' and `what'. This method can only update a single row
           per invocation. If the where clause given would update zero or multiple rows, a
           WrongNumberOfRowsError is raised.

           @param where: A list of SQLAlchemy clauses, or a key/value pair of columns and values.
           @type where: list of clauses or key/value pairs.
           @param what: Key/value pairs containing new values for the given columns.
           @type what: key/value pairs
           @param changed_by: The username of the person inserting the row. Required when
                              history is enabled. Unused otherwise. No authorization checks are done
                              at this level.
           @type changed_by: str
           @param old_data_version: Previous version of the row to be deleted. If this version doesn't
                                    match the current version of the row, an OutdatedDataError will be
                                    raised and the delete will fail. Required when versioning is enabled.
           @type old_data_version: int
           @param transaction: A transaction object to add the update statement (and history changes) to.
                               If provided, you must commit the transaction yourself. If None, they will
                               be added to a locally-scoped transaction and committed.
           @param dryrun: If true, this insert statement will not actually be run.
           @type dryrun bool

           @rtype: sqlalchemy.engine.base.ResultProxy
        """
        # If "where" is key/value pairs, we need to convert it to SQLAlchemy
        # clauses before porceeding.
        if hasattr(where, "keys"):
            where = [getattr(self, k) == v for k, v in where.iteritems()]

        if self.history and not changed_by:
            raise ValueError("changed_by must be passed for Tables that have history")
        if self.versioned and not old_data_version:
            raise ValueError("update: old_data_version must be passed for Tables that are versioned")

        if dryrun:
            self.log.debug("In dryrun mode, not doing anything...")
            return

        if transaction:
            return self._prepareUpdate(transaction, where, what, changed_by, old_data_version)
        else:
            with AUSTransaction(self.getEngine()) as trans:
                return self._prepareUpdate(trans, where, what, changed_by, old_data_version)

    def getRecentChanges(self, limit=10, transaction=None):
        return self.history.select(transaction=transaction,
                                   limit=limit,
                                   order_by=self.history.timestamp.desc())


class History(AUSTable):
    """Represents a history table that may be attached to another AUSTable.
       History tables mirror the structure of their `baseTable', with the exception
       that nullable and primary_key attributes are always overwritten to be
       True and False respectively. Additionally, History tables have a unique
       change_id for each row, and record the username making a change, and the
       timestamp of each change. The methods forInsert, forDelete, and forUpdate
       will generate appropriate INSERTs to the History table given appropriate
       inputs, and are documented below. History tables are never versioned,
       and cannot have history of their own."""

    def __init__(self, db, dialect, metadata, baseTable):
        self.baseTable = baseTable
        self.table = Table('%s_history' % baseTable.t.name, metadata,
                           Column('change_id', Integer, primary_key=True, autoincrement=True),
                           Column('changed_by', String(100), nullable=False),
                           )
        # Timestamps are stored as an integer, but actually contain
        # precision down to the millisecond, achieved through
        # multiplication.
        # SQLAlchemy's SQLite dialect doesn't support fully support BigInteger.
        # The Column will work, but it ends up being a NullType Column which
        # breaks our upgrade unit tests. Because of this, we make sure to use
        # a plain Integer column for SQLite. In MySQL, an Integer is
        # Integer(11), which is too small for our needs.
        if dialect == 'sqlite':
            self.table.append_column(Column('timestamp', Integer, nullable=False))
        else:
            self.table.append_column(Column('timestamp', BigInteger, nullable=False))
        self.base_primary_key = [pk.name for pk in baseTable.primary_key]
        for col in baseTable.t.get_children():
            newcol = col.copy()
            if col.primary_key:
                newcol.primary_key = False
            else:
                newcol.nullable = True
            self.table.append_column(newcol)
        AUSTable.__init__(self, db, dialect, history=False, versioned=False)

    def forInsert(self, insertedKeys, columns, changed_by):
        """Inserts cause two rows in the History table to be created. The first
           one records the primary key data and NULLs for other row data. This
           represents that the row did not exist prior to the insert. The
           timestamp for this row is 1 millisecond behind the real timestamp to
           reflect this. The second row records the full data of the row at the
           time of insert."""
        primary_key_data = {}
        queries = []
        for i in range(0, len(self.base_primary_key)):
            name = self.base_primary_key[i]
            primary_key_data[name] = insertedKeys[i]
            # Make sure the primary keys are included in the second row as well
            columns[name] = insertedKeys[i]

        ts = getMillisecondTimestamp()
        queries.append(self._insertStatement(changed_by=changed_by, timestamp=ts - 1, **primary_key_data))
        queries.append(self._insertStatement(changed_by=changed_by, timestamp=ts, **columns))
        return queries

    def forDelete(self, rowData, changed_by):
        """Deletes cause a single row to be created, which only contains the
           primary key data. This represents that the row no longer exists."""
        row = {}
        for k in rowData:
            row[str(k)] = rowData[k]
        # Tack on history table information to the row
        row['changed_by'] = changed_by
        row['timestamp'] = getMillisecondTimestamp()
        return self._insertStatement(**row)

    def forUpdate(self, rowData, changed_by):
        """Updates cause a single row to be created, which contains the full,
           new data of the row at the time of the update."""
        row = {}
        for k in rowData:
            row[str(k)] = rowData[k]
        row['changed_by'] = changed_by
        row['timestamp'] = getMillisecondTimestamp()
        return self._insertStatement(**row)

    def getChange(self, change_id=None, column_values=None, data_version=None, transaction=None):
        """ Returns the unique change that matches the give change_id or
            combination of data_version and values for the specified columns.
            column_values is a dict that contains the column names that are
            versioned and their values.
            Ignores non primary key attributes specified in column_values."""
        # if change_id is not None, we use it to get the change, ignoring
        # data_version and column_values
        by_change_id = False if change_id is None else True
        # column_names lists all primary keys as string keys with the column
        # objects as values
        column_names = {col.name: col for col in self.table.columns if col.name in self.base_primary_key}

        if not by_change_id:
            # we check if the entire primary key is present in column_values,
            # since there might be multiple rows that match an incomplete
            # primary key
            for col in column_names.keys():
                if col not in column_values.keys():
                    raise ValueError("Entire primary key not present")
            # data_version can only be queried for versioned tables
            if not self.baseTable.versioned:
                raise ValueError("data_version queried for non-versioned table")

            where = [self.data_version == data_version]
            for col in column_names.keys():
                where.append(column_names[col] == column_values[col])
            changes = self.select(where=where,
                                  transaction=transaction)
        else:
            changes = self.select(where=[self.change_id == change_id], transaction=transaction)
        found = len(changes)
        if found > 1 or found == 0:
            self.log.debug("Found %s changes, should have been 1", found)
            return None
        return changes[0]

    def getPrevChange(self, change_id, row_primary_keys, transaction=None):
        """ Returns the most recent change to a given row in the base table """
        where = [self.change_id < change_id]
        for i in range(0, len(self.base_primary_key)):
            self_prim = getattr(self, self.base_primary_key[i])
            where.append((self_prim == row_primary_keys[i]))

        changes = self.select(where=where, transaction=transaction, limit=1, order_by=self.change_id.desc())
        length = len(changes)
        if(length == 0):
            self.log.debug("No previous changes found")
            return None
        return changes[0]

    def _stripNullColumns(self, change):
        # We know a bunch of columns are going to be empty...easier to strip them out
        # than to be super verbose (also should let this test continue to work even
        # if the schema changes).
        for key in change.keys():
            if change[key] is None:
                del change[key]
        return change

    def _stripHistoryColumns(self, change):
        """ Will strip history specific columns as well as data_version from the given change """
        del change['change_id']
        del change['changed_by']
        del change['timestamp']
        del change['data_version']
        return change

    def _isNull(self, change, row_primary_keys):
        # Define a row that's empty except for the primary keys
        # This is what the NULL rows for inserts and deletes will look like.
        null_row = dict()
        for i in range(0, len(self.base_primary_key)):
            null_row[self.base_primary_key[i]] = row_primary_keys[i]
        return self._stripNullColumns(change) == null_row

    def _isDelete(self, cur_base_state, row_primary_keys):
        return self._isNull(cur_base_state.copy(), row_primary_keys)

    def _isInsert(self, prev_base_state, row_primary_keys):
        return self._isNull(prev_base_state.copy(), row_primary_keys)

    def _isUpdate(self, cur_base_state, prev_base_state, row_primary_keys):
        return (not self._isNull(cur_base_state.copy(), row_primary_keys)) and (not self._isNull(prev_base_state.copy(), row_primary_keys))

    def rollbackChange(self, change_id, changed_by, transaction=None):
        """ Rollback the change given by the change_id,
        Will handle all cases: insert, delete, update """

        change = self.getChange(change_id=change_id, transaction=transaction)

        # Get the values of the primary keys for the given row
        row_primary_keys = [0] * len(self.base_primary_key)
        for i in range(0, len(self.base_primary_key)):
            row_primary_keys[i] = change[self.base_primary_key[i]]

        # Strip the History Specific Columns from the cahgnes
        prev_base_state = self._stripHistoryColumns(self.getPrevChange(change_id, row_primary_keys, transaction))
        cur_base_state = self._stripHistoryColumns(change.copy())

        # Define a row that's empty except for the primary keys
        # This is what the NULL rows for inserts and deletes will look like.
        null_row = dict()
        for i in range(0, len(self.base_primary_key)):
            null_row[self.base_primary_key[i]] = row_primary_keys[i]

        # If the row has all NULLS, then the operation we're rolling back is a DELETE
        # We need to do an insert, with the data from the previous change
        if self._isDelete(cur_base_state, row_primary_keys):
            self.log.debug("reverting a DELETE")
            self.baseTable.insert(changed_by=changed_by, transaction=transaction, **prev_base_state)

        # If the previous change is NULL, then the operation is an INSERT
        # We will need to do a delete.
        elif self._isInsert(prev_base_state, row_primary_keys):
            self.log.debug("reverting an INSERT")
            where = []
            for i in range(0, len(self.base_primary_key)):
                self_prim = getattr(self.baseTable, self.base_primary_key[i])
                where.append((self_prim == row_primary_keys[i]))

            self.baseTable.delete(changed_by=changed_by, transaction=transaction, where=where, old_data_version=change['data_version'])

        elif self._isUpdate(cur_base_state, prev_base_state, row_primary_keys):
            # If this operation is an UPDATE
            # We will need to do an update to the previous change's state
            self.log.debug("reverting an UPDATE")
            where = []
            for i in range(0, len(self.base_primary_key)):
                self_prim = getattr(self.baseTable, self.base_primary_key[i])
                where.append((self_prim == row_primary_keys[i]))

            what = prev_base_state
            old_data_version = change['data_version']
            self.baseTable.update(changed_by=changed_by, where=where, what=what, old_data_version=old_data_version, transaction=transaction)
        else:
            self.log.debug("ERROR, change doesn't correspond to any known operation")


class ConditionsTable(AUSTable):
    # Scheduled changes may only have a single type of condition, but some
    # conditions require mulitple arguments. This data structure defines
    # each type of condition, and groups their args together for easier
    # processing.
    condition_groups = {
        "time": ("when",),
        "uptake": ("telemetry_product", "telemetry_channel", "telemetry_uptake"),
    }

    def __init__(self, db, dialect, metadata, baseName, conditions, history=True):
        if not conditions:
            raise ValueError("No conditions enabled, cannot initialize conditions for for {}".format(baseName))
        if set(conditions) - set(self.condition_groups):
            raise ValueError("Unknown conditions in: {}".format(conditions))

        self.enabled_condition_groups = {k: v for k, v in self.condition_groups.iteritems() if k in conditions}

        self.table = Table("{}_conditions".format(baseName), metadata,
                           Column("sc_id", Integer, primary_key=True),
                           )

        if "uptake" in conditions:
            self.table.append_column(Column("telemetry_product", String(15)))
            self.table.append_column(Column("telemetry_channel", String(75)))
            self.table.append_column(Column("telemetry_uptake", Integer))

        if "time" in conditions:
            if dialect == "sqlite":
                self.table.append_column(Column("when", Integer))
            else:
                self.table.append_column(Column("when", BigInteger))

        super(ConditionsTable, self).__init__(db, dialect, history=history, versioned=True)

    def validate(self, conditions):
        conditions = {k: v for k, v in conditions.iteritems() if conditions[k]}
        if not conditions:
            raise ValueError("No conditions found")

        for c in conditions:
            for condition, args in self.condition_groups.iteritems():
                if c in args:
                    if c in itertools.chain(*self.enabled_condition_groups.values()):
                        break
                    else:
                        raise ValueError("{} condition is disabled".format(condition))
            else:
                raise ValueError("Invalid condition: %s", c)

        for group in self.enabled_condition_groups.values():
            if set(group) == set(conditions.keys()):
                break
        else:
            raise ValueError("Invalid combination of conditions: {}".format(conditions.keys()))

        if "when" in conditions:
            try:
                time.gmtime(conditions["when"] / 1000)
            except:
                raise ValueError("Cannot parse 'when' as a unix timestamp.")

            if conditions["when"] < getMillisecondTimestamp():
                raise ValueError("Cannot schedule changes in the past")


class ScheduledChangeTable(AUSTable):
    """A Table that stores the necessary information to schedule changes
    to the baseTable provided. A ScheduledChangeTable ends up mirroring the
    columns of its base, and adding the necessary ones to provide the schedule.
    By default, ScheduledChangeTables enable History on themselves."""

    def __init__(self, db, dialect, metadata, baseTable, conditions=("time", "uptake"), history=True):
        table_name = "{}_scheduled_changes".format(baseTable.t.name)
        self.baseTable = baseTable
        self.table = Table(table_name, metadata,
                           Column("sc_id", Integer, primary_key=True, autoincrement=True),
                           Column("scheduled_by", String(100), nullable=False),
                           Column("complete", Boolean, default=False),
                           Column("change_type", String(50), nullable=False),
                           )
        self.conditions = ConditionsTable(db, dialect, metadata, table_name, conditions)
        # Signoffs are configurable at runtime, which means that we always need
        # a Signoffs table, even if it may not be used immediately.
        self.signoffs = SignoffsTable(db, metadata, dialect, table_name)

        # The primary key column(s) are used in construct "where" clauses for
        # existing rows.
        self.base_primary_key = []
        # A ScheduledChangesTable requires all of the columns from its base
        # table, with a few tweaks:
        for col in baseTable.t.get_children():
            if col.primary_key:
                self.base_primary_key.append(col.name)
            newcol = col.copy()
            # 1) Columns are prefixed with "base_", to make them easy to
            # identify and avoid conflicts.
            # Renaming a column requires to change both the key and the name
            # See https://github.com/zzzeek/sqlalchemy/blob/rel_0_7/lib/sqlalchemy/schema.py#L781
            # for background.
            newcol.key = newcol.name = "base_%s" % col.name
            # 2) Primary keys on the base table are normal columns here,
            # and are allowed to be null (because we support adding new rows
            # to tables with autoincrementing keys via scheduled changes).
            # The base table's data version may also be null for the same reason.
            if col.primary_key or newcol.name == "base_data_version":
                newcol.primary_key = False
                newcol.nullable = True
            # Notable because of its abscence, other columns retain their
            # nullability because whether or not we're adding a new row or
            # modifying an existing one, those NOT NULL columns are required.
            self.table.append_column(newcol)

        super(ScheduledChangeTable, self).__init__(db, dialect, history=history, versioned=True)

    def _prefixColumns(self, columns):
        """Helper function which takes key/value pairs of columns for this
        scheduled changes table - which could contain some unprefixed base
        table columns - and returns key/values pairs of the same columns
        with the base table ones prefixed."""
        ret = {}
        base_columns = [c.name for c in self.baseTable.t.get_children()]
        for k, v in columns.iteritems():
            if k in base_columns:
                ret["base_%s" % k] = v
            else:
                ret[k] = v
        return ret

    def _splitColumns(self, columns):
        """Because Scheduled Changes are stored across two Tables, we need to
        split out the parts that are in the main table from the parts that
        are stored in the conditions table in a few different places."""
        base_columns = {}
        condition_columns = {}
        for cond_type in columns:
            if cond_type in itertools.chain(*self.conditions.condition_groups.values()):
                condition_columns[cond_type] = columns[cond_type]
            else:
                base_columns[cond_type] = columns[cond_type]

        return base_columns, condition_columns

    def _checkBaseTablePermissions(self, base_table_where, new_row, changed_by, transaction):
        if "change_type" not in new_row:
            raise ValueError("change_type needed to check Permission")

        if new_row.get("change_type") == "update":
            self.baseTable.update(base_table_where, new_row, changed_by, new_row["data_version"], transaction=transaction, dryrun=True)
        elif new_row.get("change_type") == "insert":
            self.baseTable.insert(changed_by, transaction=transaction, dryrun=True, **new_row)
        elif new_row.get("change_type") == "delete":
            self.baseTable.delete(base_table_where, changed_by, new_row["data_version"], transaction=transaction, dryrun=True)
        else:
            raise ValueError("Unknown Change Type")

    def _dataVersionsAreSynced(self, sc_id, transaction):
        sc_row = super(ScheduledChangeTable, self).select(where=[self.sc_id == sc_id], transaction=transaction, columns=[self.data_version])
        conditions_row = self.conditions.select(where=[self.conditions.sc_id == sc_id], transaction=transaction, columns=[self.conditions.data_version])
        if not sc_row or len(sc_row) != 1 or not conditions_row or len(conditions_row) != 1:
            return False
        self.log.debug("sc_row data version is %s", sc_row[0].get("data_version"))
        self.log.debug("conditions_row data version is %s", conditions_row[0].get("data_version"))
        if sc_row[0].get("data_version") != conditions_row[0].get("data_version"):
            return False

        return True

    def validate(self, base_columns, condition_columns, changed_by, sc_id=None, transaction=None):
        # We need to do additional checks for any changes that are modifying an
        # existing row. These lists will have PK clauses in them at the end of
        # the following loop, but only if the change contains a PK. This makes
        # it easy to do the extra checks conditionally afterwards.
        pk_where = []
        sc_table_where = []

        for pk in self.base_primary_key:
            base_column = getattr(self.baseTable, pk)
            if pk in base_columns:
                sc_table_where.append(getattr(self, "base_%s" % pk) == base_columns[pk])
                # If a non-null data_version was provided it implies that the
                # base table row should already exist. This will be checked for
                # after we finish basic checks on the individual parts of the
                # PK.
                pk_where.append(getattr(self.baseTable, pk) == base_columns[pk])
            # Non-Integer columns can have autoincrement set to True for some reason.
            # Any non-integer columns in the primary key are always required (because
            # autoincrement actually isn't a thing for them), and any Integer columns
            # that _aren't_ autoincrement are required as well.
            elif not isinstance(base_column.type, (sqlalchemy.types.Integer,)) or not base_column.autoincrement:
                raise ValueError("Missing primary key column '%s' which is not autoincrement", pk)

        if base_columns["change_type"] == "delete":
            for pk in self.base_primary_key:
                if pk not in base_columns:
                    raise ValueError("Missing primary key column %s. PK values needed for deletion" % (pk))
                if base_columns[pk] is None:
                    raise ValueError("%s value found to be None. PK value can not be None for deletion" % (pk))
        elif base_columns["change_type"] == "update":
            # If anything ended up in base_table_where, it means that the baseTable
            # row should already exist. In these cases, we need to check to make sure
            # that the scheduled change has the same data version as the base table,
            # to ensure that a change is not being scheduled from an out of date version
            # of the base table row.
            current_data_version = self.baseTable.select(columns=(self.baseTable.data_version,), where=pk_where, transaction=transaction)
            if not current_data_version:
                raise ValueError("Cannot create scheduled change with data_version for non-existent row")

            if current_data_version and current_data_version[0]["data_version"] != base_columns.get("data_version"):
                raise OutdatedDataError("Wrong data_version given for base table, cannot create scheduled change.")
        # If the base table row shouldn't already exist, we need to make sure they don't
        # to avoid getting an IntegrityError when the change is enacted.
        elif base_columns["change_type"] == "insert" and pk_where:
            print pk_where
            print base_columns
            if self.baseTable.select(columns=(self.baseTable.data_version,), where=pk_where, transaction=transaction):
                raise ValueError("Cannot schedule change for duplicate PK")

        # If the change has a PK in it and the change isn't already scheduled
        # (meaning we're validating an update to it), we must ensure that no
        # existing change with that PK is active before allowing it.
        if not sc_id and sc_table_where:
            sc_table_where.append(self.complete == False) # noqa because we need to use == for sqlalchemy operator overloading to work
            if len(self.select(columns=[self.sc_id], where=sc_table_where)) > 0:
                raise ChangeScheduledError("Cannot scheduled a change for a row with one already scheduled")
        self.log.debug("base_columns: %s" % (base_columns))

        self.conditions.validate(condition_columns)
        self._checkBaseTablePermissions(pk_where, base_columns, changed_by, transaction)

    def select(self, where=None, transaction=None, **kwargs):
        ret = []
        # We'll be retrieving condition information for each Scheduled Change,
        # and we'll need sc_id to do so.
        if kwargs.get("columns") is not None:
            # Columns can be specified as names or Column instances, so we must check for both.
            if "sc_id" not in kwargs["columns"] and self.sc_id not in kwargs["columns"]:
                kwargs["columns"].append(self.sc_id)
        for row in super(ScheduledChangeTable, self).select(where=where, transaction=transaction, **kwargs):
            columns = [getattr(self.conditions, c) for c in itertools.chain(*self.conditions.enabled_condition_groups.values())]
            conditions = self.conditions.select([self.conditions.sc_id == row["sc_id"]], transaction=transaction, columns=columns)
            row.update(conditions[0])
            ret.append(row)
        return ret

    def insert(self, changed_by, transaction=None, dryrun=False, **columns):
        base_columns, condition_columns = self._splitColumns(columns)
        if "change_type" not in base_columns:
            raise ValueError("Change type is required")

        self.validate(base_columns, condition_columns, changed_by, transaction)

        base_columns = self._prefixColumns(base_columns)
        base_columns["scheduled_by"] = changed_by

        ret = super(ScheduledChangeTable, self).insert(changed_by=changed_by, transaction=transaction, dryrun=dryrun, **base_columns)
        if not dryrun:
            sc_id = ret.inserted_primary_key[0]
            self.conditions.insert(changed_by, transaction, dryrun, sc_id=sc_id, **condition_columns)
            if not self._dataVersionsAreSynced(sc_id, transaction):
                raise MismatchedDataVersionError("Conditions data version is out of sync with main table for sc_id %s", sc_id)
            return sc_id

    def update(self, where, what, changed_by, old_data_version, transaction=None, dryrun=False):
        base_what, condition_what = self._splitColumns(what)

        affected_ids = []
        # We need to check each Scheduled Change that would be affected by this
        # to ensure the new row will be valid.
        for row in self.select(where=where, transaction=transaction):
            affected_ids.append(row["sc_id"])
            # Before validation, we need to create the new version of the
            # Scheduled Change by combining the old one with the new data.
            # To do this, we need to split the columns up a bit. First,
            # separating the primary scheduled changes columns from the conditions...
            sc_columns, condition_columns = self._splitColumns(row)
            # ...and then combine taking the baseTable parts of sc_columns
            # and combining them with any new values provided in base_what.
            base_columns = {}
            for col in sc_columns:
                if not col.startswith("base_"):
                    continue
                base_col = col.replace("base_", "")
                if base_col in base_what:
                    base_columns[base_col] = base_what[base_col]
                elif sc_columns.get(col):
                    base_columns[base_col] = sc_columns[col]

            # As we need change_type in base_columns and it does not start with "base_". We assign it outside the loop
            base_columns["change_type"] = sc_columns["change_type"]

            # Similarly, we need to integrate the new values for any conditions
            # with the existing ones.
            condition_columns.update(condition_what)

            # Now that we have all that sorted out, we can validate the new values for everything.
            self.validate(base_columns, condition_columns, changed_by, sc_id=sc_columns["sc_id"], transaction=transaction)

            self.conditions.update([self.conditions.sc_id == sc_columns["sc_id"]], condition_columns, changed_by, old_data_version, transaction, dryrun=dryrun)

        base_what = self._prefixColumns(base_what)
        base_what["scheduled_by"] = changed_by

        super(ScheduledChangeTable, self).update(where, base_what, changed_by, old_data_version, transaction, dryrun=dryrun)

        for sc_id in affected_ids:
            if not self._dataVersionsAreSynced(sc_id, transaction):
                raise MismatchedDataVersionError("Conditions data version is out of sync with main table for sc_id %s" % sc_id)

    def delete(self, where, changed_by=None, old_data_version=None, transaction=None, dryrun=False):
        conditions_where = []
        for row in self.select(where=where, transaction=transaction):
            conditions_where.append(self.conditions.sc_id == row["sc_id"])
            base_row = {col[5:]: row[col] for col in row if col.startswith("base_")}
            # we also need change_type in base_row to check permission
            base_row["change_type"] = row["change_type"]
            base_table_where = {pk: row["base_%s" % pk] for pk in self.base_primary_key}
            # TODO: What permissions *should* be required to delete a scheduled change?
            # It seems a bit odd to be checking base table update/insert here. Maybe
            # something broader should be required?
            self._checkBaseTablePermissions(base_table_where, base_row, changed_by, transaction)

        ret = super(ScheduledChangeTable, self).delete(where, changed_by, old_data_version, transaction, dryrun=dryrun)
        self.conditions.delete(conditions_where, changed_by, old_data_version, transaction, dryrun=dryrun)
        return ret

    def enactChange(self, sc_id, enacted_by, transaction=None):
        """Enacts a previously scheduled change by running update or insert on
        the base table."""
        if not self.db.hasPermission(enacted_by, "scheduled_change", "enact", transaction=transaction):
            raise PermissionDeniedError("%s is not allowed to enact scheduled changes", enacted_by)

        sc = self.select(where=[self.sc_id == sc_id], transaction=transaction)[0]
        what = {}
        change_type = sc["change_type"]
        for col in sc:
            if col.startswith("base_"):
                what[col[5:]] = sc[col]

        # The scheduled change is marked as complete first to avoid it being
        # updated unnecessarily when the base table's update method calls
        # mergeUpdate. If the base table update fails, this will get reverted
        # when the transaction is rolled back.
        # We explicitly avoid using ScheduledChangeTable's update() method here
        # because we don't want to trigger its validation of conditions. Doing so
        # would raise any exception for any timestamp based changes, because
        # they are already in the past when we're ready to enact them.
        super(ScheduledChangeTable, self).update(
            where=[self.sc_id == sc_id], what={"complete": True}, changed_by=sc["scheduled_by"], old_data_version=sc["data_version"],
            transaction=transaction
        )

        # If the scheduled change had a data version, it means the row already
        # exists, and we need to use update() to enact it.
        if change_type == "delete":
            where = []
            for col in self.base_primary_key:
                where.append((getattr(self.baseTable, col) == sc["base_%s" % col]))
            self.baseTable.delete(where, sc["scheduled_by"], sc["base_data_version"], transaction=transaction)
        elif change_type == "update":
            where = []
            for col in self.base_primary_key:
                where.append((getattr(self.baseTable, col) == sc["base_%s" % col]))
            self.baseTable.update(where, what, sc["scheduled_by"], sc["base_data_version"], transaction=transaction)
        elif change_type == "insert":
            self.baseTable.insert(sc["scheduled_by"], transaction=transaction, **what)
        else:
            raise ValueError("Unknown Change Type")

    def mergeUpdate(self, old_row, what, changed_by, transaction=None):
        """Merges an update to the base table into any changes that may be
        scheduled for the affected row. If the changes are unmergable
        (meaning: the scheduled change and the new version of the row modify
        the same columns), an UpdateMergeError is raised."""

        # pyflakes thinks this should be "is False", but that's not how SQLAlchemy
        # works, so we need to shut it up.
        # http://stackoverflow.com/questions/18998010/flake8-complains-on-boolean-comparison-in-filter-clause
        where = [self.complete == False]  # noqa
        for col in self.base_primary_key:
            where.append((getattr(self, "base_%s" % col) == old_row[col]))

        scheduled_changes = self.select(where=where, transaction=transaction)

        if not scheduled_changes:
            self.log.debug("No scheduled changes found for update; nothing to do")
            return
        for sc in scheduled_changes:
            self.log.debug("Trying to merge update with scheduled change '%s'", sc["sc_id"])

            for col in what:
                # If the scheduled change is different than the old row it will
                # be modifying the row when enacted. If the update to the row
                # ("what") is also modifying the same column, this is a conflict
                # that the server cannot resolve.
                if sc["base_%s" % col] != old_row.get(col) and sc["base_%s" % col] != what.get(col):
                    raise UpdateMergeError("Cannot safely merge change to '%s' with scheduled change '%s'", col, sc["sc_id"])

            # If we get here, the change is safely mergeable
            self.update(where=[self.sc_id == sc["sc_id"]], what=what, changed_by=changed_by, old_data_version=sc["data_version"], transaction=transaction)
            self.log.debug("Merged %s into scheduled change '%s'", what, sc["sc_id"])


class SignoffsTable(AUSTable):

    def __init__(self, db, metadata, dialect, baseName):
        self.table = Table("{}_signoffs".format(baseName), metadata,
                           Column("sc_id", Integer, primary_key=True, autoincrement=False),
                           Column("username", String(100), primary_key=True),
                           Column("role", String(50), nullable=False),
                           )
        # Because Signoffs cannot be modified, there's no possibility of an
        # update race, so they do not need to be versioned.
        super(SignoffsTable, self).__init__(db, dialect, versioned=False)

    def insert(self, changed_by=None, transaction=None, dryrun=False, **columns):
        if "sc_id" not in columns or "role" not in columns:
            raise ValueError("sc_id and role must be provided when signing off")
        if "username" in columns and columns["username"] != changed_by:
            raise PermissionDeniedError("Cannot signoff on behalf of another user")
        if not self.db.hasRole(changed_by, columns["role"], transaction=transaction):
            raise PermissionDeniedError("{} cannot signoff with role '{}'".format(changed_by, columns["role"]))

        existing_signoff = self.select({"sc_id": columns["sc_id"], "username": changed_by}, transaction)
        if existing_signoff:
            # It shouldn't be possible for there to be more than one signoff,
            # so not iterating over this should be fine.
            existing_signoff = existing_signoff[0]
            if existing_signoff["role"] != columns["role"]:
                raise PermissionDeniedError("Cannot signoff with a second role")
            # Signoff already made under the same role, we don't need to do
            # anything!
            return

        columns["username"] = changed_by
        super(SignoffsTable, self).insert(changed_by=changed_by, transaction=transaction, dryrun=dryrun, **columns)

    def update(self, where, what, changed_by=None, transaction=None, dryrun=False):
        raise AttributeError("Signoffs cannot be modified (only granted and revoked)")

    def delete(self, where, changed_by=None, transaction=None, dryrun=False):
        for row in self.select(where, transaction):
            if not self.db.hasRole(changed_by, row["role"], transaction=transaction) and not self.db.isAdmin(changed_by, transaction=transaction):
                raise PermissionDeniedError("Cannot revoke a signoff made by someone in a group you do not belong to")

        super(SignoffsTable, self).delete(where, changed_by=changed_by, transaction=transaction, dryrun=dryrun)


class Rules(AUSTable):

    def __init__(self, db, metadata, dialect):
        self.table = Table('rules', metadata,
                           Column('rule_id', Integer, primary_key=True, autoincrement=True),
                           Column('alias', String(50), unique=True),
                           Column('priority', Integer),
                           Column('mapping', String(100)),
                           Column('fallbackMapping', String(100)),
                           Column('backgroundRate', Integer),
                           Column('update_type', String(15), nullable=False),
                           Column('product', String(15)),
                           Column('version', String(10)),
                           Column('channel', String(75)),
                           Column('buildTarget', String(75)),
                           Column('buildID', String(20)),
                           Column('locale', String(200)),
                           Column('osVersion', String(1000)),
                           Column('systemCapabilities', String(1000)),
                           Column('distribution', String(100)),
                           Column('distVersion', String(100)),
                           Column('headerArchitecture', String(10)),
                           Column('comment', String(500)),
                           Column('whitelist', String(100)),
                           )

        AUSTable.__init__(self, db, dialect, scheduled_changes=True)

    def _matchesRegex(self, foo, bar):
        # Expand wildcards and use ^/$ to make sure we don't succeed on partial
        # matches. Eg, 3.6* matches 3.6, 3.6.1, 3.6b3, etc.
        test = foo.replace('.', '\.').replace('*', '.*')
        test = '^%s$' % test
        if re.match(test, bar):
            return True
        return False

    def _channelMatchesRule(self, ruleChannel, queryChannel, fallbackChannel):
        """Decides whether a channel from the rules matches an incoming one.
           If the ruleChannel is null, we match any queryChannel. We also match
           if the channels match exactly, or match after wildcards in ruleChannel
           are resolved. Channels may have a fallback specified, too, so we must
           check if the fallback version of the queryChannel matches the ruleChannel."""
        if ruleChannel is None:
            return True
        if self._matchesRegex(ruleChannel, queryChannel):
            return True
        if self._matchesRegex(ruleChannel, fallbackChannel):
            return True

    def _matchesList(self, ruleString, queryString):
        """Decides whether a ruleString from a rule matches an incoming string.
           The rule may specify multiple matches, delimited by a comma. Once
           split we look for an exact match against the string from the queries.
           We want an exact match so (eg) we only get the locales we specify"""
        if ruleString is None:
            return True
        for subString in ruleString.split(','):
            if subString == queryString:
                return True

    def _versionMatchesRule(self, ruleVersion, queryVersion):
        """Decides whether a version from the rules matches an incoming version.
           If the ruleVersion is null, we match any queryVersion. If it's not
           null, we must either match exactly, or match a comparison operator."""
        self.log.debug('ruleVersion: %s, queryVersion: %s', ruleVersion, queryVersion)
        if ruleVersion is None:
            return True
        return version_compare(queryVersion, ruleVersion)

    def _buildIDMatchesRule(self, ruleBuildID, queryBuildID):
        """Decides whether a buildID from the rules matches an incoming one.
           If the ruleBuildID is null, we match any queryBuildID. If it's not
           null, we must either match exactly, or match with a camparison
           operator."""
        if ruleBuildID is None:
            return True
        return string_compare(queryBuildID, ruleBuildID)

    def _csvMatchesRule(self, ruleString, queryString, substring=True):
        """Decides whether a column from a rule matches an incoming one.
           Some columns in a rule may specify multiple values delimited by a
           comma. Once split we do a full or substring match against the query
           string. Because we support substring matches, there's no need
           to support globbing as well."""
        if ruleString is None:
            return True
        for part in ruleString.split(','):
            if substring and part in queryString:
                return True
            elif part == queryString:
                return True
        return False

    def _localeMatchesRule(self, ruleLocales, queryLocale):
        """Decides if a comma seperated list of locales in a rule matches an
        update request"""
        return self._matchesList(ruleLocales, queryLocale)

    def _isAlias(self, id_or_alias):
        if re.match("^[a-zA-Z][a-zA-Z0-9-]*$", str(id_or_alias)):
            return True
        return False

    def insert(self, changed_by, transaction=None, dryrun=False, **columns):
        if not self.db.hasPermission(changed_by, "rule", "create", columns.get("product"), transaction):
            raise PermissionDeniedError("%s is not allowed to create new rules for product %s" % (changed_by, columns.get("product")))
        ret = super(Rules, self).insert(changed_by=changed_by, transaction=transaction, dryrun=dryrun, **columns)
        if not dryrun:
            return ret.inserted_primary_key[0]

    def getOrderedRules(self, where=None, transaction=None):
        """Returns all of the rules, sorted in ascending order"""
        return self.select(where=where, order_by=(self.priority, self.version, self.mapping), transaction=transaction)

    def countRules(self, transaction=None):
        """Returns a number of the count of rules"""
        count, = self.t.count().execute().fetchone()
        return count

    def getRulesMatchingQuery(self, updateQuery, fallbackChannel, transaction=None):
        """Returns all of the rules that match the given update query.
           For cases where a particular updateQuery channel has no
           fallback, fallbackChannel should match the channel from the query."""

        def getRawMatches():
            where = [
                ((self.product == updateQuery['product']) | (self.product == null())) &
                ((self.buildTarget == updateQuery['buildTarget']) | (self.buildTarget == null())) &
                ((self.headerArchitecture == updateQuery['headerArchitecture']) | (self.headerArchitecture == null()))
            ]
            # Query version 2 doesn't have distribution information, and to keep
            # us maximally flexible, we won't match any rules that have
            # distribution update set.
            if updateQuery['queryVersion'] == 2:
                where.extend([(self.distribution == null()) & (self.distVersion == null())])
            # Only query versions 3 and 4 have distribution information, so we
            # need to consider it.
            if updateQuery['queryVersion'] in (3, 4):
                where.extend([
                    ((self.distribution == updateQuery['distribution']) | (self.distribution == null())) &
                    ((self.distVersion == updateQuery['distVersion']) | (self.distVersion == null()))
                ])

            self.log.debug("where: %s" % where)
            return self.select(where=where, transaction=transaction)

        # This cache key is constructed from all parts of the updateQuery that
        # are used in the select() to get the "raw" rule matches. For the most
        # part, product and buildTarget will be the only applicable ones which
        # means we should get very high cache hit rates, as there's not a ton
        # of variability of possible combinations for those.
        cache_key = "%s:%s:%s:%s:%s:%s" % \
            (updateQuery["product"], updateQuery["buildTarget"], updateQuery["headerArchitecture"],
             updateQuery.get("distribution"), updateQuery.get("distVersion"), updateQuery["force"])
        rules = cache.get("rules", cache_key, getRawMatches)

        self.log.debug("Raw matches:")

        matchingRules = []
        for rule in rules:
            self.log.debug(rule)

            # Resolve special means for channel, version, and buildID - dropping
            # rules that don't match after resolution.
            if not self._channelMatchesRule(rule['channel'], updateQuery['channel'], fallbackChannel):
                self.log.debug("%s doesn't match %s", rule['channel'], updateQuery['channel'])
                continue
            if not self._versionMatchesRule(rule['version'], updateQuery['version']):
                self.log.debug("%s doesn't match %s", rule['version'], updateQuery['version'])
                continue
            if not self._buildIDMatchesRule(rule['buildID'], updateQuery['buildID']):
                self.log.debug("%s doesn't match %s", rule['buildID'], updateQuery['buildID'])
                continue
            # To help keep the rules table compact, multiple OS versions may be
            # specified in a single rule. They are comma delimited, so we need to
            # break them out and create clauses for each one.
            if not self._csvMatchesRule(rule['osVersion'], updateQuery['osVersion']):
                self.log.debug("%s doesn't match %s", rule['osVersion'], updateQuery['osVersion'])
                continue
            # Same deal for system capabilities
            if not self._csvMatchesRule(rule['systemCapabilities'], updateQuery.get('systemCapabilities', ""), substring=False):
                self.log.debug("%s doesn't match %s", rule['systemCapabilities'], updateQuery.get('systemCapabilities'))
                continue
            # Locales may be a comma delimited rule too, exact matches only
            if not self._localeMatchesRule(rule['locale'], updateQuery['locale']):
                self.log.debug("%s doesn't match %s", rule['locale'], updateQuery['locale'])
                continue
            # If a rule has a whitelist attached to it, the rule is only
            # considered "matching" if it passes the whitelist check.
            # The decision about matching or not is delegated to the whitelist blob.
            if rule.get("whitelist"):
                self.log.debug("Matching rule requires a whitelist")
                try:
                    whitelist = dbo.releases.getReleaseBlob(name=rule["whitelist"], transaction=transaction)
                    if whitelist and not whitelist.shouldServeUpdate(updateQuery):
                        continue
                # It shouldn't be possible for the whitelist blob not to exist,
                # but just in case...
                except KeyError:
                    self.log.warning("Got exeception when looking for whitelist blob %s", rule["whitelist"], exc_info=True)

            matchingRules.append(rule)

        self.log.debug("Reduced matches:")
        if self.log.isEnabledFor(logging.DEBUG):
            for r in matchingRules:
                self.log.debug(r)
        return matchingRules

    def getRule(self, id_or_alias, transaction=None):
        """ Returns the unique rule that matches the give rule_id or alias."""
        where = []
        # Figuring out which column to use ahead of times means there's only
        # one potential index for the database to use, which should make
        # queries faster (it will always use the most efficient one).
        if self._isAlias(id_or_alias):
            where.append(self.alias == id_or_alias)
        else:
            where.append(self.rule_id == id_or_alias)

        rules = self.select(where=where, transaction=transaction)
        found = len(rules)
        if found > 1 or found == 0:
            self.log.debug("Found %s rules, should have been 1", found)
            return None
        return rules[0]

    def update(self, where, what, changed_by, old_data_version, transaction=None, dryrun=False):
        # Rather than forcing callers to figure out whether the identifier
        # they have is an id or an alias, we handle it here.
        if "rule_id" in where and self._isAlias(where["rule_id"]):
            where["alias"] = where["rule_id"]
            del where["rule_id"]

        # If the product is being changed, we also need to make sure the user
        # permission to modify _that_ product.
        if "product" in what:
            if not self.db.hasPermission(changed_by, "rule", "modify", what["product"], transaction):
                raise PermissionDeniedError("%s is not allowed to modify rules for product %s" % (changed_by, what["product"]))

        for current_rule in self.select(where=where, columns=[self.product], transaction=transaction):
            if not self.db.hasPermission(changed_by, "rule", "modify", current_rule["product"], transaction):
                raise PermissionDeniedError("%s is not allowed to modify rules for product %s" % (changed_by, current_rule["product"]))

        return super(Rules, self).update(changed_by=changed_by, where=where, what=what, old_data_version=old_data_version,
                                         transaction=transaction, dryrun=dryrun)

    def delete(self, where, changed_by=None, old_data_version=None, transaction=None, dryrun=False):
        if "rule_id" in where and self._isAlias(where["rule_id"]):
            where["alias"] = where["rule_id"]
            del where["rule_id"]

        product = self.select(where=where, columns=[self.product], transaction=transaction)[0]["product"]
        if not self.db.hasPermission(changed_by, "rule", "delete", product, transaction):
            raise PermissionDeniedError("%s is not allowed to delete rules for product %s" % (changed_by, product))

        super(Rules, self).delete(changed_by=changed_by, where=where, old_data_version=old_data_version, transaction=transaction, dryrun=dryrun)


class Releases(AUSTable):

    def __init__(self, db, metadata, dialect):
        self.domainWhitelist = []

        self.table = Table('releases', metadata,
                           Column('name', String(100), primary_key=True),
                           Column('product', String(15), nullable=False),
                           Column('read_only', Boolean, default=False),
                           )
        if dialect == 'mysql':
            from sqlalchemy.dialects.mysql import LONGTEXT
            dataType = LONGTEXT
        else:
            dataType = Text
        self.table.append_column(Column('data', BlobColumn(dataType), nullable=False))
<<<<<<< HEAD
        AUSTable.__init__(self, db, dialect, scheduled_changes=True, scheduled_changes_kwargs={"conditions": ["time"]})
=======
        AUSTable.__init__(self, db, dialect)
>>>>>>> f379a802

    def setDomainWhitelist(self, domainWhitelist):
        self.domainWhitelist = domainWhitelist

    def getReleases(self, name=None, product=None, limit=None, transaction=None):
        self.log.debug("Looking for releases with:")
        self.log.debug("name: %s", name)
        self.log.debug("product: %s", product)
        where = []
        if name:
            where.append(self.name == name)
        if product:
            where.append(self.product == product)
        # We could get the "data" column here too, but getReleaseBlob knows how
        # to grab cached versions of that, so it's better to let it take care
        # of it.
        rows = self.select(columns=[self.name, self.product, self.data_version],
                           where=where, limit=limit, transaction=transaction)
        for row in rows:
            row["data"] = self.getReleaseBlob(row["name"], transaction)
        return rows

    def countReleases(self, transaction=None):
        """Returns a number of the count of releases"""
        count, = self.t.count().execute().fetchone()
        return count

    def getReleaseInfo(self, product=None, limit=None,
                       transaction=None, nameOnly=False, name_prefix=None):
        where = []
        if product:
            where.append(self.product == product)
        if name_prefix:
            where.append(self.name.startswith(name_prefix))
        if nameOnly:
            column = [self.name]
        else:
            column = [self.name, self.product, self.data_version, self.read_only]

        rows = self.select(where=where, columns=column, limit=limit, transaction=transaction)

        if not nameOnly:
            j = join(dbo.releases.t, dbo.rules.t, ((dbo.releases.name == dbo.rules.mapping) | (dbo.releases.name == dbo.rules.whitelist) |
                                                   (dbo.releases.name == dbo.rules.fallbackMapping)))
            ref_list = select([dbo.releases.name, dbo.rules.rule_id]).select_from(j).execute().fetchall()

            for row in rows:
                refs = [ref for ref in ref_list if ref[0] == row['name']]
                ref_list = [ref for ref in ref_list if ref[0] != row['name']]
                if len(refs) > 0:
                    row['rule_ids'] = [ref[1] for ref in refs]
                else:
                    row['rule_ids'] = []

        return rows

    def getReleaseNames(self, **kwargs):
        return self.getReleaseInfo(nameOnly=True, **kwargs)

    def getReleaseBlob(self, name, transaction=None):
        # Putting the data_version and blob getters into these methods lets us
        # delegate the decision about whether or not to use the cached values
        # to the cache class. It will either return as a cached value, or use
        # the getter to return a fresh value (and cache it).
        def getDataVersion():
            try:
                return self.select(where=[self.name == name], columns=[self.data_version], limit=1, transaction=transaction)[0]
            except IndexError:
                raise KeyError("Couldn't find release with name '%s'" % name)

        data_version = cache.get("blob_version", name, getDataVersion)

        def getBlob():
            try:
                row = self.select(where=[self.name == name], columns=[self.data], limit=1, transaction=transaction)[0]
                blob = row['data']
                return {"data_version": data_version, "blob": blob}
            except IndexError:
                raise KeyError("Couldn't find release with name '%s'" % name)

        cached_blob = cache.get("blob", name, getBlob)

        # Even though we may have retrieved a cached blob, we need to make sure
        # that it's not older than the one in the database. If the data version
        # of the cached blob and the latest data version don't match, we need
        # to update the cache with the latest blob.
        if data_version > cached_blob["data_version"]:
            blob_info = getBlob()
            cache.put("blob", name, blob_info)
            blob = blob_info["blob"]
        else:
            # And while it's extremely unlikely, there is a remote possibility
            # that the cached blob actually has a newer data version than the
            # blob version cache. This can occur if the blob cache expired
            # between retrieving the cached data version and cached blob.
            # (Because the blob version cache ttl should be shorter than the
            # blob cache ttl, if the blob cache expired prior to retrieving the
            # data version, the blob version cache would've expired as well.
            # If we hit one of these cases, we should bring the blob version
            # cache up to date since we have it.
            if cached_blob["data_version"] > data_version:
                cache.put("blob_version", name, data_version)
            blob = cached_blob["blob"]

        return blob

    def insert(self, changed_by, transaction=None, dryrun=False, **columns):
        if "name" not in columns or "product" not in columns or "data" not in columns:
            raise ValueError("name, product, and data are all required")

        blob = columns["data"]

        if not self.db.hasPermission(changed_by, "release", "create", columns["product"], transaction):
            raise PermissionDeniedError("%s is not allowed to create releases for product %s" % (changed_by, columns["product"]))

        blob.validate(columns["product"], self.domainWhitelist)
        if columns["name"] != blob["name"]:
            raise ValueError("name in database (%s) does not match name in blob (%s)" % (columns["name"], blob["name"]))

        ret = super(Releases, self).insert(changed_by=changed_by, transaction=transaction, dryrun=dryrun, **columns)
        if not dryrun:
            cache.put("blob", columns["name"], {"data_version": 1, "blob": blob})
            cache.put("blob_version", columns["name"], 1)
            return ret.inserted_primary_key[0]

    def update(self, where, what, changed_by, old_data_version, transaction=None, dryrun=False):
        blob = what.get("data")

        current_releases = self.select(where=where, columns=[self.name, self.product, self.read_only], transaction=transaction)
        for current_release in current_releases:
            name = current_release["name"]
            if "product" in what or "data" in what:
                self._proceedIfNotReadOnly(current_release["name"], transaction=transaction)

            if not self.db.hasPermission(changed_by, "release", "modify", current_release["product"], transaction):
                raise PermissionDeniedError("%s is not allowed to modify releases for product %s" % (changed_by, current_release["product"]))

            if "product" in what:
                # If the product is being changed, we need to make sure the user
                # has permission to modify releases of that product, too.
                if not self.db.hasPermission(changed_by, "release", "modify", what["product"], transaction):
                    raise PermissionDeniedError("%s is not allowed to modify releases for product %s" % (changed_by, what["product"]))

            # The way things stand right now we cannot grant access to _only_ modify
            # the read only flag. When the permissions were still enforced at the
            # web level we had this because that flag had its own endpoint.
            # If we want this again we'll need to adjust this code, and perhaps
            # make a special method on this class that only modifies read_only
            # (similar to addLocaleToRelease).
            if "read_only" in what:
                # In addition to being able to modify the release overall, users
                # need to be granted explicit access to manipulate the read_only
                # flag. This lets us give out very granular access, which can be
                # very helpful particularly in automation.
                if what["read_only"] is False:
                    if not self.db.hasPermission(changed_by, "release_read_only", "unset", what.get("product"), transaction):
                        raise PermissionDeniedError("%s is not allowed to mark %s products read write" % (changed_by, what.get("product")))
                elif what["read_only"] is True:
                    if not self.db.hasPermission(changed_by, "release_read_only", "set", what.get("product"), transaction):
                        raise PermissionDeniedError("%s is not allowed to mark %s products read only" % (changed_by, what.get("product")))

            if blob:
                blob.validate(what.get("product", current_release["product"]),
                              self.domainWhitelist)
                name = what.get("name", name)
                if name != blob["name"]:
                    raise ValueError("name in database (%s) does not match name in blob (%s)" % (name, blob.get("name")))

        for release in current_releases:
            name = current_release["name"]
            new_data_version = old_data_version + 1
            try:
                super(Releases, self).update(where={"name": name}, what=what, changed_by=changed_by, old_data_version=old_data_version,
                                             transaction=transaction, dryrun=dryrun)
            except OutdatedDataError as e:
                self.log.debug("trying to update older data_version %s for release %s" % (old_data_version, name))
                if blob is not None:
                    ancestor_change = self.history.getChange(data_version=old_data_version,
                                                             column_values={'name': name},
                                                             transaction=transaction)
                    # if we have no historical information about the ancestor blob
                    if ancestor_change is None:
                        self.log.debug("history for data_version %s for release %s absent" % (old_data_version, name))
                        raise
                    ancestor_blob = ancestor_change.get('data')
                    tip_release = self.getReleases(name=name, transaction=transaction)[0]
                    tip_blob = tip_release.get('data')
                    m = dictdiffer.merge.Merger(ancestor_blob, tip_blob, blob, {})
                    try:
                        m.run()
                        # Merger merges the patches into a single unified patch,
                        # but we need dictdiffer.patch to actually apply the patch
                        # to the original blob
                        unified_blob = dictdiffer.patch(m.unified_patches, ancestor_blob)
                        # converting the resultant dict into a blob and then
                        # converting it to JSON
                        what['data'] = unified_blob
                        # we want the data_version for the dictdiffer.merged blob to be one
                        # more than that of the latest blob
                        tip_data_version = tip_release['data_version']
                        super(Releases, self).update(where={"name": name}, what=what, changed_by=changed_by, old_data_version=tip_data_version,
                                                     transaction=transaction, dryrun=dryrun)
                        # cache will have a data_version of one plus the tip
                        # data_version
                        new_data_version = tip_data_version + 1
                    except dictdiffer.merge.UnresolvedConflictsException:
                        self.log.debug("latest version of release %s cannot be merged with new blob" % name)
                        raise e
            if not dryrun:
                cache.put("blob", name, {"data_version": new_data_version, "blob": blob})
                cache.put("blob_version", name, new_data_version)

    def addLocaleToRelease(self, name, product, platform, locale, data, old_data_version, changed_by, transaction=None, alias=None):
        """Adds or update's the existing data for a specific platform + locale
           combination, in the release identified by 'name'. The data is
           validated before commiting it, and a ValueError is raised if it is
           invalid.
        """
        self._proceedIfNotReadOnly(name, transaction=transaction)

        where = [self.name == name]
        product = self.select(where=where, columns=[self.product], transaction=transaction)[0]["product"]
        if not self.db.hasPermission(changed_by, "release_locale", "modify", product, transaction):
            raise PermissionDeniedError("%s is not allowed to add builds for product %s" % (changed_by, product))

        releaseBlob = self.getReleaseBlob(name, transaction=transaction)
        if 'platforms' not in releaseBlob:
            releaseBlob['platforms'] = {}

        if platform in releaseBlob['platforms']:
            # If the platform we're given is aliased to another one, we need
            # to resolve that before doing any updating. If we don't, the data
            # will go into an aliased platform and be ignored!
            platform = releaseBlob.getResolvedPlatform(platform)

        if platform not in releaseBlob['platforms']:
            releaseBlob['platforms'][platform] = {}

        if 'locales' not in releaseBlob['platforms'][platform]:
            releaseBlob['platforms'][platform]['locales'] = {}

        releaseBlob['platforms'][platform]['locales'][locale] = data

        # we don't allow modification of existing platforms (aliased or not)
        if alias:
            for a in alias:
                if a not in releaseBlob['platforms']:
                    releaseBlob['platforms'][a] = {'alias': platform}

        releaseBlob.validate(product, self.domainWhitelist)
        what = dict(data=releaseBlob)

        super(Releases, self).update(where=where, what=what, changed_by=changed_by, old_data_version=old_data_version,
                                     transaction=transaction)
        new_data_version = old_data_version + 1
        cache.put("blob", name, {"data_version": new_data_version, "blob": releaseBlob})
        cache.put("blob_version", name, new_data_version)

    def getLocale(self, name, platform, locale, transaction=None):
        try:
            blob = self.getReleaseBlob(name, transaction=transaction)
            return blob['platforms'][platform]['locales'][locale]
        except KeyError:
            raise KeyError("Couldn't find locale identified by: %s, %s, %s" % (name, platform, locale))

    def localeExists(self, name, platform, locale, transaction=None):
        try:
            self.getLocale(name, platform, locale, transaction)
            return True
        except KeyError:
            return False

    def delete(self, where, changed_by, old_data_version, transaction=None, dryrun=False):
        names = []
        for toDelete in self.select(where=where, columns=[self.name, self.product], transaction=transaction):
            names.append(toDelete["name"])
            self._proceedIfNotReadOnly(toDelete["name"], transaction=transaction)
            if not self.db.hasPermission(changed_by, "release", "delete", toDelete["product"], transaction):
                raise PermissionDeniedError("%s is not allowed to delete releases for product %s" % (changed_by, toDelete["product"]))

        for name in names:
            mapping_count = dbo.rules.t.count().where(dbo.rules.mapping == name).execute().fetchone()[0]
            whitelist_count = dbo.rules.t.count().where(dbo.rules.whitelist == name).execute().fetchone()[0]
            fallbackMapping_count = dbo.rules.t.count().where(dbo.rules.fallbackMapping == name).execute().fetchone()[0]

            if mapping_count > 0 or whitelist_count > 0 or fallbackMapping_count > 0:
                msg = "%s has rules pointing to it. Hence it cannot be deleted." % (self.name)
                raise ValueError(msg)

        super(Releases, self).delete(where=where, changed_by=changed_by, old_data_version=old_data_version, transaction=transaction, dryrun=dryrun)
        if not dryrun:
            for name in names:
                cache.invalidate("blob", name)
                cache.invalidate("blob_version", name)

    def isReadOnly(self, name, limit=None, transaction=None):
        where = [self.name == name]
        column = [self.read_only]
        row = self.select(where=where, columns=column, limit=limit, transaction=transaction)[0]
        return row['read_only']

    def _proceedIfNotReadOnly(self, name, limit=None, transaction=None):
        if self.isReadOnly(name, limit, transaction):
            raise ReadOnlyError("Release '%s' is read only" % name)


class UserRoles(AUSTable):

    def __init__(self, db, metadata, dialect):
        self.table = Table("user_roles", metadata,
                           Column("username", String(100), primary_key=True),
                           Column("role", String(50), primary_key=True),
                           )
        super(UserRoles, self).__init__(db, dialect)

    def update(self, where, what, changed_by, old_data_version, transaction=None, dryrun=False):
        raise AttributeError("User roles cannot be modified (only granted and revoked)")


class Permissions(AUSTable):
    """allPermissions defines the structure and possible options for all
       available permissions. Permissions can be limited to specific types
       of actions. Eg: granting the "rule" permission with "actions" set to
       ["create"] allows rules to be created but not modified or deleted.
       Permissions that relate to rules or releases can be further limited
       by product. Eg: granting the "release" permission with "products" set
       to ["GMP"] allows the user to modify GMP releases, but not Firefox."""
    allPermissions = {
        "admin": ["products"],
        "release": ["actions", "products"],
        "release_locale": ["actions", "products"],
        "release_read_only": ["actions", "products"],
        "rule": ["actions", "products"],
        "permission": ["actions"],
        "scheduled_change": ["actions"],
    }

    def __init__(self, db, metadata, dialect):
        self.table = Table('permissions', metadata,
                           Column('permission', String(50), primary_key=True),
                           Column('username', String(100), primary_key=True),
                           Column('options', JSONColumn)
                           )
        self.user_roles = UserRoles(db, metadata, dialect)
        AUSTable.__init__(self, db, dialect, scheduled_changes=True, scheduled_changes_kwargs={"conditions": ["time"]})

    def assertPermissionExists(self, permission):
        if permission not in self.allPermissions.keys():
            raise ValueError('Unknown permission "%s"' % permission)

    def assertOptionsExist(self, permission, options):
        for opt in options:
            if opt not in self.allPermissions[permission]:
                raise ValueError('Unknown option "%s" for permission "%s"' % (opt, permission))

    def getAllUsers(self, transaction=None):
        res = self.select(columns=[self.username], distinct=True, transaction=transaction)
        return [r['username'] for r in res]

    def getAllPermissions(self, transaction=None):
        ret = defaultdict(dict)
        for r in self.select(transaction=transaction):
            ret[r["username"]][r["permission"]] = r["options"]
        return ret

    def countAllUsers(self, transaction=None):
        res = self.select(columns=[self.username], distinct=True, transaction=transaction)
        return len(res)

    def insert(self, changed_by, transaction=None, dryrun=False, **columns):
        if "permission" not in columns or "username" not in columns:
            raise ValueError("permission and username are required")

        self.assertPermissionExists(columns["permission"])
        if columns.get("options"):
            self.assertOptionsExist(columns["permission"], columns["options"])

        if not self.db.hasPermission(changed_by, "permission", "create", transaction=transaction):
            raise PermissionDeniedError("%s is not allowed to grant permissions" % changed_by)

        self.log.debug("granting %s to %s with options %s", columns["permission"], columns["username"],
                       columns.get("options"))
        super(Permissions, self).insert(changed_by=changed_by, transaction=transaction, dryrun=dryrun, **columns)
        self.log.debug("successfully granted %s to %s with options %s", columns["permission"],
                       columns["username"], columns.get("options"))

    def grantRole(self, username, role, changed_by, transaction=None):
        if not self.hasPermission(changed_by, "permission", "create", transaction=transaction):
            raise PermissionDeniedError("%s is not allowed to grant user roles" % changed_by)

        if len(self.getUserPermissions(username, transaction)) < 1:
            raise ValueError("Cannot grant a role to a user without any permissions")

        self.log.debug("granting {} role to {}".format(role, username))
        return self.user_roles.insert(changed_by, transaction, username=username, role=role)

    def update(self, where, what, changed_by, old_data_version, transaction=None, dryrun=False):
        if not self.db.hasPermission(changed_by, "permission", "modify", transaction=transaction):
            raise PermissionDeniedError("%s is not allowed to modify permissions" % changed_by)

        if "permission" in what:
            self.assertPermissionExists(what["permission"])

        for current_permission in self.select(where=where, transaction=transaction):
            if what.get("options"):
                self.assertOptionsExist(what.get("permission", current_permission["permission"]), what["options"])

        super(Permissions, self).update(where=where, what=what, changed_by=changed_by, old_data_version=old_data_version,
                                        transaction=transaction, dryrun=dryrun)

    def delete(self, where, changed_by=None, old_data_version=None, transaction=None, dryrun=False):
        if not self.db.hasPermission(changed_by, "permission", "delete", transaction=transaction):
            raise PermissionDeniedError("%s is not allowed to revoke permissions", changed_by)

        usernames = [r["username"] for r in self.select(where=where, transaction=transaction)]
        if not dryrun:
            super(Permissions, self).delete(changed_by=changed_by, where=where, old_data_version=old_data_version, transaction=transaction)

            for u in usernames:
                if len(self.getUserPermissions(u, transaction)) == 0:
                    for role in self.user_roles.select([self.user_roles.username == u], transaction=transaction):
                        self.revokeRole(u, role["role"], changed_by=changed_by, old_data_version=role["data_version"], transaction=transaction)

    def revokeRole(self, username, role, changed_by=None, old_data_version=None, transaction=None):
        if not self.hasPermission(changed_by, "permission", "delete", transaction=transaction):
            raise PermissionDeniedError("%s is not allowed to revoke user roles", changed_by)

        return self.user_roles.delete({"username": username, "role": role}, changed_by=changed_by, old_data_version=old_data_version, transaction=transaction)

    def getPermission(self, username, permission, transaction=None):
        try:
            return self.select(where=[self.username == username, self.permission == permission], transaction=transaction)[0]
        except IndexError:
            return {}

    def getUserPermissions(self, username, transaction=None):
        rows = self.select(columns=[self.permission, self.options, self.data_version], where=[self.username == username], transaction=transaction)
        ret = dict()
        for row in rows:
            ret[row["permission"]] = {
                "options": row["options"],
                "data_version": row["data_version"]
            }
        return ret

    def getOptions(self, username, permission, transaction=None):
        ret = self.select(columns=[self.options], where=[self.username == username, self.permission == permission], transaction=transaction)
        if ret:
            return ret[0]["options"]
        else:
            raise ValueError('Permission "%s" doesn\'t exist' % permission)

    def getUserRoles(self, username, transaction=None):
        res = self.user_roles.select(where=[self.user_roles.username == username], columns=[self.user_roles.role], distinct=True, transaction=transaction)
        return [r["role"] for r in res]

    def isAdmin(self, username, transaction=None):
        return bool(self.getPermission(username, "admin", transaction))

    def hasPermission(self, username, thing, action, product=None, transaction=None):
<<<<<<< HEAD
        # Supporting product-wise admin permissions. If there are no options
        # with admin, we assume that the user has admin access over all
        # products.
        if self.select(where=[self.username == username, self.permission == 'admin'], transaction=transaction):
            options = self.getOptions(username, 'admin', transaction=transaction)
            if options and options.get("products") and product not in options["products"]:
                return False
            return True

        try:
            options = self.getOptions(username, thing, transaction=transaction)
        except ValueError:
            return False

        if options:
            # If a user has a permission that doesn't explicitly limit the type of
            # actions they can perform, they are allowed to do any type of action.
            if options.get("actions") and action not in options["actions"]:
                return False
            # Similarly, permissions without products specified grant that
            # that permission without any limitation on the product.
            if options.get("products") and product not in options["products"]:
                return False
=======
        perm = self.getPermission(username, "admin", transaction=transaction)
        if perm:
            options = perm["options"]
            if options and options.get("products") and product not in options["products"]:
                # Supporting product-wise admin permissions. If there are no options
                # with admin, we assume that the user has admin access over all
                # products.
                return False
            return True

        perm = self.getPermission(username, thing, transaction=transaction)
        if perm:
            options = perm["options"]
            if options:
                # If a user has a permission that doesn't explicitly limit the type of
                # actions they can perform, they are allowed to do any type of action.
                if options.get("actions") and action not in options["actions"]:
                    return False
                # Similarly, permissions without products specified grant that
                # that permission without any limitation on the product.
                if options.get("products") and product not in options["products"]:
                    return False
            return True
>>>>>>> f379a802

        return False

    def hasRole(self, username, role, transaction=None):
        return role in self.getUserRoles(username, transaction)


class Dockerflow(AUSTable):
    def __init__(self, db, metadata, dialect):
        self.table = Table('dockerflow', metadata, Column('watchdog', Integer))
        AUSTable.__init__(self, db, dialect, history=False, versioned=False)

    def getDockerflowEntry(self, transaction=None):
        return self.select(transaction=transaction)[0]

    def incrementWatchdogValue(self, changed_by, transaction=None, dryrun=False):
        try:
            value = self.getDockerflowEntry()
            where = [(self.watchdog == value['watchdog'])]
            value['watchdog'] += 1
        except IndexError:
            value = {'watchdog': 1}
            where = None

        self._putWatchdogValue(changed_by=changed_by, value=value, where=where, transaction=transaction, dryrun=dryrun)

        return value['watchdog']

    def _putWatchdogValue(self, changed_by, value, where=None, transaction=None, dryrun=False):
        if where is None:
            super(Dockerflow, self).insert(changed_by=changed_by, transaction=transaction, dryrun=dryrun, watchdog=value['watchdog'])
        else:
            super(Dockerflow, self).update(where=where, what=value, changed_by=changed_by, transaction=transaction, dryrun=dryrun)


class UTF8PrettyPrinter(pprint.PrettyPrinter):
    """Encodes strings as UTF-8 before printing to avoid ugly u'' style prints.
    Adapted from http://stackoverflow.com/questions/10883399/unable-to-encode-decode-pprint-output"""
    def format(self, object, context, maxlevels, level):
        if isinstance(object, unicode):
            return pprint._safe_repr(object.encode('utf8'), context, maxlevels, level)
        return pprint.PrettyPrinter.format(self, object, context, maxlevels, level)


class UnquotedStr(str):
    def __repr__(self):
        return self.__str__()


def send_email(relayhost, port, username, password, to_addr, from_addr, table, subj,
               body, use_tls):
    from email.mime.text import MIMEText
    from smtplib import SMTP

    msg = MIMEText("\n".join(body), "plain")
    msg["Subject"] = subj
    msg["from"] = from_addr

    try:
        conn = SMTP()
        conn.connect(relayhost, port)
        conn.ehlo()
        if use_tls:
            conn.starttls()
            conn.ehlo()
    except:
        table.log.exception("Failed to connect to SMTP server:")
        return
    try:
        if username and password:
            conn.login(username, password)
        conn.sendmail(from_addr, to_addr, msg.as_string())
    except:
        table.log.exception("Failed to send change notification:")
    finally:
        conn.quit()


def make_change_notifier(relayhost, port, username, password, to_addr, from_addr, use_tls):
    def bleet(table, type_, changed_by, query, transaction):
        body = ["Changed by: %s" % changed_by]
        if type_ == "UPDATE":
            body.append("Row(s) to be updated as follows:")
            where = [c for c in query._whereclause.get_children()]
            changed = {}
            unchanged = {}
            for row in table.select(where=where, transaction=transaction):
                for k in row:
                    if query.parameters[k] != row[k]:
                        changed[k] = UnquotedStr("%s ---> %s" % (repr(row[k]), repr(query.parameters[k])))
                    else:
                        unchanged[k] = UnquotedStr("%s" % repr(row[k]))
                body.append('Changed values:')
                body.append(UTF8PrettyPrinter().pformat(changed))
                body.append('\nUnchanged:')
                body.append(UTF8PrettyPrinter().pformat(unchanged))
            body.append('\n\n')
        elif type_ == "DELETE":
            body.append("Row(s) to be removed:")
            where = [c for c in query._whereclause.get_children()]
            for row in table.select(where=where, transaction=transaction):
                body.append(UTF8PrettyPrinter().pformat(row))
        elif type_ == "INSERT":
            body.append("Row to be inserted:")
            body.append(UTF8PrettyPrinter().pformat(query.parameters))

        subj = "%s to %s detected" % (type_, table.t.name)
        send_email(relayhost, port, username, password, to_addr, from_addr,
                   table, subj, body, use_tls)
        table.log.debug("Sending change notification mail for %s to %s", table.t.name, to_addr)
    return bleet


def make_change_notifier_for_read_only(relayhost, port, username, password, to_addr, from_addr, use_tls):
    def bleet(table, type_, changed_by, query, transaction):
        body = ["Changed by: %s" % changed_by]
        where = [c for c in query._whereclause.get_children()]
        # TODO: How are we sometimes (always?) getting no rows for this. It shouldn't be possible...
        # It's possible that the where clause is not getting extracted properly.
        rows = table.select(where=where, transaction=transaction)
        if rows:
            row = rows[0]
            if not query.parameters['read_only'] and row['read_only']:
                body.append("Row(s) to be updated as follows:")
                data = {}
                data['name'] = UnquotedStr(repr(row['name']))
                data['product'] = UnquotedStr(repr(row['product']))
                data['read_only'] = UnquotedStr("%s ---> %s" %
                                                (repr(row['read_only']),
                                                 repr(query.parameters['read_only'])))
                body.append(UTF8PrettyPrinter().pformat(data))

                subj = "Read only release %s changed to modifiable" % data['name']
                send_email(relayhost, port, username, password, to_addr, from_addr,
                           table, subj, body, use_tls)
                table.log.debug("Sending change notification mail for %s to %s", table.t.name, to_addr)
    return bleet

# A helper that sets sql_mode. This should only be used with MySQL, and
# lets us put the database in a stricter mode that will disallow things like
# automatic data truncation.
# From http://www.enricozini.org/2012/tips/sa-sqlmode-traditional/
from sqlalchemy.interfaces import PoolListener


class SetSqlMode(PoolListener):

    def connect(self, dbapi_con, connection_record):
        cur = dbapi_con.cursor()
        cur.execute("SET SESSION sql_mode='TRADITIONAL'")


class AUSDatabase(object):
    engine = None
    migrate_repo = path.join(path.dirname(__file__), "migrate")

    def __init__(self, dburi=None, mysql_traditional_mode=False):
        """Create a new AUSDatabase. Before this object is useful, dburi must be
           set, either through the constructor or setDburi()"""
        if dburi:
            self.setDburi(dburi, mysql_traditional_mode)
        self.log = logging.getLogger(self.__class__.__name__)

    def setDburi(self, dburi, mysql_traditional_mode=False):
        """Setup the database connection. Note that SQLAlchemy only opens a connection
           to the database when it needs to, however."""
        if self.engine:
            raise AlreadySetupError()
        self.dburi = dburi
        self.metadata = MetaData()
        listeners = []
        if mysql_traditional_mode and "mysql" in dburi:
            listeners.append(SetSqlMode())
        self.engine = create_engine(self.dburi, pool_recycle=60, listeners=listeners)
        dialect = self.engine.name
        self.rulesTable = Rules(self, self.metadata, dialect)
        self.releasesTable = Releases(self, self.metadata, dialect)
        self.permissionsTable = Permissions(self, self.metadata, dialect)
        self.dockerflowTable = Dockerflow(self, self.metadata, dialect)
        self.metadata.bind = self.engine

    def setDomainWhitelist(self, domainWhitelist):
        self.releasesTable.setDomainWhitelist(domainWhitelist)

    def setupChangeMonitors(self, relayhost, port, username, password, to_addr, from_addr, use_tls=False):
        bleeter = make_change_notifier(relayhost, port, username, password, to_addr, from_addr, use_tls)
        for t in (self.rules, self.rules.scheduled_changes, self.permissions):
            t.onInsert = bleeter
            t.onUpdate = bleeter
            t.onDelete = bleeter

        read_only_bleeter = make_change_notifier_for_read_only(relayhost, port,
                                                               username,
                                                               password,
                                                               to_addr,
                                                               from_addr,
                                                               use_tls)
        self.releases.onUpdate = read_only_bleeter

    def isAdmin(self, *args, **kwargs):
        return self.permissions.isAdmin(*args, **kwargs)

    def hasPermission(self, *args, **kwargs):
        return self.permissions.hasPermission(*args, **kwargs)

    def hasRole(self, *args, **kwargs):
        return self.permissions.hasRole(*args, **kwargs)

    def create(self, version=None):
        # Migrate's "create" merely declares a database to be under its control,
        # it doesn't actually create tables or upgrade it. So we need to call it
        # and then do the upgrade to get to the state we want. We also have to
        # tell create that we're creating at version 0 of the database, otherwise
        # uprgade will do nothing!
        migrate.versioning.schema.ControlledSchema.create(self.engine, self.migrate_repo, 0)
        self.upgrade(version)

    def upgrade(self, version=None):
        # This method was taken from Buildbot:
        # https://github.com/buildbot/buildbot/blob/87108ec4088dc7fd5394ac3c1d0bd3b465300d92/master/buildbot/db/model.py#L455
        # http://code.google.com/p/sqlalchemy-migrate/issues/detail?id=100
        # means  we cannot use the migrate.versioning.api module.  So these
        # methods perform similar wrapping functions to what is done by the API
        # functions, but without disposing of the engine.
        schema = migrate.versioning.schema.ControlledSchema(self.engine, self.migrate_repo)
        changeset = schema.changeset(version)
        for step, change in changeset:
            self.log.debug('migrating schema version %s -> %d' % (step, step + 1))
            schema.runchange(step, change, 1)

    def downgrade(self, version):
        schema = migrate.versioning.schema.ControlledSchema(self.engine, self.migrate_repo)
        changeset = schema.changeset(version)
        for step, change in changeset:
            self.log.debug('migrating schema version %s -> %d' % (step, step - 1))
            schema.runchange(step, change, -1)

    def reset(self):
        self.engine = None
        self.metadata.bind = None

    def begin(self):
        return AUSTransaction(self.engine)

    @property
    def rules(self):
        return self.rulesTable

    @property
    def releases(self):
        return self.releasesTable

    @property
    def permissions(self):
        return self.permissionsTable

    @property
    def dockerflow(self):
        return self.dockerflowTable<|MERGE_RESOLUTION|>--- conflicted
+++ resolved
@@ -92,20 +92,12 @@
     impl = Text
 
     def process_bind_param(self, value, dialect):
-<<<<<<< HEAD
         if value is not None:
-=======
-        if value:
->>>>>>> f379a802
             value = json.dumps(value)
         return value
 
     def process_result_value(self, value, dialect):
-<<<<<<< HEAD
         if value is not None:
-=======
-        if value:
->>>>>>> f379a802
             value = json.loads(value)
         return value
 
@@ -119,7 +111,6 @@
     class cls(sqlalchemy.types.TypeDecorator):
 
         def process_bind_param(self, value, dialect):
-<<<<<<< HEAD
             if value is not None:
                 value = value.getJSON()
             return value
@@ -128,12 +119,6 @@
             if value is not None:
                 value = createBlob(value)
             return value
-=======
-            return value.getJSON()
-
-        def process_result_value(self, value, dialect):
-            return createBlob(value)
->>>>>>> f379a802
 
     cls.impl = impl
     return cls
@@ -1535,11 +1520,7 @@
         else:
             dataType = Text
         self.table.append_column(Column('data', BlobColumn(dataType), nullable=False))
-<<<<<<< HEAD
         AUSTable.__init__(self, db, dialect, scheduled_changes=True, scheduled_changes_kwargs={"conditions": ["time"]})
-=======
-        AUSTable.__init__(self, db, dialect)
->>>>>>> f379a802
 
     def setDomainWhitelist(self, domainWhitelist):
         self.domainWhitelist = domainWhitelist
@@ -2000,31 +1981,6 @@
         return bool(self.getPermission(username, "admin", transaction))
 
     def hasPermission(self, username, thing, action, product=None, transaction=None):
-<<<<<<< HEAD
-        # Supporting product-wise admin permissions. If there are no options
-        # with admin, we assume that the user has admin access over all
-        # products.
-        if self.select(where=[self.username == username, self.permission == 'admin'], transaction=transaction):
-            options = self.getOptions(username, 'admin', transaction=transaction)
-            if options and options.get("products") and product not in options["products"]:
-                return False
-            return True
-
-        try:
-            options = self.getOptions(username, thing, transaction=transaction)
-        except ValueError:
-            return False
-
-        if options:
-            # If a user has a permission that doesn't explicitly limit the type of
-            # actions they can perform, they are allowed to do any type of action.
-            if options.get("actions") and action not in options["actions"]:
-                return False
-            # Similarly, permissions without products specified grant that
-            # that permission without any limitation on the product.
-            if options.get("products") and product not in options["products"]:
-                return False
-=======
         perm = self.getPermission(username, "admin", transaction=transaction)
         if perm:
             options = perm["options"]
@@ -2048,7 +2004,6 @@
                 if options.get("products") and product not in options["products"]:
                     return False
             return True
->>>>>>> f379a802
 
         return False
 

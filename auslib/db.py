--- conflicted
+++ resolved
@@ -971,8 +971,6 @@
         base_table_where = []
         sc_table_where = []
 
-<<<<<<< HEAD
-=======
         if base_columns["change_type"] == "delete":
             for pk in self.base_primary_key:
                 if pk not in base_columns:
@@ -980,7 +978,6 @@
                 if base_columns[pk] is None:
                     raise ValueError("%s value found to be None. PK value can not be None for deletion" % (pk))
 
->>>>>>> a568bc84
         for pk in self.base_primary_key:
             base_column = getattr(self.baseTable, pk)
             if pk in base_columns:

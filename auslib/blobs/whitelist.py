--- conflicted
+++ resolved
@@ -4,21 +4,8 @@
 
 
 class WhitelistBlobV1(Blob):
-<<<<<<< HEAD
     log = logging.getLogger("WhitelistBlobV1")
-
-    format_ = {
-        'name': None,
-        'schema_version': None,
-        'whitelist': [
-            {
-                'imei': None
-            }
-        ]
-    }
-=======
     jsonschema = "whitelist.yml"
->>>>>>> b42d80eb
 
     def __init__(self, **kwargs):
         Blob.__init__(self, **kwargs)

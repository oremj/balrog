import copy, re
from collections import defaultdict
from random import randint
from urlparse import urlparse

import logging

from auslib.db import AUSDatabase
from auslib.log import cef_event, CEF_ALERT
from auslib.util.versions import MozillaVersion

class AUSRandom:
    """Abstract getting a randint to make it easier to test the range of
    possible values"""
    def __init__(self, min=0, max=99):
        self.min = min
        self.max = max

    def getInt(self):
        return randint(self.min, self.max)

    def getRange(self):
        return range(self.min, self.max+1)

class AUS:
    def __init__(self, dbname=None):
        self.specialForceHosts = None
        self.setDb(dbname)
        self.rand = AUSRandom()
        self.log = logging.getLogger(self.__class__.__name__)

    def setDb(self, dbname):
        if dbname == None:
            dbname = "sqlite:///update.db"
        self.db = AUSDatabase(dbname)
        self.releases = self.db.releases
        self.rules = self.db.rules

    def setSpecialHosts(self, specialForceHosts):
        self.specialForceHosts = specialForceHosts

    def isSpecialURL(self, url):
        if not self.specialForceHosts:
            return False
        for s in self.specialForceHosts:
            if url.startswith(s):
                return True
        return False

    def containsForbiddenDomain(self, updateData):
        for patch in updateData['patches']:
            domain = urlparse(patch['URL'])[1]
            if domain not in self.db.domainWhitelist:
                cef_event('Forbidden domain', CEF_ALERT, domain=domain, updateData=updateData)
                return True
        return False

    def queryMatchesRelease(self, updateQuery, release):
        """Check if the updateQuery given is the same as the release."""
        self.log.debug("Trying to match update query to %s" % release['name'])
        buildTarget = updateQuery['buildTarget']
        buildID = updateQuery['buildID']
        locale = updateQuery['locale']

        if buildTarget in release['data']['platforms']:
            try:
                releaseBuildID = release['data'].getBuildID(buildTarget, locale)
            # Platform doesn't exist in release, clearly it's not a match!
            except KeyError:
                return False
            self.log.debug("releasePlat buildID is: %s", releaseBuildID)
            if buildID == releaseBuildID:
                self.log.debug("Query matched!")
                return True

    def evaluateRules(self, updateQuery):
        self.log.debug("Looking for rules that apply to:")
        self.log.debug(updateQuery)
        rules = self.rules.getRulesMatchingQuery(
            updateQuery,
            fallbackChannel=self.getFallbackChannel(updateQuery['channel'])
        )

        ### XXX throw any N->N update rules and keep the highest priority remaining one
        if len(rules) < 1:
            return None, None

        rules = sorted(rules,key=lambda rule: rule['priority'], reverse=True)
        rule = rules[0]
        self.log.debug("Matching rule: %s" % rule)

        # There's a few cases where we have a matching rule but don't want
        # to serve an update:
        # 1) No mapping.
        if not rule['mapping']:
            self.log.debug("Matching rule points at null mapping.")
            return None, None

        # 2) For background checks (force=1 missing from query), we might not
        # serve every request an update
        # backgroundRate=100 means all requests are served
        # backgroundRate=25 means only one quarter of requests are served
        if not updateQuery['force'] and rule['backgroundRate'] < 100:
            self.log.debug("backgroundRate < 100, rolling the dice")
            if self.rand.getInt() >= rule['backgroundRate']:
                self.log.debug("request was dropped")
                return None, None

        # 3) Incoming release is older than the one in the mapping, defined as one of:
        #    * version decreases
        #    * version is the same and buildID doesn't increase
        release = self.releases.getReleases(name=rule['mapping'], limit=1)[0]
        buildTarget = updateQuery['buildTarget']
        locale = updateQuery['locale']
        releaseVersion = release['data'].getApplicationVersion(buildTarget, locale)
        if not releaseVersion:
            self.log.debug("Matching rule has no extv, ignoring rule.")
            return None, None
        releaseVersion = MozillaVersion(releaseVersion)
        queryVersion = MozillaVersion(updateQuery['version'])
        if queryVersion > releaseVersion:
            self.log.debug("Matching rule has older version than request, ignoring rule.")
            return None, None
        elif releaseVersion == queryVersion:
            if updateQuery['buildID'] >= release['data'].getBuildID(updateQuery['buildTarget'], updateQuery['locale']):
                self.log.debug("Matching rule has older buildid than request, ignoring rule.")
                return None, None

        self.log.debug("Returning release %s", release['name'])
        return release['data'], rule['update_type']

    def getFallbackChannel(self, channel):
        return channel.split('-cck-')[0]

    def expandRelease(self, updateQuery, relData, update_type):
        updateData = defaultdict(list)

        buildTarget = updateQuery['buildTarget']
        locale = updateQuery['locale']
        # return early if we don't have an update for this platform
        if buildTarget not in relData.get('platforms', {}):
            self.log.debug("No platform %s in release %s", buildTarget, relData['name'])
            return updateData

        # platforms may be aliased to another platform in the case
        # of identical data, minimizing the json size
        relDataPlat = relData.getPlatformData(buildTarget)

        # return early if we don't have an update for this locale
        if locale not in relDataPlat['locales']:
            self.log.debug("No update to %s for %s/%s", relData['name'], buildTarget, locale)
            return updateData
        else:
            relDataPlatLoc = relDataPlat['locales'][locale]

        if relData['schema_version'] == 1:
            updateData['appv'] = relData.getAppv(buildTarget, locale)
            updateData['extv'] = relData.getExtv(buildTarget, locale)
        elif relData['schema_version'] == 2:
            updateData['displayVersion'] = relData.getDisplayVersion(buildTarget, locale)
            updateData['appVersion'] = relData.getAppVersion(buildTarget, locale)
            updateData['platformVersion'] = relData.getPlatformVersion(buildTarget, locale)
<<<<<<< HEAD
            updateData['isOSUpdate'] = relDataPlatLoc.get('isOSUpdate', None)
=======
>>>>>>> f7c6a8da
            for attr in relData.optional_:
                if attr in relData:
                    updateData[attr] = relData[attr]
            updateData['optional'] = relData.optional_

        # general properties
        updateData['type'] = update_type
        updateData['schema_version'] = relData['schema_version']
        updateData['build'] = relData.getBuildID(buildTarget, locale)
        if 'detailsUrl' in relData:
            updateData['detailsUrl'] = relData['detailsUrl'].replace('%LOCALE%',updateQuery['locale'])
        if 'licenseUrl' in relData:
            updateData['licenseUrl'] = relData['licenseUrl'].replace('%LOCALE%',updateQuery['locale'])

        # evaluate types of updates and see if we can use them
        for patchKey in relDataPlatLoc:
            if patchKey not in ('partial','complete'):
                self.log.debug("Skipping patchKey '%s'", patchKey)
                continue
            patch = relDataPlatLoc[patchKey]
            # This is factored out to avoid querying the db when from is '*'
            def hasAPartial():
                try:
                    release = self.releases.getReleases(name=patch['from'], limit=1)[0]
                    return self.queryMatchesRelease(updateQuery, release)
                except IndexError:
                    return False

            if patch['from'] == '*' or hasAPartial():
                if 'fileUrl' in patch:
                    url = patch['fileUrl']
                else:
                    # When we're using a fallback channel it's unlikely
                    # we'll have a fileUrl specifically for it, but we
                    # should try nonetheless. Non-fallback cases shouldn't
                    # be hitting any exceptions here.
                    try:
                        url = relData['fileUrls'][updateQuery['channel']]
                    except KeyError:
                        url = relData['fileUrls'][self.getFallbackChannel(updateQuery['channel'])]
                    url = url.replace('%LOCALE%', updateQuery['locale'])
                    url = url.replace('%OS_FTP%', relDataPlat['OS_FTP'])
                    url = url.replace('%FILENAME%', relData['ftpFilenames'][patchKey])
                    url = url.replace('%PRODUCT%', relData['bouncerProducts'][patchKey])
                    url = url.replace('%OS_BOUNCER%', relDataPlat['OS_BOUNCER'])
                # pass on forcing for special hosts (eg download.m.o for mozilla metrics)
                if updateQuery['force'] and self.isSpecialURL(url):
                    if '?' in url:
                        url += '&force=1'
                    else:
                        url += '?force=1'

                updateData['patches'].append({
                    'type': patchKey,
                    'URL':  url,
                    'hashFunction': relData['hashFunction'],
                    'hashValue': patch['hashValue'],
                    'size': patch['filesize']
                })
            else:
                self.log.debug("Didn't add patch for patchKey '%s'; from is '%s'", patchKey, patch['from'])

        # older branches required a <partial> in the update.xml, which we
        # used to fake by repeating the complete data.
        if 'fakePartials' in relData and relData['fakePartials'] and len(updateData['patches']) == 1 and \
          updateData['patches'][0]['type'] == 'complete':
            patch = copy.copy(updateData['patches'][0])
            patch['type'] = 'partial'
            updateData['patches'].append(patch)

        self.log.debug("Returning %s", updateData)
        return updateData

    def createSnippet(self, updateQuery, release, update_type):
        if not release:
            # XXX: Not sure we should be specifying patch types here, but it's
            # required for tests that have null snippets in them at the time
            # of writing.
            return {"partial": "", "complete": ""}

        rel = self.expandRelease(updateQuery, release, update_type)

        if self.containsForbiddenDomain(rel):
            self.log.debug("Forbidden domain found, refusing to create snippets.")
            return {"partial": "", "complete": ""}

        if rel['schema_version'] == 1:
            return self.createSnippetV1(updateQuery, rel, update_type)
        elif rel['schema_version'] == 2:
            return self.createSnippetV2(updateQuery, rel, update_type)
        else:
            return {"partial": "", "complete": ""}

    def createSnippetV1(self, updateQuery, rel, update_type):
        snippets = {}
        for patch in rel['patches']:
            snippet  = ["version=1",
                        "type=%s" % patch['type'],
                        "url=%s" % patch['URL'],
                        "hashFunction=%s" % patch['hashFunction'],
                        "hashValue=%s" % patch['hashValue'],
                        "size=%s" % patch['size'],
                        "build=%s" % rel['build'],
                        "appv=%s" % rel['appv'],
                        "extv=%s" % rel['extv']]
            if rel['detailsUrl']:
                snippet.append("detailsUrl=%s" % rel['detailsUrl'])
            if rel['licenseUrl']:
                snippet.append("licenseUrl=%s" % rel['licenseUrl'])
            if rel['type'] == 'major':
                snippet.append('updateType=major')
            # AUS2 snippets have a trailing newline, add one here for easy diffing
            snippets[patch['type']] = "\n".join(snippet) + '\n'

        for s in snippets.keys():
            self.log.debug('%s\n%s' % (s, snippets[s].rstrip()))
        return snippets

    def createSnippetV2(self, updateQuery, rel, update_type):
        snippets = {}
        for patch in rel['patches']:
            snippet  = ["version=2",
                        "type=%s" % patch['type'],
                        "url=%s" % patch['URL'],
                        "hashFunction=%s" % patch['hashFunction'],
                        "hashValue=%s" % patch['hashValue'],
                        "size=%s" % patch['size'],
                        "build=%s" % rel['build'],
                        "displayVersion=%s" % rel['displayVersion'],
                        "appVersion=%s" % rel['appVersion'],
                        "platformVersion=%s" % rel['platformVersion']
                        ]
            if rel['detailsUrl']:
                snippet.append("detailsUrl=%s" % rel['detailsUrl'])
            if rel['licenseUrl']:
                snippet.append("licenseUrl=%s" % rel['licenseUrl'])
            if rel['type'] == 'major':
                snippet.append('updateType=major')
            for attr in rel['optional']:
                if attr in rel:
                    snippet.append('%s=%s' % (attr, rel[attr]))
            # AUS2 snippets have a trailing newline, add one here for easy diffing
            snippets[patch['type']] = "\n".join(snippet) + '\n'

        for s in snippets.keys():
            self.log.debug('%s\n%s' % (s, snippets[s].rstrip()))
        return snippets

    def createXML(self, updateQuery, release, update_type):
        # this will fall down all sorts of interesting ways by hardcoding fields
        xml = ['<?xml version="1.0"?>']
        xml.append('<updates>')
        if release:
            rel = self.expandRelease(updateQuery, release, update_type)
            if rel and not self.containsForbiddenDomain(rel):
                if rel['schema_version'] == 1:
                    updateLine='    <update type="%s" version="%s" extensionVersion="%s" buildID="%s"' % \
                               (rel['type'], rel['appv'], rel['extv'], rel['build'])
                    if rel['detailsUrl']:
                        updateLine += ' detailsURL="%s"' % rel['detailsUrl']
                    if rel['licenseUrl']:
                        updateLine += ' licenseURL="%s"' % rel['licenseUrl']
                    updateLine += '>'
                    xml.append(updateLine)

                if rel['schema_version'] == 2:
                    updateLine='    <update type="%s" displayVersion="%s" appVersion="%s" platformVersion="%s" buildID="%s"' % \
                                (rel['type'], rel['displayVersion'], rel['appVersion'], rel['platformVersion'], rel['build'])
                    if rel['detailsUrl']:
                        updateLine += ' detailsURL="%s"' % rel['detailsUrl']
                    if rel['licenseUrl']:
                        updateLine += ' licenseURL="%s"' % rel['licenseUrl']
<<<<<<< HEAD
                    if rel['isOSUpdate']:
                        updateLine += ' isOSUpdate="true"'
=======
>>>>>>> f7c6a8da
                    for attr in rel['optional']:
                        if attr in rel:
                            updateLine += ' %s="%s"' % (attr, rel[attr])
                    updateLine += '>'
                    xml.append(updateLine)

                for patch in sorted(rel['patches']):
                    xml.append('        <patch type="%s" URL="%s" hashFunction="%s" hashValue="%s" size="%s"/>' % \
                               (patch['type'], patch['URL'], patch['hashFunction'], patch['hashValue'], patch['size']))
                xml.append('    </update>')
        xml.append('</updates>')
        # ensure valid xml by using the right entity for ampersand
        payload = re.sub('&(?!amp;)','&amp;', '\n'.join(xml))
        return payload<|MERGE_RESOLUTION|>--- conflicted
+++ resolved
@@ -160,10 +160,7 @@
             updateData['displayVersion'] = relData.getDisplayVersion(buildTarget, locale)
             updateData['appVersion'] = relData.getAppVersion(buildTarget, locale)
             updateData['platformVersion'] = relData.getPlatformVersion(buildTarget, locale)
-<<<<<<< HEAD
             updateData['isOSUpdate'] = relDataPlatLoc.get('isOSUpdate', None)
-=======
->>>>>>> f7c6a8da
             for attr in relData.optional_:
                 if attr in relData:
                     updateData[attr] = relData[attr]
@@ -336,11 +333,8 @@
                         updateLine += ' detailsURL="%s"' % rel['detailsUrl']
                     if rel['licenseUrl']:
                         updateLine += ' licenseURL="%s"' % rel['licenseUrl']
-<<<<<<< HEAD
                     if rel['isOSUpdate']:
                         updateLine += ' isOSUpdate="true"'
-=======
->>>>>>> f7c6a8da
                     for attr in rel['optional']:
                         if attr in rel:
                             updateLine += ' %s="%s"' % (attr, rel[attr])

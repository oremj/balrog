import copy, re
from collections import defaultdict
from random import randint
from urlparse import urlparse

import logging

from auslib.db import AUSDatabase

class AUSRandom:
    """Abstract getting a randint to make it easier to test the range of
    possible values"""
    def __init__(self, min=0, max=99):
        self.min = min
        self.max = max

    def getInt(self):
        return randint(self.min, self.max)

    def getRange(self):
        return range(self.min, self.max+1)

class AUS3:
    def __init__(self, dbname=None):
        self.setDb(dbname)
        self.rand = AUSRandom()
        self.log = logging.getLogger(self.__class__.__name__)

    def setDb(self, dbname):
        if dbname == None:
            dbname = "sqlite:///update.db"
        self.db = AUSDatabase(dbname)
        self.releases = self.db.releases
        self.rules = self.db.rules

    def setSpecialHosts(self, specialForceHosts):
        self.specialForceHosts = specialForceHosts

    def isSpecialURL(self, url):
        if not self.specialForceHosts:
            return False
        for s in self.specialForceHosts:
            if url.startswith(s):
                return True
        return False

<<<<<<< HEAD
    def containsForbiddenDomain(self, updateData):
        for patch in updateData['patches']:
            domain = urlparse(patch['URL'])[1]
            if domain not in self.db.domainWhitelist:
                return True
        return False

    def identifyRequest(self, updateQuery):
        self.log.debug("Got updateQuery: %s", updateQuery)
=======
    def queryMatchesRelease(self, updateQuery, release):
        """Check if the updateQuery given is the same as the release."""
        self.log.debug("Trying to match update query to %s" % release['name'])
>>>>>>> 41245053
        buildTarget = updateQuery['buildTarget']
        buildID = updateQuery['buildID']
        locale = updateQuery['locale']

        if buildTarget in release['data']['platforms']:
            try:
                releaseBuildID = release['data'].getBuildID(buildTarget, locale)
            # Platform doesn't exist in release, clearly it's not a match!
            except KeyError:
                return False
            self.log.debug("releasePlat buildID is: %s", releaseBuildID)
            if buildID == releaseBuildID:
                self.log.debug("Query matched!")
                return True

    def evaluateRules(self, updateQuery):
        self.log.debug("Looking for rules that apply to:")
        self.log.debug(updateQuery)
        rules = self.rules.getRulesMatchingQuery(
            updateQuery,
            fallbackChannel=self.getFallbackChannel(updateQuery['channel'])
        )

        ### XXX throw any N->N update rules and keep the highest priority remaining one
        if len(rules) < 1:
            return None, None

        rules = sorted(rules,key=lambda rule: rule['priority'], reverse=True)
        rule = rules[0]
        self.log.debug("Matching rule: %s" % rule)

        # There's a few cases where we have a matching rule but don't want
        # to serve an update:
        # 1) No mapping.
        if not rule['mapping']:
            self.log.debug("Matching rule points at null mapping.")
            return None, None

        # 2) For background checks (force=1 missing from query), we might not
        # serve every request an update
        # throttle=100 means all requests are served
        # throttle=25 means only one quarter of requests are served
        if not updateQuery['force'] and rule['throttle'] < 100:
            self.log.debug("throttle < 100, rolling the dice")
            if self.rand.getInt() >= rule['throttle']:
                self.log.debug("request was dropped")
                return None, None

        # 3) Mapping points at the incoming release.
        release = self.releases.getReleases(name=rule['mapping'], limit=1)[0]
        if self.queryMatchesRelease(updateQuery, release):
            self.log.debug("Incoming query is the same as matching rule's mapping.")
            return None, None

        self.log.debug("Returning release %s", release['name'])
        return release['data'], rule['update_type']

    def getFallbackChannel(self, channel):
        return channel.split('-cck-')[0]

    def expandRelease(self, updateQuery, relData, update_type):
        updateData = defaultdict(list)

        buildTarget = updateQuery['buildTarget']
        locale = updateQuery['locale']
        # return early if we don't have an update for this platform
        if buildTarget not in relData.get('platforms', {}):
            self.log.debug("No platform %s in release %s", buildTarget, relData['name'])
            return updateData

        # platforms may be aliased to another platform in the case
        # of identical data, minimizing the json size
        relDataPlat = relData.getPlatformData(buildTarget)

        # return early if we don't have an update for this locale
        if locale not in relDataPlat['locales']:
            self.log.debug("No update to %s for %s/%s", relData['name'], buildTarget, locale)
            return updateData
        else:
            relDataPlatLoc = relDataPlat['locales'][locale]

        # this is for the properties AUS2 can cope with today
        if relData['schema_version'] == 1:
            updateData['type'] = update_type
            updateData['appv'] = relData.getAppv(buildTarget, locale)
            updateData['extv'] = relData.getExtv(buildTarget, locale)
            updateData['schema_version'] = relData['schema_version']
            if 'detailsUrl' in relData:
                updateData['detailsUrl'] = relData['detailsUrl'].replace('%LOCALE%',updateQuery['locale'])
            updateData['build'] = relData.getBuildID(buildTarget, locale)

            # evaluate types of updates and see if we can use them
            for patchKey in relDataPlatLoc:
                if patchKey not in ('partial','complete'):
                    self.log.debug("Skipping patchKey '%s'", patchKey)
                    continue
                patch = relDataPlatLoc[patchKey]
                # This is factored out to avoid querying the db when from is '*'
                def hasAPartial():
                    try:
                        release = self.releases.getReleases(name=patch['from'], limit=1)[0]
                        return self.queryMatchesRelease(updateQuery, release)
                    except IndexError:
                        return False

                if patch['from'] == '*' or hasAPartial():
                    if 'fileUrl' in patch:
                        url = patch['fileUrl']
                    else:
                        # When we're using a fallback channel it's unlikely
                        # we'll have a fileUrl specifically for it, but we
                        # should try nonetheless. Non-fallback cases shouldn't
                        # be hitting any exceptions here.
                        try:
                            url = relData['fileUrls'][updateQuery['channel']]
                        except KeyError:
                            url = relData['fileUrls'][self.getFallbackChannel(updateQuery['channel'])]
                        url = url.replace('%LOCALE%', updateQuery['locale'])
                        url = url.replace('%OS_FTP%', relDataPlat['OS_FTP'])
                        url = url.replace('%FILENAME%', relData['ftpFilenames'][patchKey])
                        url = url.replace('%PRODUCT%', relData['bouncerProducts'][patchKey])
                        url = url.replace('%OS_BOUNCER%', relDataPlat['OS_BOUNCER'])
                    # pass on forcing for special hosts (eg download.m.o for mozilla metrics)
                    if updateQuery['force'] and self.isSpecialURL(url):
                        if '?' in url:
                            url += '&force=1'
                        else:
                            url += '?force=1'

                    updateData['patches'].append({
                        'type': patchKey,
                        'URL':  url,
                        'hashFunction': relData['hashFunction'],
                        'hashValue': patch['hashValue'],
                        'size': patch['filesize']
                    })
                else:
                    self.log.debug("Didn't add patch for patchKey '%s'; from is '%s'", patchKey, patch['from'])

            # older branches required a <partial> in the update.xml, which we
            # used to fake by repeating the complete data.
            if 'fakePartials' in relData and relData['fakePartials'] and len(updateData['patches']) == 1 and \
              updateData['patches'][0]['type'] == 'complete':
                patch = copy.copy(updateData['patches'][0])
                patch['type'] = 'partial'
                updateData['patches'].append(patch)

        self.log.debug("Returning %s", updateData)
        return updateData

    def createSnippet(self, updateQuery, release, update_type):
        if not release:
            # XXX: Not sure we should be specifying patch types here, but it's
            # required for tests that have null snippets in them at the time
            # of writing.
            return {"partial": "", "complete": ""}

<<<<<<< HEAD
        if self.containsForbiddenDomain(rel):
            self.log.debug("Forbidden domain found, refusing to create snippets.")
            return {"partial": "", "complete": ""}

=======
        rel = self.expandRelease(updateQuery, release, update_type)
>>>>>>> 41245053
        snippets = {}
        for patch in rel['patches']:
            snippet  = ["version=1",
                        "type=%s" % patch['type'],
                        "url=%s" % patch['URL'],
                        "hashFunction=%s" % patch['hashFunction'],
                        "hashValue=%s" % patch['hashValue'],
                        "size=%s" % patch['size'],
                        "build=%s" % rel['build'],
                        "appv=%s" % rel['appv'],
                        "extv=%s" % rel['extv']]
            if rel['detailsUrl']:
                snippet.append("detailsUrl=%s" % rel['detailsUrl'])
            if rel['type'] == 'major':
                snippet.append('updateType=major')
            # AUS2 snippets have a trailing newline, add one here for easy diffing
            snippets[patch['type']] = "\n".join(snippet) + '\n'

        for s in snippets.keys():
            self.log.debug('%s\n%s' % (s, snippets[s].rstrip()))
        return snippets

    def createXML(self, updateQuery, release, update_type):

        # this will fall down all sorts of interesting ways by hardcoding fields
        xml = ['<?xml version="1.0"?>']
        xml.append('<updates>')
<<<<<<< HEAD
        if rel and not self.containsForbiddenDomain(rel):
=======
        if release:
            rel = self.expandRelease(updateQuery, release, update_type)
>>>>>>> 41245053
            if rel['schema_version'] == 1:
                updateLine='    <update type="%s" version="%s" extensionVersion="%s" buildID="%s"' % \
                           (rel['type'], rel['appv'], rel['extv'], rel['build'])
                if rel['detailsUrl']:
                    updateLine += ' detailsURL="%s"' % rel['detailsUrl']
                updateLine += '>'
                xml.append(updateLine)
                for patch in sorted(rel['patches']):
                    xml.append('        <patch type="%s" URL="%s" hashFunction="%s" hashValue="%s" size="%s"/>' % \
                               (patch['type'], patch['URL'], patch['hashFunction'], patch['hashValue'], patch['size']))
                xml.append('    </update>')
        xml.append('</updates>')
        # ensure valid xml by using the right entity for ampersand
        payload = re.sub('&(?!amp;)','&amp;', '\n'.join(xml))
        return payload<|MERGE_RESOLUTION|>--- conflicted
+++ resolved
@@ -44,7 +44,6 @@
                 return True
         return False
 
-<<<<<<< HEAD
     def containsForbiddenDomain(self, updateData):
         for patch in updateData['patches']:
             domain = urlparse(patch['URL'])[1]
@@ -52,13 +51,9 @@
                 return True
         return False
 
-    def identifyRequest(self, updateQuery):
-        self.log.debug("Got updateQuery: %s", updateQuery)
-=======
     def queryMatchesRelease(self, updateQuery, release):
         """Check if the updateQuery given is the same as the release."""
         self.log.debug("Trying to match update query to %s" % release['name'])
->>>>>>> 41245053
         buildTarget = updateQuery['buildTarget']
         buildID = updateQuery['buildID']
         locale = updateQuery['locale']
@@ -216,14 +211,12 @@
             # of writing.
             return {"partial": "", "complete": ""}
 
-<<<<<<< HEAD
+        rel = self.expandRelease(updateQuery, release, update_type)
+
         if self.containsForbiddenDomain(rel):
             self.log.debug("Forbidden domain found, refusing to create snippets.")
             return {"partial": "", "complete": ""}
 
-=======
-        rel = self.expandRelease(updateQuery, release, update_type)
->>>>>>> 41245053
         snippets = {}
         for patch in rel['patches']:
             snippet  = ["version=1",
@@ -247,27 +240,23 @@
         return snippets
 
     def createXML(self, updateQuery, release, update_type):
-
         # this will fall down all sorts of interesting ways by hardcoding fields
         xml = ['<?xml version="1.0"?>']
         xml.append('<updates>')
-<<<<<<< HEAD
-        if rel and not self.containsForbiddenDomain(rel):
-=======
         if release:
             rel = self.expandRelease(updateQuery, release, update_type)
->>>>>>> 41245053
-            if rel['schema_version'] == 1:
-                updateLine='    <update type="%s" version="%s" extensionVersion="%s" buildID="%s"' % \
-                           (rel['type'], rel['appv'], rel['extv'], rel['build'])
-                if rel['detailsUrl']:
-                    updateLine += ' detailsURL="%s"' % rel['detailsUrl']
-                updateLine += '>'
-                xml.append(updateLine)
-                for patch in sorted(rel['patches']):
-                    xml.append('        <patch type="%s" URL="%s" hashFunction="%s" hashValue="%s" size="%s"/>' % \
-                               (patch['type'], patch['URL'], patch['hashFunction'], patch['hashValue'], patch['size']))
-                xml.append('    </update>')
+            if not self.containsForbiddenDomain(rel):
+                if rel['schema_version'] == 1:
+                    updateLine='    <update type="%s" version="%s" extensionVersion="%s" buildID="%s"' % \
+                            (rel['type'], rel['appv'], rel['extv'], rel['build'])
+                    if rel['detailsUrl']:
+                        updateLine += ' detailsURL="%s"' % rel['detailsUrl']
+                    updateLine += '>'
+                    xml.append(updateLine)
+                    for patch in sorted(rel['patches']):
+                        xml.append('        <patch type="%s" URL="%s" hashFunction="%s" hashValue="%s" size="%s"/>' % \
+                                (patch['type'], patch['URL'], patch['hashFunction'], patch['hashValue'], patch['size']))
+                    xml.append('    </update>')
         xml.append('</updates>')
         # ensure valid xml by using the right entity for ampersand
         payload = re.sub('&(?!amp;)','&amp;', '\n'.join(xml))

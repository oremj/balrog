--- conflicted
+++ resolved
@@ -3,11 +3,8 @@
 from flask import render_template, Response, jsonify, make_response, request
 
 from auslib.blob import ReleaseBlobV1, CURRENT_SCHEMA_VERSION
-<<<<<<< HEAD
+from auslib.db import OutdatedDataError
 from auslib.log import cef_event, CEF_WARN
-=======
-from auslib.db import OutdatedDataError
->>>>>>> 2fc40a89
 from auslib.util import getPagination
 from auslib.admin.base import db
 from auslib.admin.views.base import (
@@ -141,15 +138,10 @@
             extraArgs['alias'] = alias
         try:
             commitCallback(rel, product, version, incomingData, releaseInfo['data'], old_data_version, extraArgs)
-<<<<<<< HEAD
-        except ValueError, e:
+        except (OutdatedDataError, ValueError), e:
             msg = "Couldn't update release: %s" % e
             cef_event("Bad input", CEF_WARN, errors=msg, release=rel)
-            return Response(status=400, response=msg)
-=======
-        except (OutdatedDataError, ValueError), e:
-            return Response(status=400, response="Couldn't update release: %s" % e)
->>>>>>> 2fc40a89
+            return Response(status=400, response=msg % e)
 
     new_data_version = db.releases.getReleases(name=release, transaction=transaction)[0]['data_version']
     if new:

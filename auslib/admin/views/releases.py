--- conflicted
+++ resolved
@@ -99,17 +99,13 @@
                 old_data_version = releaseInfo['data_version']
         except IndexError:
             # If the release doesn't already exist, create it, and set old_data_version appropriately.
-<<<<<<< HEAD
-            try:
-                releaseInfo = createRelease(rel, product, version, changed_by, transaction, dict(name=rel))
-            except ValueError, e:
-                return Response(status=400, response="Couldn't update release: %s" % e)
-=======
             newReleaseData = dict(name=rel)
             if hashFunction:
                 newReleaseData['hashFunction'] = hashFunction
-            releaseInfo = createRelease(rel, product, version, changed_by, transaction, newReleaseData)
->>>>>>> 41245053
+            try:
+                releaseInfo = createRelease(rel, product, version, changed_by, transaction, newReleaseData)
+            except ValueError, e:
+                return Response(status=400, response="Couldn't create release: %s" % e)
             old_data_version = 1
 
         # If the version doesn't match, just update it. This will be the case for nightlies
@@ -124,17 +120,13 @@
                 return Response(status=400, response="Couldn't update release: %s" % e)
             old_data_version += 1
 
-<<<<<<< HEAD
-        try:
-            commitCallback(rel, product, version, incomingData, releaseInfo['data'], old_data_version)
-        except ValueError, e:
-            return Response(status=400, response="Couldn't update release: %s" % e)
-=======
         extraArgs = {}
         if alias:
             extraArgs['alias'] = alias
-        commitCallback(rel, product, version, incomingData, releaseInfo['data'], old_data_version, extraArgs)
->>>>>>> 41245053
+        try:
+            commitCallback(rel, product, version, incomingData, releaseInfo['data'], old_data_version, extraArgs)
+        except ValueError, e:
+            return Response(status=400, response="Couldn't update release: %s" % e)
 
     new_data_version = db.releases.getReleases(name=release, transaction=transaction)[0]['data_version']
     if new:

import time

from flask import request, Response
from flask.views import MethodView

from auslib.global_state import dbo
from auslib.util.timesince import timesince
from auslib.db import OutdatedDataError, PermissionDeniedError
import json
import logging


def requirelogin(f):
    def decorated(*args, **kwargs):
        username = request.environ.get('REMOTE_USER', request.environ.get("HTTP_REMOTE_USER"))
        if not username:
            logging.warning("Login Required")
            return Response(status=401)
        return f(*args, changed_by=username, **kwargs)
    return decorated


<<<<<<< HEAD
def handleGeneralExceptions(messages):
=======
def requirepermission(url, options=['product']):
    def wrap(f):
        def decorated(*args, **kwargs):
            username = request.environ.get('REMOTE_USER', request.environ.get("HTTP_REMOTE_USER"))
            method = request.method
            extra = dict()
            for opt in options:
                if opt in request.form:
                    extra[opt] = request.form[opt]
                elif request.get_json() and opt in request.json:
                    extra[opt] = request.json[opt]
                else:
                    msg = "Couldn't find required option %s in form" % opt
                    logging.warning("Bad input: %s", msg)
                    return Response(status=400, response=msg)
            if not dbo.permissions.hasUrlPermission(username, url, method, urlOptions=extra):
                msg = "%s is not allowed to access %s by %s" % (username, url, method)
                logging.warning("Unauthorized access attempt: %s", msg)
                return Response(status=401, response=msg)
            return f(*args, **kwargs)
        return decorated
    return wrap


def catchOutdatedDataError(messages):
>>>>>>> 054a7546
    def wrap(f):
        def decorated(*args, **kwargs):
            # FIXME: Need to rollback the transaction if 4xx errors happen.
            try:
                return f(*args, **kwargs)
            except OutdatedDataError as e:
                msg = "Couldn't perform the request %s. Outdated Data Version. old_data_version doesn't match current data_version: %s" % (messages, e)
                logging.warning("Bad input: %s", msg)
                return Response(status=400, response=json.dumps({"data": e.args}))
            except PermissionDeniedError as e:
                msg = "Permission denied to perform the request %s" % e
                logging.warning(msg)
                return Response(status=403, response=json.dumps({"data": e.args}))
        return decorated
    return wrap


class AdminView(MethodView):

    def __init__(self, *args, **kwargs):
        self.log = logging.getLogger(self.__class__.__name__)
        MethodView.__init__(self, *args, **kwargs)

    @handleGeneralExceptions("POST")
    def post(self, *args, **kwargs):
        self.log.debug("processing POST request to %s" % request.path)
        with dbo.begin() as trans:
            return self._post(*args, transaction=trans, **kwargs)

    @handleGeneralExceptions("PUT")
    def put(self, *args, **kwargs):
        self.log.debug("processing PUT request to %s" % request.path)
        with dbo.begin() as trans:
            return self._put(*args, transaction=trans, **kwargs)

    @handleGeneralExceptions("DELETE")
    def delete(self, *args, **kwargs):
        self.log.debug("processing DELETE request to %s" % request.path)
        with dbo.begin() as trans:
            return self._delete(*args, transaction=trans, **kwargs)


class HistoryAdminView(AdminView):

    history_keys = ('timestamp', 'change_id', 'data_version', 'changed_by')

    def getAllRevisionKeys(self, revisions, primary_keys):
        try:
            all_keys = sorted([
                x for x in revisions[0].keys()
                if x not in self.history_keys and x not in primary_keys
            ])
        except IndexError:
            all_keys = None
        return all_keys

    def annotateRevisionDifferences(self, revisions):
        _prev = {}
        for i, rev in enumerate(revisions):
            different = []
            for key, value in rev.items():
                if key in self.history_keys:
                    continue
                if key not in _prev:
                    _prev[key] = value
                else:
                    prev = _prev[key]
                    if prev != value:
                        different.append(key)
                # prep the value for being shown in revision_row.html
                if value is None:
                    value = 'NULL'
                elif not isinstance(value, basestring):
                    value = unicode(value)
                rev[key] = value

            rev['_different'] = different
            rev['_time_ago'] = getTimeAgo(rev['timestamp'])


def getTimeAgo(timestamp):
    # keeping this here amongst the view code because the use of the
    # timesince() function is specific to the view
    now, then = int(time.time()), int(timestamp / 1000.0)
    time_ago = timesince(
        then,
        now,
        afterword='ago',
        minute_granularity=True,
        max_no_sections=2
    )
    if not time_ago:
        time_ago = 'seconds ago'
    return time_ago<|MERGE_RESOLUTION|>--- conflicted
+++ resolved
@@ -20,35 +20,7 @@
     return decorated
 
 
-<<<<<<< HEAD
 def handleGeneralExceptions(messages):
-=======
-def requirepermission(url, options=['product']):
-    def wrap(f):
-        def decorated(*args, **kwargs):
-            username = request.environ.get('REMOTE_USER', request.environ.get("HTTP_REMOTE_USER"))
-            method = request.method
-            extra = dict()
-            for opt in options:
-                if opt in request.form:
-                    extra[opt] = request.form[opt]
-                elif request.get_json() and opt in request.json:
-                    extra[opt] = request.json[opt]
-                else:
-                    msg = "Couldn't find required option %s in form" % opt
-                    logging.warning("Bad input: %s", msg)
-                    return Response(status=400, response=msg)
-            if not dbo.permissions.hasUrlPermission(username, url, method, urlOptions=extra):
-                msg = "%s is not allowed to access %s by %s" % (username, url, method)
-                logging.warning("Unauthorized access attempt: %s", msg)
-                return Response(status=401, response=msg)
-            return f(*args, **kwargs)
-        return decorated
-    return wrap
-
-
-def catchOutdatedDataError(messages):
->>>>>>> 054a7546
     def wrap(f):
         def decorated(*args, **kwargs):
             # FIXME: Need to rollback the transaction if 4xx errors happen.

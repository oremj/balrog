import simplejson as json

from flask import render_template, Response, jsonify, make_response

from auslib.blob import ReleaseBlobV1, CURRENT_SCHEMA_VERSION
from auslib.util.retry import retry
from auslib.web.base import app, db
from auslib.web.views.base import requirelogin, requirepermission, AdminView
from auslib.web.views.forms import ReleaseForm

import logging
log = logging.getLogger(__name__)

__all__ = ["SingleReleaseView", "SingleLocaleView", "ReleasesPageView"]

def createRelease(release, product, version, changed_by, transaction, blobInfo):
    blob = ReleaseBlobV1(schema_version=CURRENT_SCHEMA_VERSION, **blobInfo)
    retry(db.releases.addRelease, kwargs=dict(name=release, product=product, version=version, blob=blob, changed_by=changed_by, transaction=transaction))
    return retry(db.releases.getReleases, kwargs=dict(name=release, transaction=transaction))[0]

class SingleLocaleView(AdminView):
    """/releases/[release]/builds/[platform]/[locale]"""
    def get(self, release, platform, locale):
        locale = db.releases.getLocale(release, platform, locale)
        return jsonify(locale)

    @requirelogin
    @requirepermission('/releases/:name/builds/:platform/:locale')
    def _put(self, release, platform, locale, changed_by, transaction):
        """Something important to note about this method is that using the
           "copyTo" field of the form, updates can be made to more than just
           the release named in the URL. However, the release in the URL is
           still considered the primary one, and used to make decisions about
           what to set the status code to, and what data_version applies to.
           In an ideal world we would probably require a data_version for the
           releases named in copyTo as well."""
        new = True
<<<<<<< HEAD
        form = ReleaseForm()
        if not form.validate():
            return Response(status=400, response=form.errors)
        product = form.product.data
        version = form.version.data
        localeInfo = form.data.data
        copyTo = form.copyTo.data
        old_data_version = form.data_version.data
=======
        try:
            # Collect all of the release names that we should put the data into
            product = request.form['product']
            version = request.form['version']
            localeBlob = json.loads(request.form['details'])
            copyTo = json.loads(request.form.get('copyTo', '[]'))
        # XXX: use JSONDecodeError instead of ValueError when the servers support it
        except (KeyError, ValueError), e:
            return Response(status=400, response=e.args)
>>>>>>> 9a847baf

        for rel in [release] + copyTo:
            try:
                releaseInfo = retry(db.releases.getReleases, kwargs=dict(name=rel, transaction=transaction))[0]
                # "release" is the one named in the URL (as opposed to the
                # ones that can be provided in copyTo), and we treat it as
                # the "primary" one
                if rel == release:
                    # Make sure that old_data_version is provided, because we need to verify it when updating.
                    if not old_data_version:
                        return Response(status=400, response="Release exists, data_version must be provided")
                    # If the product we're given doesn't match the one in the DB, panic.
                    if product != releaseInfo['product']:
                        return Response(status=400, response="Product name '%s' doesn't match the one on the release object ('%s') for release '%s'" % (product, releaseInfo['product'], rel))
                    # And if the locale already exists for the release, make note of it so we can return the correct status code.
                    if retry(db.releases.localeExists, kwargs=dict(name=rel, platform=platform, locale=locale, transaction=transaction)):
                        new = False
                # If this isn't the release in the URL...
                else:
                    # Use the data_version we just grabbed from the db.
                    old_data_version = releaseInfo['data_version']
            except IndexError:
                # If the release doesn't already exist, create it, and set old_data_version appropriately.
                releaseInfo = createRelease(rel, product, version, changed_by, transaction, dict(name=rel))
                old_data_version = 1

            # If the version doesn't match, just update it. This will be the case for nightlies
            # every time there's a version bump.
            if version != releaseInfo['version']:
                log.debug("SingleLocaleView.put: database version for %s is %s, updating it to %s", rel, releaseInfo['version'], version)
                retry(db.releases.updateRelease, kwargs=dict(name=rel, version=version, changed_by=changed_by, old_data_version=old_data_version, transaction=transaction))
                old_data_version += 1
            # Finally, add the locale to the release, overwriting any existing contents.
            retry(db.releases.addLocaleToRelease, kwargs=dict(name=rel, platform=platform, locale=locale, blob=localeInfo, old_data_version=old_data_version, changed_by=changed_by, transaction=transaction))

        new_data_version = db.releases.getReleases(name=release, transaction=transaction)[0]['data_version']
        if new:
            status = 201
        else:
            status = 200
        return make_response(json.dumps(dict(new_data_version=new_data_version)), status)

class ReleasesPageView(AdminView):
    """ /releases.html """
    def get(self):
        forms = {}
        for release in db.releases.getReleases():
            # XXX: prefix should probably be release['id'], when it exists
            forms[release['name']] = ReleaseForm(prefix=release['name'], product=release['product'], version=release['version'])
        return render_template('releases.html', releases=forms)

class SingleReleaseView(AdminView):
    """ /releases/[release]"""
    def get(self, release):
        release = db.releases.getReleaseBlob(release)
        return jsonify(release)

    @requirelogin
    @requirepermission()
    def _post(self, release, changed_by, transaction):
        new = True
        form = ReleaseForm()
        if not form.validate():
            return Response(status=400, response=form.errors)
        product = form.product.data
        version = form.version.data
        newReleaseInfo = form.data.data
        copyTo = form.copyTo.data
        old_data_version = form.data_version.data

        for rel in [release] + copyTo:
            try:
                releaseInfo = retry(db.releases.getReleases, kwargs=dict(name=rel, transaction=transaction))[0]
                # If the release named in the URL exists...
                if rel == release:
                    # Then mark it as not new, for status code purposes.
                    new = False
                    # Make sure that old_data_version is provided, because we need to verify it when updating.
                    if not old_data_version:
                        return Response(status=400, response="Release exists, data_version must be provided")
                    # If the product we're given doesn't match the one in the DB, panic.
                    if product != releaseInfo['product']:
                        return Response(status=400, response="Product name '%s' doesn't match the one on the release object ('%s') for release '%s'" % (product, releaseInfo['product'], rel))
                # If this isn't the release in the URL...
                else:
                    # Use the data_version we just grabbed from the db, for lack of a better option
                    # XXX: We should probably require an old_data_version for this, too...
                    old_data_version = releaseInfo['data_version']
            except IndexError:
                # If the release doesn't already exist, create it, and that's it for this iteration!
                createRelease(rel, product, version, changed_by, transaction, newReleaseInfo)
                continue

            # If the version doesn't match the one in the DB, we should update it.
            if version != releaseInfo['version']:
                log.debug("SingleLocaleView.put: database version for %s is %s, updating it to %s", rel, releaseInfo['version'], version)
                releaseInfo['version'] = version
            releaseInfo['data'].update(newReleaseInfo)
            retry(db.releases.updateRelease, kwargs=dict(name=rel, blob=releaseInfo['data'], changed_by=changed_by, old_data_version=old_data_version, transaction=transaction))

        if new:
            return Response(status=201)
        else:
            return Response(status=200)


app.add_url_rule('/releases/<release>/builds/<platform>/<locale>', view_func=SingleLocaleView.as_view('single_locale'))
app.add_url_rule('/releases/<release>', view_func=SingleReleaseView.as_view('release'))
app.add_url_rule('/releases.html', view_func=ReleasesPageView.as_view('releases.html'))<|MERGE_RESOLUTION|>--- conflicted
+++ resolved
@@ -35,7 +35,6 @@
            In an ideal world we would probably require a data_version for the
            releases named in copyTo as well."""
         new = True
-<<<<<<< HEAD
         form = ReleaseForm()
         if not form.validate():
             return Response(status=400, response=form.errors)
@@ -44,17 +43,6 @@
         localeInfo = form.data.data
         copyTo = form.copyTo.data
         old_data_version = form.data_version.data
-=======
-        try:
-            # Collect all of the release names that we should put the data into
-            product = request.form['product']
-            version = request.form['version']
-            localeBlob = json.loads(request.form['details'])
-            copyTo = json.loads(request.form.get('copyTo', '[]'))
-        # XXX: use JSONDecodeError instead of ValueError when the servers support it
-        except (KeyError, ValueError), e:
-            return Response(status=400, response=e.args)
->>>>>>> 9a847baf
 
         for rel in [release] + copyTo:
             try:
@@ -113,7 +101,7 @@
         return jsonify(release)
 
     @requirelogin
-    @requirepermission()
+    @requirepermission('/releases/:name/builds/:platform/:locale', options=[])
     def _post(self, release, changed_by, transaction):
         new = True
         form = ReleaseForm()

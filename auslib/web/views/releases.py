--- conflicted
+++ resolved
@@ -1,4 +1,6 @@
 import simplejson as json
+
+from sqlalchemy.exc import SQLAlchemyError
 
 from flask import render_template, Response, jsonify, make_response
 
@@ -6,11 +8,7 @@
 from auslib.util.retry import retry
 from auslib.web.base import app, db
 from auslib.web.views.base import requirelogin, requirepermission, AdminView
-<<<<<<< HEAD
-from auslib.web.views.forms import ReleaseForm
-=======
-from auslib.web.views.forms import NewReleaseForm
->>>>>>> b95ed153
+from auslib.web.views.forms import ReleaseForm, NewReleaseForm
 
 import logging
 log = logging.getLogger(__name__)
@@ -74,7 +72,10 @@
     copyTo = form.copyTo.data
     old_data_version = form.data_version.data
 
-    for rel in [release] + copyTo:
+    allReleases = [release]
+    if copyTo:
+        allReleases += copyTo
+    for rel in allReleases:
         try:
             releaseInfo = retry(db.releases.getReleases, kwargs=dict(name=rel, transaction=transaction))[0]
             if existsCallback(rel, product, version):
@@ -144,13 +145,6 @@
 class ReleasesPageView(AdminView):
     """ /releases.html """
     def get(self):
-<<<<<<< HEAD
-        forms = {}
-        for release in db.releases.getReleases():
-            # XXX: prefix should probably be release['id'], when it exists
-            forms[release['name']] = ReleaseForm(prefix=release['name'], product=release['product'], version=release['version'])
-        return render_template('releases.html', releases=forms)
-=======
         releases = db.releases.getReleases()
         form = NewReleaseForm(prefix="new_release")
         return render_template('releases.html', releases=releases, addForm=form)
@@ -161,7 +155,6 @@
         release_blob = retry(db.releases.getReleaseBlob, sleeptime=5, retry_exceptions=(SQLAlchemyError,),
                 kwargs=dict(name=release))
         return jsonify(release_blob)
->>>>>>> b95ed153
 
 class SingleReleaseView(AdminView):
     """ /releases/[release]"""
@@ -178,7 +171,10 @@
         if not form.validate():
             return Response(status=400, response=form.errors)
 
-<<<<<<< HEAD
+        retry(db.releases.addRelease, sleeptime=5, retry_exceptions=(SQLAlchemyError,), 
+                kwargs=dict(name=release, product=form.product.data, version=form.version.data, blob=form.blob.data, changed_by=changed_by,  transaction=transaction))
+        return Response(status=201)
+
     @requirelogin
     @requirepermission('/releases/:name')
     def _post(self, release, changed_by, transaction):
@@ -193,12 +189,6 @@
 
         return changeRelease(release, changed_by, transaction, exists, commit)
 
-=======
-        retry(db.releases.addRelease, sleeptime=5, retry_exceptions=(SQLAlchemyError,), 
-                kwargs=dict(name=release, product=form.product.data, version=form.version.data, blob=form.blob.data, changed_by=changed_by,  transaction=transaction))
-        return Response(status=201)
->>>>>>> b95ed153
-
 app.add_url_rule('/releases/<release>/builds/<platform>/<locale>', view_func=SingleLocaleView.as_view('single_locale'))
 app.add_url_rule('/releases/<release>/data', view_func=SingleBlobView.as_view('release_data'))
 app.add_url_rule('/releases/<release>', view_func=SingleReleaseView.as_view('release'))

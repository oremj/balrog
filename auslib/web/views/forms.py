--- conflicted
+++ resolved
@@ -1,14 +1,8 @@
 import simplejson as json
 
-<<<<<<< HEAD
-from flaskext.wtf import Form, TextField, HiddenField, Required, TextInput, NumberRange, IntegerField, SelectField, validators, HiddenInput
-=======
-import traceback
-
-from flaskext.wtf import Form, TextField, HiddenField, Required, TextInput, FileInput, NumberRange, IntegerField, SelectField, FileField, file_required, validators
+from flaskext.wtf import Form, TextField, HiddenField, Required, TextInput, FileInput, NumberRange, IntegerField, SelectField, FileField, file_required, validators, HiddenInput
 
 from auslib.blob import ReleaseBlobV1
->>>>>>> b95ed153
 
 import logging
 log = logging.getLogger(__name__)
@@ -33,19 +27,8 @@
                 # WTForms catches ValueError, which JSONDecodeError is a child
                 # of. Because of this, we need to wrap this error in something
                 # else in order for it to be properly raised.
-<<<<<<< HEAD
-                log.debug('JSONTextField.process_formdata: Caught JSONDecodeError')
+                log.debug('JSONTextField.process_formdata: Caught ValueError')
                 self.process_errors.append(e.message)
-        else:
-            log.debug('JSONTextField: No value list, setting self.data to %s' % self.default)
-            try:
-                self.data = self.default()
-            except TypeError:
-                self.data = self.default
-=======
-                log.debug('JSONTextField.process_formdata: Caught ValueError')
-
-                raise Exception("Couldn't process JSONTextField %s, caught ValueError" % self.name)
         else:
             log.debug('JSONBlobField: No value list, setting self.data to default')
             self._set_default()
@@ -58,7 +41,6 @@
         self.data = ReleaseBlobV1()
         self.data.loadJSON(valuelist[0])
         self.data.isValid()
->>>>>>> b95ed153
 
     def _set_default(self):
         self.data = ReleaseBlobV1()

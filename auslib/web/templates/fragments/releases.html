--- conflicted
+++ resolved
@@ -8,25 +8,14 @@
         <th>Version</th>
         <th>Release ID</th>
         <th>Data</th>
-<<<<<<< HEAD
-    </tr>
+    </tr> </thead>
+    <tbody>
     {% for name, form in releases.iteritems() %}
     <tr>
         <td>{{ name|safe }}</td>
         <td>{{ form.product()|safe }}</td>
         <td>{{ form.version()|safe }}</td>
         <td> <a href='releases/{{ name|safe }}'>link</a></td>
-=======
-    </tr> </thead>
-    <tbody>
-    {% for row in releases %}
-    <tr>
-        <td>{{ row['name'] }}</td>
-        <td>{{ row['product'] }}</td>
-        <td>{{ row['version'] }}</td>
-        <td>{{ row['release_id'] }}</td>
-        <td> <a href='releases/{{ row.name }}'>link</a></td>
->>>>>>> 9a847baf
     </tr>
     {% endfor %}
     </tbody>

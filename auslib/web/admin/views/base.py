from flask import request, Response
from flask.views import MethodView
from auslib.global_state import dbo
from auslib.web.admin.views.problem import problem
from auslib.db import OutdatedDataError, PermissionDeniedError, UpdateMergeError, ChangeScheduledError, \
    SignoffRequiredError
import logging


def requirelogin(f):
    def decorated(*args, **kwargs):
        username = request.environ.get('REMOTE_USER', request.environ.get("HTTP_REMOTE_USER"))
        if not username:
            logging.warning("Login Required")
            return Response(status=401)
        return f(*args, changed_by=username, **kwargs)
    return decorated


def handleGeneralExceptions(messages):
    def wrap(f):
        def decorated(*args, **kwargs):
            try:
                return f(*args, **kwargs)
            except OutdatedDataError as e:
                msg = "Couldn't perform the request %s. Outdated Data Version. " \
                      "old_data_version doesn't match current data_version" % messages
                logging.warning("Bad input: %s", msg)
                logging.warning(e)
                # using connexion.problem results in TypeError: 'ConnexionResponse' object is not callable
                # hence using flask.Response but modifying response's json data into connexion.problem format
                # for validation purpose
                return problem(400, "Bad Request", "OutdatedDataError", ext={"exception": msg})
            except UpdateMergeError as e:
                msg = "Couldn't perform the request %s due to merge error. " \
                      "Is there a scheduled change that conflicts with yours?" % messages
                logging.warning("Bad input: %s", msg)
                logging.warning(e)
                return problem(400, "Bad Request", "UpdateMergeError", ext={"exception": msg})
            except ChangeScheduledError as e:
                msg = "Couldn't perform the request %s due a conflict with a scheduled change. " % messages
                msg += e.message
                logging.warning("Bad input: %s", msg)
                logging.warning(e)
                return problem(400, "Bad Request", "ChangeScheduledError", ext={"exception": msg})
            except SignoffRequiredError as e:
                msg = "This change requires signoff, it cannot be done directly. {}".format(e.message)
                logging.warning(msg)
                logging.warning(e)
                return problem(400, "Bad Request", "SignoffRequiredError", ext={"exception": msg})
            except PermissionDeniedError as e:
                msg = "Permission denied to perform the request. {}".format(e.message)
                logging.warning(msg)
                return problem(403, "Forbidden", "PermissionDeniedError", ext={"exception": msg})
            except ValueError as e:
                msg = "Bad input: {}".format(e.message)
                logging.warning(msg)
                return problem(400, "Bad Request", "ValueError", ext={"exception": msg})
        return decorated
    return wrap


class AdminView(MethodView):

    def __init__(self, *args, **kwargs):
        self.log = logging.getLogger(self.__class__.__name__)
        MethodView.__init__(self, *args, **kwargs)

    @handleGeneralExceptions("POST")
    def post(self, *args, **kwargs):
        self.log.debug("processing POST request to %s" % request.path)
        trans = dbo.begin()
        # Transactions are automatically rolled back by the context manager if
        # _post raises an Exception, but we need to make sure they are also
        # rolled back if the View returns any sort of error.
        try:
            ret = self._post(*args, transaction=trans, **kwargs)
            if ret.status_code >= 400:
                trans.rollback()
            else:
                trans.commit()
            return ret
        except:
            trans.rollback()
            raise
        finally:
            trans.close()

    @handleGeneralExceptions("PUT")
    def put(self, *args, **kwargs):
        self.log.debug("processing PUT request to %s" % request.path)
        trans = dbo.begin()
        try:
            ret = self._put(*args, transaction=trans, **kwargs)
            if ret.status_code >= 400:
                trans.rollback()
            else:
                trans.commit()
            return ret
        except:
            trans.rollback()
            raise
        finally:
            trans.close()

    @handleGeneralExceptions("DELETE")
    def delete(self, *args, **kwargs):
        self.log.debug("processing DELETE request to %s" % request.path)
<<<<<<< HEAD
        trans = dbo.begin()
        try:
            ret = self._delete(*args, transaction=trans, **kwargs)
            if ret.status_code >= 400:
                trans.rollback()
            else:
                trans.commit()
            return ret
        except:
            trans.rollback()
            raise
        finally:
            trans.close()
=======
        with dbo.begin() as trans:
            return self._delete(*args, transaction=trans, **kwargs)


def serialize_signoff_requirements(requirements):
    dct = {}
    for rs in requirements:
        signoffs_required = max(dct.get(rs["role"], 0), rs["signoffs_required"])
        dct[rs["role"]] = signoffs_required

    return dct
>>>>>>> fea77c82
<|MERGE_RESOLUTION|>--- conflicted
+++ resolved
@@ -106,7 +106,6 @@
     @handleGeneralExceptions("DELETE")
     def delete(self, *args, **kwargs):
         self.log.debug("processing DELETE request to %s" % request.path)
-<<<<<<< HEAD
         trans = dbo.begin()
         try:
             ret = self._delete(*args, transaction=trans, **kwargs)
@@ -120,9 +119,6 @@
             raise
         finally:
             trans.close()
-=======
-        with dbo.begin() as trans:
-            return self._delete(*args, transaction=trans, **kwargs)
 
 
 def serialize_signoff_requirements(requirements):
@@ -131,5 +127,4 @@
         signoffs_required = max(dct.get(rs["role"], 0), rs["signoffs_required"])
         dct[rs["role"]] = signoffs_required
 
-    return dct
->>>>>>> fea77c82
+    return dct
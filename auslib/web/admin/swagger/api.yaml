--- conflicted
+++ resolved
@@ -2310,42 +2310,6 @@
     type: object
     required:
       - rules
-<<<<<<< HEAD
-    properties:
-      count:
-        description: count of total rules fetched
-        type: integer
-        minimum: 0
-        format: int32
-        example: 1
-      rules:
-        description: array where each element is a rule object
-        type: array
-        items:
-          $ref: '#/definitions/RulesBaseGET'
-        example:
-          - alias: "esr45-localtest"
-            backgroundRate: 100
-            buildID: null
-            buildTarget: null
-            channel: "esr-localtest"
-            comment: "esr45 esr-localtest rule"
-            data_version: 22
-            distVersion: null
-            distribution: null
-            fallbackMapping: null
-            headerArchitecture: null
-            locale: null
-            mapping: "Firefox-45.7.0esr-build1"
-            osVersion: null
-            priority: 43
-            product: "Firefox"
-            rule_id: 308
-            instructionSet: null
-            update_type: "minor"
-            version: null
-            whitelist: null
-=======
     allOf:
       - $ref: '#/definitions/CountModel'
       - type: object
@@ -2369,15 +2333,15 @@
                 headerArchitecture: null
                 locale: null
                 mapping: "Firefox-45.7.0esr-build1"
+                memory: null
                 osVersion: null
                 priority: 43
                 product: "Firefox"
                 rule_id: 308
-                systemCapabilities: null
+                instructionSet: null
                 update_type: "minor"
                 version: null
                 whitelist: null
->>>>>>> 752d1d54
 
   RulesBase:
     title: Rules object definition

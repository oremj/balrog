import logging
log = logging.getLogger(__name__)

from flask import Flask, make_response, send_from_directory

from raven.contrib.flask import Sentry

from auslib.AUS import AUS

app = Flask(__name__)
AUS = AUS()
sentry = Sentry()

from auslib.web.views.client import ClientRequestView

@app.errorhandler(404)
def fourohfour(error):
    """We don't return 404s in AUS. Instead, we return empty XML files"""
    response = make_response('<?xml version="1.0"?>\n<updates>\n</updates>')
    response.mimetype = 'text/xml'
    return response

@app.errorhandler(Exception)
def generic(error):
    # Log the error with Sentry before eating it (see bug 885173 for background)
    if sentry.client:
        sentry.captureException()
    response = make_response('<?xml version="1.0"?>\n<updates>\n</updates>')
    response.mimetype = 'text/xml'
    return response

@app.route('/robots.txt')
def robots():
    return send_from_directory(app.static_folder, "robots.txt")

app.add_url_rule(
    '/update/2/<product>/<version>/<buildID>/<buildTarget>/<locale>/<channel>/<osVersion>/update.xml',
    view_func=ClientRequestView.as_view('clientrequest'),
    defaults={'queryVersion': 2},
)
app.add_url_rule(
    '/update/3/<product>/<version>/<buildID>/<buildTarget>/<locale>/<channel>/<osVersion>/<distribution>/<distVersion>/update.xml',
    view_func=ClientRequestView.as_view('clientrequest'),
    defaults={'queryVersion': 3},
)
app.add_url_rule(
    '/update/4/<product>/<version>/<buildID>/<buildTarget>/<locale>/<channel>/<osVersion>/<distribution>/<distVersion>/<platformVersion>/update.xml',
    view_func=ClientRequestView.as_view('clientrequest'),
    defaults={'queryVersion': 4},
<<<<<<< HEAD
)
=======
)

# TODO: kill this with fire, brimstone, and extreme prejudice when bug 1013354 is fixed.
from auslib import dbo
from flask import Response
@app.route("/update/3/GMP/<version>/<buildID>/<buildTarget>/<locale>/<channel>/<osVersion>/<distribution>/<distVersion>/update.xml")
def hackyH264URLs(version, buildID, buildTarget, **crap):
    try:
        blob = dbo.db.releases.getReleaseBlob("HackyH264Blob")
    except KeyError:
        response = make_response('<?xml version="1.0"?>\n<updates>\n</updates>')
        response.mimetype = 'text/xml'
        return response

    xml = blob.get("ftpFilenames", {}).get("completes", {}).get("%s-%s" % (version, buildTarget))
    if xml:
        resp = make_response('<?xml version="1.0"?>\n' + xml)
        resp.mimetype = "text/xml"
        return resp
    else:
        response = make_response('<?xml version="1.0"?>\n<updates>\n</updates>')
        response.mimetype = 'text/xml'
        return response
>>>>>>> 247a92d2
<|MERGE_RESOLUTION|>--- conflicted
+++ resolved
@@ -47,9 +47,6 @@
     '/update/4/<product>/<version>/<buildID>/<buildTarget>/<locale>/<channel>/<osVersion>/<distribution>/<distVersion>/<platformVersion>/update.xml',
     view_func=ClientRequestView.as_view('clientrequest'),
     defaults={'queryVersion': 4},
-<<<<<<< HEAD
-)
-=======
 )
 
 # TODO: kill this with fire, brimstone, and extreme prejudice when bug 1013354 is fixed.
@@ -72,5 +69,4 @@
     else:
         response = make_response('<?xml version="1.0"?>\n<updates>\n</updates>')
         response.mimetype = 'text/xml'
-        return response
->>>>>>> 247a92d2
+        return response
--- conflicted
+++ resolved
@@ -116,8 +116,8 @@
     ))
 
     popen(
-        _strip_multiple_spaces('%s %s dockerflow rules rules_history rules_scheduled_changes rules_scheduled_changes_history permissions \
-        permissions_history migrate_version  > %s' % (mysql_default_command, database, dump_location,))
+        _strip_multiple_spaces('%s %s dockerflow rules rules_history rules_scheduled_changes rules_scheduled_changes_history \
+        migrate_version  > %s' % (mysql_default_command, database, dump_location,))
     )
 
     popen(
@@ -132,15 +132,10 @@
         >> %s' % (mysql_default_command, database, dump_location,))
     )
 
-<<<<<<< HEAD
-    popen('mysqldump -h %s -u %s -p%s --single-transaction --lock-tables=false %s dockerflow rules rules_history rules_scheduled_changes \
-           rules_scheduled_changes_history migrate_version  > %s' % (host, user, password, database, loc,))
-=======
     popen(
         _strip_multiple_spaces('%s %s releases_history --where="releases_history.name=\'Firefox-mozilla-central-nightly-latest\' \
         AND 1 limit 50" >> %s' % (mysql_default_command, database, dump_location,))
     )
->>>>>>> d845980b
 
     popen(
         _strip_multiple_spaces('%s --skip-add-drop-table --no-create-info %s releases_history --where "name = ( \
